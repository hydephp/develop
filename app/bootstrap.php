<?php

/*
|--------------------------------------------------------------------------
| Create The Application
|--------------------------------------------------------------------------
|
| The first thing we will do is create a new Laravel application instance
| which serves as the "glue" for all the components of Laravel, and is
| the IoC container for the system binding all of the various parts.
|
*/

$app = new \Hyde\Foundation\Application(
    dirname(__DIR__)
);

/*
|--------------------------------------------------------------------------
| Bind Important Interfaces
|--------------------------------------------------------------------------
|
| Next, we need to bind some important interfaces into the container so
| we will be able to resolve them when needed. The kernels serve the
| incoming requests to this application from both the web and CLI.
|
*/

$app->singleton(
    Illuminate\Contracts\Console\Kernel::class,
<<<<<<< HEAD
    Hyde\Foundation\Internal\ConsoleKernel::class
=======
    \Hyde\Foundation\ConsoleKernel::class
>>>>>>> ce07782a
);

$app->singleton(
    Illuminate\Contracts\Debug\ExceptionHandler::class,
    Illuminate\Foundation\Exceptions\Handler::class
);

/*
|--------------------------------------------------------------------------
| Set Important Hyde Configurations
|--------------------------------------------------------------------------
|
| Now, we create a new instance of the HydeKernel, which encapsulates
| our Hyde project and provides helpful methods for interacting with it.
| Then, we bind the kernel into the application service container.
|
*/

$hyde = new \Hyde\Foundation\HydeKernel(
    dirname(__DIR__)
);

$app->singleton(
    \Hyde\Foundation\HydeKernel::class, function () {
        return \Hyde\Foundation\HydeKernel::getInstance();
    }
);

\Hyde\Foundation\HydeKernel::setInstance($hyde);

/*
|--------------------------------------------------------------------------
| Return The Application
|--------------------------------------------------------------------------
|
| This script returns the application instance. The instance is given to
| the calling script so we can separate the building of the instances
| from the actual running of the application and sending responses.
|
*/

return $app;<|MERGE_RESOLUTION|>--- conflicted
+++ resolved
@@ -28,11 +28,7 @@
 
 $app->singleton(
     Illuminate\Contracts\Console\Kernel::class,
-<<<<<<< HEAD
-    Hyde\Foundation\Internal\ConsoleKernel::class
-=======
     \Hyde\Foundation\ConsoleKernel::class
->>>>>>> ce07782a
 );
 
 $app->singleton(
