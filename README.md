--- conflicted
+++ resolved
@@ -19,14 +19,10 @@
 
 ## License
 
-<<<<<<< HEAD
-The MIT License (MIT). Please see [License File](LICENSE.md) for more information.
-=======
 The MIT License (MIT). Please see [License File](LICENSE.md) for more information.
 
 ## Attributions
 > Please see the respective authors' repositories for their license files
 
 - The Hyde core is built with [Laravel Zero](https://laravel-zero.com/) which is based on [Laravel](https://laravel.com/)
-- The frontend is built with [TailwindCSS](https://tailwindcss.com/).
->>>>>>> 8a1baa36
+- The frontend is built with [TailwindCSS](https://tailwindcss.com/).