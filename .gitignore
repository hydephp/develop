--- conflicted
+++ resolved
@@ -5,10 +5,4 @@
 /.vscode
 /.vagrant
 .phpunit.result.cache
-<<<<<<< HEAD
-.env
-=======
-.env
-StormRunner.php
-csout
->>>>>>> 4423513b
+.env