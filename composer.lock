{
    "_readme": [
        "This file locks the dependencies of your project to a known state",
        "Read more about it at https://getcomposer.org/doc/01-basic-usage.md#installing-dependencies",
        "This file is @generated automatically"
    ],
<<<<<<< HEAD
    "content-hash": "30f5e04b0612b66830374a51fbb951bc",
=======
    "content-hash": "13a14902d58b07035e4312b6a3cf01a0",
>>>>>>> efd4b8a2
    "packages": [
        {
            "name": "brick/math",
            "version": "0.10.2",
            "source": {
                "type": "git",
                "url": "https://github.com/brick/math.git",
                "reference": "459f2781e1a08d52ee56b0b1444086e038561e3f"
            },
            "dist": {
                "type": "zip",
                "url": "https://api.github.com/repos/brick/math/zipball/459f2781e1a08d52ee56b0b1444086e038561e3f",
                "reference": "459f2781e1a08d52ee56b0b1444086e038561e3f",
                "shasum": ""
            },
            "require": {
                "ext-json": "*",
                "php": "^7.4 || ^8.0"
            },
            "require-dev": {
                "php-coveralls/php-coveralls": "^2.2",
                "phpunit/phpunit": "^9.0",
                "vimeo/psalm": "4.25.0"
            },
            "type": "library",
            "autoload": {
                "psr-4": {
                    "Brick\\Math\\": "src/"
                }
            },
            "notification-url": "https://packagist.org/downloads/",
            "license": [
                "MIT"
            ],
            "description": "Arbitrary-precision arithmetic library",
            "keywords": [
                "Arbitrary-precision",
                "BigInteger",
                "BigRational",
                "arithmetic",
                "bigdecimal",
                "bignum",
                "brick",
                "math"
            ],
            "support": {
                "issues": "https://github.com/brick/math/issues",
                "source": "https://github.com/brick/math/tree/0.10.2"
            },
            "funding": [
                {
                    "url": "https://github.com/BenMorel",
                    "type": "github"
                }
            ],
            "time": "2022-08-10T22:54:19+00:00"
        },
        {
            "name": "dflydev/dot-access-data",
            "version": "v3.0.2",
            "source": {
                "type": "git",
                "url": "https://github.com/dflydev/dflydev-dot-access-data.git",
                "reference": "f41715465d65213d644d3141a6a93081be5d3549"
            },
            "dist": {
                "type": "zip",
                "url": "https://api.github.com/repos/dflydev/dflydev-dot-access-data/zipball/f41715465d65213d644d3141a6a93081be5d3549",
                "reference": "f41715465d65213d644d3141a6a93081be5d3549",
                "shasum": ""
            },
            "require": {
                "php": "^7.1 || ^8.0"
            },
            "require-dev": {
                "phpstan/phpstan": "^0.12.42",
                "phpunit/phpunit": "^7.5 || ^8.5 || ^9.3",
                "scrutinizer/ocular": "1.6.0",
                "squizlabs/php_codesniffer": "^3.5",
                "vimeo/psalm": "^4.0.0"
            },
            "type": "library",
            "extra": {
                "branch-alias": {
                    "dev-main": "3.x-dev"
                }
            },
            "autoload": {
                "psr-4": {
                    "Dflydev\\DotAccessData\\": "src/"
                }
            },
            "notification-url": "https://packagist.org/downloads/",
            "license": [
                "MIT"
            ],
            "authors": [
                {
                    "name": "Dragonfly Development Inc.",
                    "email": "info@dflydev.com",
                    "homepage": "http://dflydev.com"
                },
                {
                    "name": "Beau Simensen",
                    "email": "beau@dflydev.com",
                    "homepage": "http://beausimensen.com"
                },
                {
                    "name": "Carlos Frutos",
                    "email": "carlos@kiwing.it",
                    "homepage": "https://github.com/cfrutos"
                },
                {
                    "name": "Colin O'Dell",
                    "email": "colinodell@gmail.com",
                    "homepage": "https://www.colinodell.com"
                }
            ],
            "description": "Given a deep data structure, access data by dot notation.",
            "homepage": "https://github.com/dflydev/dflydev-dot-access-data",
            "keywords": [
                "access",
                "data",
                "dot",
                "notation"
            ],
            "support": {
                "issues": "https://github.com/dflydev/dflydev-dot-access-data/issues",
                "source": "https://github.com/dflydev/dflydev-dot-access-data/tree/v3.0.2"
            },
            "time": "2022-10-27T11:44:00+00:00"
        },
        {
            "name": "doctrine/inflector",
            "version": "2.0.6",
            "source": {
                "type": "git",
                "url": "https://github.com/doctrine/inflector.git",
                "reference": "d9d313a36c872fd6ee06d9a6cbcf713eaa40f024"
            },
            "dist": {
                "type": "zip",
                "url": "https://api.github.com/repos/doctrine/inflector/zipball/d9d313a36c872fd6ee06d9a6cbcf713eaa40f024",
                "reference": "d9d313a36c872fd6ee06d9a6cbcf713eaa40f024",
                "shasum": ""
            },
            "require": {
                "php": "^7.2 || ^8.0"
            },
            "require-dev": {
                "doctrine/coding-standard": "^10",
                "phpstan/phpstan": "^1.8",
                "phpstan/phpstan-phpunit": "^1.1",
                "phpstan/phpstan-strict-rules": "^1.3",
                "phpunit/phpunit": "^8.5 || ^9.5",
                "vimeo/psalm": "^4.25"
            },
            "type": "library",
            "autoload": {
                "psr-4": {
                    "Doctrine\\Inflector\\": "lib/Doctrine/Inflector"
                }
            },
            "notification-url": "https://packagist.org/downloads/",
            "license": [
                "MIT"
            ],
            "authors": [
                {
                    "name": "Guilherme Blanco",
                    "email": "guilhermeblanco@gmail.com"
                },
                {
                    "name": "Roman Borschel",
                    "email": "roman@code-factory.org"
                },
                {
                    "name": "Benjamin Eberlei",
                    "email": "kontakt@beberlei.de"
                },
                {
                    "name": "Jonathan Wage",
                    "email": "jonwage@gmail.com"
                },
                {
                    "name": "Johannes Schmitt",
                    "email": "schmittjoh@gmail.com"
                }
            ],
            "description": "PHP Doctrine Inflector is a small library that can perform string manipulations with regard to upper/lowercase and singular/plural forms of words.",
            "homepage": "https://www.doctrine-project.org/projects/inflector.html",
            "keywords": [
                "inflection",
                "inflector",
                "lowercase",
                "manipulation",
                "php",
                "plural",
                "singular",
                "strings",
                "uppercase",
                "words"
            ],
            "support": {
                "issues": "https://github.com/doctrine/inflector/issues",
                "source": "https://github.com/doctrine/inflector/tree/2.0.6"
            },
            "funding": [
                {
                    "url": "https://www.doctrine-project.org/sponsorship.html",
                    "type": "custom"
                },
                {
                    "url": "https://www.patreon.com/phpdoctrine",
                    "type": "patreon"
                },
                {
                    "url": "https://tidelift.com/funding/github/packagist/doctrine%2Finflector",
                    "type": "tidelift"
                }
            ],
            "time": "2022-10-20T09:10:12+00:00"
        },
        {
            "name": "doctrine/lexer",
            "version": "1.2.3",
            "source": {
                "type": "git",
                "url": "https://github.com/doctrine/lexer.git",
                "reference": "c268e882d4dbdd85e36e4ad69e02dc284f89d229"
            },
            "dist": {
                "type": "zip",
                "url": "https://api.github.com/repos/doctrine/lexer/zipball/c268e882d4dbdd85e36e4ad69e02dc284f89d229",
                "reference": "c268e882d4dbdd85e36e4ad69e02dc284f89d229",
                "shasum": ""
            },
            "require": {
                "php": "^7.1 || ^8.0"
            },
            "require-dev": {
                "doctrine/coding-standard": "^9.0",
                "phpstan/phpstan": "^1.3",
                "phpunit/phpunit": "^7.5 || ^8.5 || ^9.5",
                "vimeo/psalm": "^4.11"
            },
            "type": "library",
            "autoload": {
                "psr-4": {
                    "Doctrine\\Common\\Lexer\\": "lib/Doctrine/Common/Lexer"
                }
            },
            "notification-url": "https://packagist.org/downloads/",
            "license": [
                "MIT"
            ],
            "authors": [
                {
                    "name": "Guilherme Blanco",
                    "email": "guilhermeblanco@gmail.com"
                },
                {
                    "name": "Roman Borschel",
                    "email": "roman@code-factory.org"
                },
                {
                    "name": "Johannes Schmitt",
                    "email": "schmittjoh@gmail.com"
                }
            ],
            "description": "PHP Doctrine Lexer parser library that can be used in Top-Down, Recursive Descent Parsers.",
            "homepage": "https://www.doctrine-project.org/projects/lexer.html",
            "keywords": [
                "annotations",
                "docblock",
                "lexer",
                "parser",
                "php"
            ],
            "support": {
                "issues": "https://github.com/doctrine/lexer/issues",
                "source": "https://github.com/doctrine/lexer/tree/1.2.3"
            },
            "funding": [
                {
                    "url": "https://www.doctrine-project.org/sponsorship.html",
                    "type": "custom"
                },
                {
                    "url": "https://www.patreon.com/phpdoctrine",
                    "type": "patreon"
                },
                {
                    "url": "https://tidelift.com/funding/github/packagist/doctrine%2Flexer",
                    "type": "tidelift"
                }
            ],
            "time": "2022-02-28T11:07:21+00:00"
        },
        {
            "name": "dragonmantank/cron-expression",
            "version": "v3.3.2",
            "source": {
                "type": "git",
                "url": "https://github.com/dragonmantank/cron-expression.git",
                "reference": "782ca5968ab8b954773518e9e49a6f892a34b2a8"
            },
            "dist": {
                "type": "zip",
                "url": "https://api.github.com/repos/dragonmantank/cron-expression/zipball/782ca5968ab8b954773518e9e49a6f892a34b2a8",
                "reference": "782ca5968ab8b954773518e9e49a6f892a34b2a8",
                "shasum": ""
            },
            "require": {
                "php": "^7.2|^8.0",
                "webmozart/assert": "^1.0"
            },
            "replace": {
                "mtdowling/cron-expression": "^1.0"
            },
            "require-dev": {
                "phpstan/extension-installer": "^1.0",
                "phpstan/phpstan": "^1.0",
                "phpstan/phpstan-webmozart-assert": "^1.0",
                "phpunit/phpunit": "^7.0|^8.0|^9.0"
            },
            "type": "library",
            "autoload": {
                "psr-4": {
                    "Cron\\": "src/Cron/"
                }
            },
            "notification-url": "https://packagist.org/downloads/",
            "license": [
                "MIT"
            ],
            "authors": [
                {
                    "name": "Chris Tankersley",
                    "email": "chris@ctankersley.com",
                    "homepage": "https://github.com/dragonmantank"
                }
            ],
            "description": "CRON for PHP: Calculate the next or previous run date and determine if a CRON expression is due",
            "keywords": [
                "cron",
                "schedule"
            ],
            "support": {
                "issues": "https://github.com/dragonmantank/cron-expression/issues",
                "source": "https://github.com/dragonmantank/cron-expression/tree/v3.3.2"
            },
            "funding": [
                {
                    "url": "https://github.com/dragonmantank",
                    "type": "github"
                }
            ],
            "time": "2022-09-10T18:51:20+00:00"
        },
        {
            "name": "egulias/email-validator",
            "version": "3.2.1",
            "source": {
                "type": "git",
                "url": "https://github.com/egulias/EmailValidator.git",
                "reference": "f88dcf4b14af14a98ad96b14b2b317969eab6715"
            },
            "dist": {
                "type": "zip",
                "url": "https://api.github.com/repos/egulias/EmailValidator/zipball/f88dcf4b14af14a98ad96b14b2b317969eab6715",
                "reference": "f88dcf4b14af14a98ad96b14b2b317969eab6715",
                "shasum": ""
            },
            "require": {
                "doctrine/lexer": "^1.2",
                "php": ">=7.2",
                "symfony/polyfill-intl-idn": "^1.15"
            },
            "require-dev": {
                "php-coveralls/php-coveralls": "^2.2",
                "phpunit/phpunit": "^8.5.8|^9.3.3",
                "vimeo/psalm": "^4"
            },
            "suggest": {
                "ext-intl": "PHP Internationalization Libraries are required to use the SpoofChecking validation"
            },
            "type": "library",
            "extra": {
                "branch-alias": {
                    "dev-master": "3.0.x-dev"
                }
            },
            "autoload": {
                "psr-4": {
                    "Egulias\\EmailValidator\\": "src"
                }
            },
            "notification-url": "https://packagist.org/downloads/",
            "license": [
                "MIT"
            ],
            "authors": [
                {
                    "name": "Eduardo Gulias Davis"
                }
            ],
            "description": "A library for validating emails against several RFCs",
            "homepage": "https://github.com/egulias/EmailValidator",
            "keywords": [
                "email",
                "emailvalidation",
                "emailvalidator",
                "validation",
                "validator"
            ],
            "support": {
                "issues": "https://github.com/egulias/EmailValidator/issues",
                "source": "https://github.com/egulias/EmailValidator/tree/3.2.1"
            },
            "funding": [
                {
                    "url": "https://github.com/egulias",
                    "type": "github"
                }
            ],
            "time": "2022-06-18T20:57:19+00:00"
        },
        {
            "name": "fakerphp/faker",
            "version": "v1.20.0",
            "source": {
                "type": "git",
                "url": "https://github.com/FakerPHP/Faker.git",
                "reference": "37f751c67a5372d4e26353bd9384bc03744ec77b"
            },
            "dist": {
                "type": "zip",
                "url": "https://api.github.com/repos/FakerPHP/Faker/zipball/37f751c67a5372d4e26353bd9384bc03744ec77b",
                "reference": "37f751c67a5372d4e26353bd9384bc03744ec77b",
                "shasum": ""
            },
            "require": {
                "php": "^7.1 || ^8.0",
                "psr/container": "^1.0 || ^2.0",
                "symfony/deprecation-contracts": "^2.2 || ^3.0"
            },
            "conflict": {
                "fzaninotto/faker": "*"
            },
            "require-dev": {
                "bamarni/composer-bin-plugin": "^1.4.1",
                "doctrine/persistence": "^1.3 || ^2.0",
                "ext-intl": "*",
                "symfony/phpunit-bridge": "^4.4 || ^5.2"
            },
            "suggest": {
                "doctrine/orm": "Required to use Faker\\ORM\\Doctrine",
                "ext-curl": "Required by Faker\\Provider\\Image to download images.",
                "ext-dom": "Required by Faker\\Provider\\HtmlLorem for generating random HTML.",
                "ext-iconv": "Required by Faker\\Provider\\ru_RU\\Text::realText() for generating real Russian text.",
                "ext-mbstring": "Required for multibyte Unicode string functionality."
            },
            "type": "library",
            "extra": {
                "branch-alias": {
                    "dev-main": "v1.20-dev"
                }
            },
            "autoload": {
                "psr-4": {
                    "Faker\\": "src/Faker/"
                }
            },
            "notification-url": "https://packagist.org/downloads/",
            "license": [
                "MIT"
            ],
            "authors": [
                {
                    "name": "François Zaninotto"
                }
            ],
            "description": "Faker is a PHP library that generates fake data for you.",
            "keywords": [
                "data",
                "faker",
                "fixtures"
            ],
            "support": {
                "issues": "https://github.com/FakerPHP/Faker/issues",
                "source": "https://github.com/FakerPHP/Faker/tree/v1.20.0"
            },
            "time": "2022-07-20T13:12:54+00:00"
        },
        {
            "name": "filp/whoops",
            "version": "2.14.6",
            "source": {
                "type": "git",
                "url": "https://github.com/filp/whoops.git",
                "reference": "f7948baaa0330277c729714910336383286305da"
            },
            "dist": {
                "type": "zip",
                "url": "https://api.github.com/repos/filp/whoops/zipball/f7948baaa0330277c729714910336383286305da",
                "reference": "f7948baaa0330277c729714910336383286305da",
                "shasum": ""
            },
            "require": {
                "php": "^5.5.9 || ^7.0 || ^8.0",
                "psr/log": "^1.0.1 || ^2.0 || ^3.0"
            },
            "require-dev": {
                "mockery/mockery": "^0.9 || ^1.0",
                "phpunit/phpunit": "^4.8.36 || ^5.7.27 || ^6.5.14 || ^7.5.20 || ^8.5.8 || ^9.3.3",
                "symfony/var-dumper": "^2.6 || ^3.0 || ^4.0 || ^5.0"
            },
            "suggest": {
                "symfony/var-dumper": "Pretty print complex values better with var-dumper available",
                "whoops/soap": "Formats errors as SOAP responses"
            },
            "type": "library",
            "extra": {
                "branch-alias": {
                    "dev-master": "2.7-dev"
                }
            },
            "autoload": {
                "psr-4": {
                    "Whoops\\": "src/Whoops/"
                }
            },
            "notification-url": "https://packagist.org/downloads/",
            "license": [
                "MIT"
            ],
            "authors": [
                {
                    "name": "Filipe Dobreira",
                    "homepage": "https://github.com/filp",
                    "role": "Developer"
                }
            ],
            "description": "php error handling for cool kids",
            "homepage": "https://filp.github.io/whoops/",
            "keywords": [
                "error",
                "exception",
                "handling",
                "library",
                "throwable",
                "whoops"
            ],
            "support": {
                "issues": "https://github.com/filp/whoops/issues",
                "source": "https://github.com/filp/whoops/tree/2.14.6"
            },
            "funding": [
                {
                    "url": "https://github.com/denis-sokolov",
                    "type": "github"
                }
            ],
            "time": "2022-11-02T16:23:29+00:00"
        },
        {
            "name": "fruitcake/php-cors",
            "version": "v1.2.0",
            "source": {
                "type": "git",
                "url": "https://github.com/fruitcake/php-cors.git",
                "reference": "58571acbaa5f9f462c9c77e911700ac66f446d4e"
            },
            "dist": {
                "type": "zip",
                "url": "https://api.github.com/repos/fruitcake/php-cors/zipball/58571acbaa5f9f462c9c77e911700ac66f446d4e",
                "reference": "58571acbaa5f9f462c9c77e911700ac66f446d4e",
                "shasum": ""
            },
            "require": {
                "php": "^7.4|^8.0",
                "symfony/http-foundation": "^4.4|^5.4|^6"
            },
            "require-dev": {
                "phpstan/phpstan": "^1.4",
                "phpunit/phpunit": "^9",
                "squizlabs/php_codesniffer": "^3.5"
            },
            "type": "library",
            "extra": {
                "branch-alias": {
                    "dev-main": "1.1-dev"
                }
            },
            "autoload": {
                "psr-4": {
                    "Fruitcake\\Cors\\": "src/"
                }
            },
            "notification-url": "https://packagist.org/downloads/",
            "license": [
                "MIT"
            ],
            "authors": [
                {
                    "name": "Fruitcake",
                    "homepage": "https://fruitcake.nl"
                },
                {
                    "name": "Barryvdh",
                    "email": "barryvdh@gmail.com"
                }
            ],
            "description": "Cross-origin resource sharing library for the Symfony HttpFoundation",
            "homepage": "https://github.com/fruitcake/php-cors",
            "keywords": [
                "cors",
                "laravel",
                "symfony"
            ],
            "support": {
                "issues": "https://github.com/fruitcake/php-cors/issues",
                "source": "https://github.com/fruitcake/php-cors/tree/v1.2.0"
            },
            "funding": [
                {
                    "url": "https://fruitcake.nl",
                    "type": "custom"
                },
                {
                    "url": "https://github.com/barryvdh",
                    "type": "github"
                }
            ],
            "time": "2022-02-20T15:07:15+00:00"
        },
        {
            "name": "graham-campbell/result-type",
            "version": "v1.1.0",
            "source": {
                "type": "git",
                "url": "https://github.com/GrahamCampbell/Result-Type.git",
                "reference": "a878d45c1914464426dc94da61c9e1d36ae262a8"
            },
            "dist": {
                "type": "zip",
                "url": "https://api.github.com/repos/GrahamCampbell/Result-Type/zipball/a878d45c1914464426dc94da61c9e1d36ae262a8",
                "reference": "a878d45c1914464426dc94da61c9e1d36ae262a8",
                "shasum": ""
            },
            "require": {
                "php": "^7.2.5 || ^8.0",
                "phpoption/phpoption": "^1.9"
            },
            "require-dev": {
                "phpunit/phpunit": "^8.5.28 || ^9.5.21"
            },
            "type": "library",
            "autoload": {
                "psr-4": {
                    "GrahamCampbell\\ResultType\\": "src/"
                }
            },
            "notification-url": "https://packagist.org/downloads/",
            "license": [
                "MIT"
            ],
            "authors": [
                {
                    "name": "Graham Campbell",
                    "email": "hello@gjcampbell.co.uk",
                    "homepage": "https://github.com/GrahamCampbell"
                }
            ],
            "description": "An Implementation Of The Result Type",
            "keywords": [
                "Graham Campbell",
                "GrahamCampbell",
                "Result Type",
                "Result-Type",
                "result"
            ],
            "support": {
                "issues": "https://github.com/GrahamCampbell/Result-Type/issues",
                "source": "https://github.com/GrahamCampbell/Result-Type/tree/v1.1.0"
            },
            "funding": [
                {
                    "url": "https://github.com/GrahamCampbell",
                    "type": "github"
                },
                {
                    "url": "https://tidelift.com/funding/github/packagist/graham-campbell/result-type",
                    "type": "tidelift"
                }
            ],
            "time": "2022-07-30T15:56:11+00:00"
        },
        {
            "name": "guzzlehttp/guzzle",
            "version": "7.5.0",
            "source": {
                "type": "git",
                "url": "https://github.com/guzzle/guzzle.git",
                "reference": "b50a2a1251152e43f6a37f0fa053e730a67d25ba"
            },
            "dist": {
                "type": "zip",
                "url": "https://api.github.com/repos/guzzle/guzzle/zipball/b50a2a1251152e43f6a37f0fa053e730a67d25ba",
                "reference": "b50a2a1251152e43f6a37f0fa053e730a67d25ba",
                "shasum": ""
            },
            "require": {
                "ext-json": "*",
                "guzzlehttp/promises": "^1.5",
                "guzzlehttp/psr7": "^1.9 || ^2.4",
                "php": "^7.2.5 || ^8.0",
                "psr/http-client": "^1.0",
                "symfony/deprecation-contracts": "^2.2 || ^3.0"
            },
            "provide": {
                "psr/http-client-implementation": "1.0"
            },
            "require-dev": {
                "bamarni/composer-bin-plugin": "^1.8.1",
                "ext-curl": "*",
                "php-http/client-integration-tests": "^3.0",
                "phpunit/phpunit": "^8.5.29 || ^9.5.23",
                "psr/log": "^1.1 || ^2.0 || ^3.0"
            },
            "suggest": {
                "ext-curl": "Required for CURL handler support",
                "ext-intl": "Required for Internationalized Domain Name (IDN) support",
                "psr/log": "Required for using the Log middleware"
            },
            "type": "library",
            "extra": {
                "bamarni-bin": {
                    "bin-links": true,
                    "forward-command": false
                },
                "branch-alias": {
                    "dev-master": "7.5-dev"
                }
            },
            "autoload": {
                "files": [
                    "src/functions_include.php"
                ],
                "psr-4": {
                    "GuzzleHttp\\": "src/"
                }
            },
            "notification-url": "https://packagist.org/downloads/",
            "license": [
                "MIT"
            ],
            "authors": [
                {
                    "name": "Graham Campbell",
                    "email": "hello@gjcampbell.co.uk",
                    "homepage": "https://github.com/GrahamCampbell"
                },
                {
                    "name": "Michael Dowling",
                    "email": "mtdowling@gmail.com",
                    "homepage": "https://github.com/mtdowling"
                },
                {
                    "name": "Jeremy Lindblom",
                    "email": "jeremeamia@gmail.com",
                    "homepage": "https://github.com/jeremeamia"
                },
                {
                    "name": "George Mponos",
                    "email": "gmponos@gmail.com",
                    "homepage": "https://github.com/gmponos"
                },
                {
                    "name": "Tobias Nyholm",
                    "email": "tobias.nyholm@gmail.com",
                    "homepage": "https://github.com/Nyholm"
                },
                {
                    "name": "Márk Sági-Kazár",
                    "email": "mark.sagikazar@gmail.com",
                    "homepage": "https://github.com/sagikazarmark"
                },
                {
                    "name": "Tobias Schultze",
                    "email": "webmaster@tubo-world.de",
                    "homepage": "https://github.com/Tobion"
                }
            ],
            "description": "Guzzle is a PHP HTTP client library",
            "keywords": [
                "client",
                "curl",
                "framework",
                "http",
                "http client",
                "psr-18",
                "psr-7",
                "rest",
                "web service"
            ],
            "support": {
                "issues": "https://github.com/guzzle/guzzle/issues",
                "source": "https://github.com/guzzle/guzzle/tree/7.5.0"
            },
            "funding": [
                {
                    "url": "https://github.com/GrahamCampbell",
                    "type": "github"
                },
                {
                    "url": "https://github.com/Nyholm",
                    "type": "github"
                },
                {
                    "url": "https://tidelift.com/funding/github/packagist/guzzlehttp/guzzle",
                    "type": "tidelift"
                }
            ],
            "time": "2022-08-28T15:39:27+00:00"
        },
        {
            "name": "guzzlehttp/promises",
            "version": "1.5.2",
            "source": {
                "type": "git",
                "url": "https://github.com/guzzle/promises.git",
                "reference": "b94b2807d85443f9719887892882d0329d1e2598"
            },
            "dist": {
                "type": "zip",
                "url": "https://api.github.com/repos/guzzle/promises/zipball/b94b2807d85443f9719887892882d0329d1e2598",
                "reference": "b94b2807d85443f9719887892882d0329d1e2598",
                "shasum": ""
            },
            "require": {
                "php": ">=5.5"
            },
            "require-dev": {
                "symfony/phpunit-bridge": "^4.4 || ^5.1"
            },
            "type": "library",
            "extra": {
                "branch-alias": {
                    "dev-master": "1.5-dev"
                }
            },
            "autoload": {
                "files": [
                    "src/functions_include.php"
                ],
                "psr-4": {
                    "GuzzleHttp\\Promise\\": "src/"
                }
            },
            "notification-url": "https://packagist.org/downloads/",
            "license": [
                "MIT"
            ],
            "authors": [
                {
                    "name": "Graham Campbell",
                    "email": "hello@gjcampbell.co.uk",
                    "homepage": "https://github.com/GrahamCampbell"
                },
                {
                    "name": "Michael Dowling",
                    "email": "mtdowling@gmail.com",
                    "homepage": "https://github.com/mtdowling"
                },
                {
                    "name": "Tobias Nyholm",
                    "email": "tobias.nyholm@gmail.com",
                    "homepage": "https://github.com/Nyholm"
                },
                {
                    "name": "Tobias Schultze",
                    "email": "webmaster@tubo-world.de",
                    "homepage": "https://github.com/Tobion"
                }
            ],
            "description": "Guzzle promises library",
            "keywords": [
                "promise"
            ],
            "support": {
                "issues": "https://github.com/guzzle/promises/issues",
                "source": "https://github.com/guzzle/promises/tree/1.5.2"
            },
            "funding": [
                {
                    "url": "https://github.com/GrahamCampbell",
                    "type": "github"
                },
                {
                    "url": "https://github.com/Nyholm",
                    "type": "github"
                },
                {
                    "url": "https://tidelift.com/funding/github/packagist/guzzlehttp/promises",
                    "type": "tidelift"
                }
            ],
            "time": "2022-08-28T14:55:35+00:00"
        },
        {
            "name": "guzzlehttp/psr7",
            "version": "2.4.3",
            "source": {
                "type": "git",
                "url": "https://github.com/guzzle/psr7.git",
                "reference": "67c26b443f348a51926030c83481b85718457d3d"
            },
            "dist": {
                "type": "zip",
                "url": "https://api.github.com/repos/guzzle/psr7/zipball/67c26b443f348a51926030c83481b85718457d3d",
                "reference": "67c26b443f348a51926030c83481b85718457d3d",
                "shasum": ""
            },
            "require": {
                "php": "^7.2.5 || ^8.0",
                "psr/http-factory": "^1.0",
                "psr/http-message": "^1.0",
                "ralouphie/getallheaders": "^3.0"
            },
            "provide": {
                "psr/http-factory-implementation": "1.0",
                "psr/http-message-implementation": "1.0"
            },
            "require-dev": {
                "bamarni/composer-bin-plugin": "^1.8.1",
                "http-interop/http-factory-tests": "^0.9",
                "phpunit/phpunit": "^8.5.29 || ^9.5.23"
            },
            "suggest": {
                "laminas/laminas-httphandlerrunner": "Emit PSR-7 responses"
            },
            "type": "library",
            "extra": {
                "bamarni-bin": {
                    "bin-links": true,
                    "forward-command": false
                },
                "branch-alias": {
                    "dev-master": "2.4-dev"
                }
            },
            "autoload": {
                "psr-4": {
                    "GuzzleHttp\\Psr7\\": "src/"
                }
            },
            "notification-url": "https://packagist.org/downloads/",
            "license": [
                "MIT"
            ],
            "authors": [
                {
                    "name": "Graham Campbell",
                    "email": "hello@gjcampbell.co.uk",
                    "homepage": "https://github.com/GrahamCampbell"
                },
                {
                    "name": "Michael Dowling",
                    "email": "mtdowling@gmail.com",
                    "homepage": "https://github.com/mtdowling"
                },
                {
                    "name": "George Mponos",
                    "email": "gmponos@gmail.com",
                    "homepage": "https://github.com/gmponos"
                },
                {
                    "name": "Tobias Nyholm",
                    "email": "tobias.nyholm@gmail.com",
                    "homepage": "https://github.com/Nyholm"
                },
                {
                    "name": "Márk Sági-Kazár",
                    "email": "mark.sagikazar@gmail.com",
                    "homepage": "https://github.com/sagikazarmark"
                },
                {
                    "name": "Tobias Schultze",
                    "email": "webmaster@tubo-world.de",
                    "homepage": "https://github.com/Tobion"
                },
                {
                    "name": "Márk Sági-Kazár",
                    "email": "mark.sagikazar@gmail.com",
                    "homepage": "https://sagikazarmark.hu"
                }
            ],
            "description": "PSR-7 message implementation that also provides common utility methods",
            "keywords": [
                "http",
                "message",
                "psr-7",
                "request",
                "response",
                "stream",
                "uri",
                "url"
            ],
            "support": {
                "issues": "https://github.com/guzzle/psr7/issues",
                "source": "https://github.com/guzzle/psr7/tree/2.4.3"
            },
            "funding": [
                {
                    "url": "https://github.com/GrahamCampbell",
                    "type": "github"
                },
                {
                    "url": "https://github.com/Nyholm",
                    "type": "github"
                },
                {
                    "url": "https://tidelift.com/funding/github/packagist/guzzlehttp/psr7",
                    "type": "tidelift"
                }
            ],
            "time": "2022-10-26T14:07:24+00:00"
        },
        {
            "name": "hyde/framework",
            "version": "dev-master",
            "dist": {
                "type": "path",
                "url": "./packages/framework",
                "reference": "6d64cb61b879f53097eda4cf1ae4ad9845ba7390"
            },
            "require": {
                "illuminate/support": "^9.5",
                "illuminate/view": "^9.0",
                "league/commonmark": "^2.2",
                "php": "^8.1",
                "spatie/yaml-front-matter": "^2.0.7",
                "symfony/yaml": "^6.0",
                "torchlight/torchlight-commonmark": "^0.5.5"
            },
            "suggest": {
                "ext-simplexml": "Required to generate sitemaps and RSS feeds.",
                "hyde/hyde": "The Framework package contains the Hyde Core. To create your site you should use the Hyde/Hyde project.",
                "laravel-zero/framework": "^9.1"
            },
            "type": "library",
            "autoload": {
                "psr-4": {
                    "Hyde\\": "src/"
                },
                "files": [
                    "src/helpers.php"
                ]
            },
            "autoload-dev": {
                "psr-4": {
                    "Hyde\\Framework\\Testing\\": "tests/"
                }
            },
            "license": [
                "MIT"
            ],
            "authors": [
                {
                    "name": "Caen De Silva",
                    "email": "caen@desilva.se"
                }
            ],
            "description": "The HydePHP Framework",
            "transport-options": {
                "relative": true
            }
        },
        {
            "name": "hyde/ui-kit",
            "version": "dev-master",
            "dist": {
                "type": "path",
                "url": "./packages/ui-kit",
                "reference": "2968d14d65659d847151f8e436616a56be3f33ad"
            },
            "require": {
                "illuminate/support": "^9.5",
                "php": "^8.0"
            },
            "type": "library",
            "extra": {
                "laravel": {
                    "providers": [
                        "Hyde\\UIKit\\UIKitServiceProvider"
                    ]
                }
            },
            "autoload": {
                "psr-4": {
                    "Hyde\\UIKit\\": "src"
                }
            },
            "license": [
                "MIT"
            ],
            "authors": [
                {
                    "name": "Caen De Silva",
                    "email": "caen@desilva.se",
                    "role": "Developer"
                }
            ],
            "description": "A set of minimalistic Blade & Tailwind components to kickstart development of your HydePHP site.",
            "homepage": "https://github.com/hyde/ui-kit",
            "keywords": [
                "blade",
                "hyde",
                "hydephp",
                "laravel",
                "ui-kit"
            ],
            "transport-options": {
                "relative": true
            }
        },
        {
            "name": "illuminate/bus",
            "version": "v9.43.0",
            "source": {
                "type": "git",
                "url": "https://github.com/illuminate/bus.git",
                "reference": "c7f09872054f2b361f8ed9e9e988b3c9be06c596"
            },
            "dist": {
                "type": "zip",
                "url": "https://api.github.com/repos/illuminate/bus/zipball/c7f09872054f2b361f8ed9e9e988b3c9be06c596",
                "reference": "c7f09872054f2b361f8ed9e9e988b3c9be06c596",
                "shasum": ""
            },
            "require": {
                "illuminate/collections": "^9.0",
                "illuminate/contracts": "^9.0",
                "illuminate/pipeline": "^9.0",
                "illuminate/support": "^9.0",
                "php": "^8.0.2"
            },
            "suggest": {
                "illuminate/queue": "Required to use closures when chaining jobs (^7.0)."
            },
            "type": "library",
            "extra": {
                "branch-alias": {
                    "dev-master": "9.x-dev"
                }
            },
            "autoload": {
                "psr-4": {
                    "Illuminate\\Bus\\": ""
                }
            },
            "notification-url": "https://packagist.org/downloads/",
            "license": [
                "MIT"
            ],
            "authors": [
                {
                    "name": "Taylor Otwell",
                    "email": "taylor@laravel.com"
                }
            ],
            "description": "The Illuminate Bus package.",
            "homepage": "https://laravel.com",
            "support": {
                "issues": "https://github.com/laravel/framework/issues",
                "source": "https://github.com/laravel/framework"
            },
            "time": "2022-11-25T07:56:47+00:00"
        },
        {
            "name": "illuminate/cache",
            "version": "v9.43.0",
            "source": {
                "type": "git",
                "url": "https://github.com/illuminate/cache.git",
                "reference": "8ba188bcfad7d2b5ed13f8cd1ccbb67db22cfa04"
            },
            "dist": {
                "type": "zip",
                "url": "https://api.github.com/repos/illuminate/cache/zipball/8ba188bcfad7d2b5ed13f8cd1ccbb67db22cfa04",
                "reference": "8ba188bcfad7d2b5ed13f8cd1ccbb67db22cfa04",
                "shasum": ""
            },
            "require": {
                "illuminate/collections": "^9.0",
                "illuminate/contracts": "^9.0",
                "illuminate/macroable": "^9.0",
                "illuminate/support": "^9.0",
                "php": "^8.0.2"
            },
            "provide": {
                "psr/simple-cache-implementation": "1.0|2.0|3.0"
            },
            "suggest": {
                "ext-memcached": "Required to use the memcache cache driver.",
                "illuminate/database": "Required to use the database cache driver (^9.0).",
                "illuminate/filesystem": "Required to use the file cache driver (^9.0).",
                "illuminate/redis": "Required to use the redis cache driver (^9.0).",
                "symfony/cache": "Required to use PSR-6 cache bridge (^6.0)."
            },
            "type": "library",
            "extra": {
                "branch-alias": {
                    "dev-master": "9.x-dev"
                }
            },
            "autoload": {
                "psr-4": {
                    "Illuminate\\Cache\\": ""
                }
            },
            "notification-url": "https://packagist.org/downloads/",
            "license": [
                "MIT"
            ],
            "authors": [
                {
                    "name": "Taylor Otwell",
                    "email": "taylor@laravel.com"
                }
            ],
            "description": "The Illuminate Cache package.",
            "homepage": "https://laravel.com",
            "support": {
                "issues": "https://github.com/laravel/framework/issues",
                "source": "https://github.com/laravel/framework"
            },
            "time": "2022-08-24T13:50:51+00:00"
        },
        {
            "name": "illuminate/collections",
            "version": "v9.43.0",
            "source": {
                "type": "git",
                "url": "https://github.com/illuminate/collections.git",
                "reference": "7a8afa0875d7de162f30865d9fae33c8fb235fa2"
            },
            "dist": {
                "type": "zip",
                "url": "https://api.github.com/repos/illuminate/collections/zipball/7a8afa0875d7de162f30865d9fae33c8fb235fa2",
                "reference": "7a8afa0875d7de162f30865d9fae33c8fb235fa2",
                "shasum": ""
            },
            "require": {
                "illuminate/conditionable": "^9.0",
                "illuminate/contracts": "^9.0",
                "illuminate/macroable": "^9.0",
                "php": "^8.0.2"
            },
            "suggest": {
                "symfony/var-dumper": "Required to use the dump method (^6.0)."
            },
            "type": "library",
            "extra": {
                "branch-alias": {
                    "dev-master": "9.x-dev"
                }
            },
            "autoload": {
                "files": [
                    "helpers.php"
                ],
                "psr-4": {
                    "Illuminate\\Support\\": ""
                }
            },
            "notification-url": "https://packagist.org/downloads/",
            "license": [
                "MIT"
            ],
            "authors": [
                {
                    "name": "Taylor Otwell",
                    "email": "taylor@laravel.com"
                }
            ],
            "description": "The Illuminate Collections package.",
            "homepage": "https://laravel.com",
            "support": {
                "issues": "https://github.com/laravel/framework/issues",
                "source": "https://github.com/laravel/framework"
            },
            "time": "2022-12-02T18:48:05+00:00"
        },
        {
            "name": "illuminate/conditionable",
            "version": "v9.43.0",
            "source": {
                "type": "git",
                "url": "https://github.com/illuminate/conditionable.git",
                "reference": "5b40f51ccb07e0e7b1ec5559d8db9e0e2dc51883"
            },
            "dist": {
                "type": "zip",
                "url": "https://api.github.com/repos/illuminate/conditionable/zipball/5b40f51ccb07e0e7b1ec5559d8db9e0e2dc51883",
                "reference": "5b40f51ccb07e0e7b1ec5559d8db9e0e2dc51883",
                "shasum": ""
            },
            "require": {
                "php": "^8.0.2"
            },
            "type": "library",
            "extra": {
                "branch-alias": {
                    "dev-master": "9.x-dev"
                }
            },
            "autoload": {
                "psr-4": {
                    "Illuminate\\Support\\": ""
                }
            },
            "notification-url": "https://packagist.org/downloads/",
            "license": [
                "MIT"
            ],
            "authors": [
                {
                    "name": "Taylor Otwell",
                    "email": "taylor@laravel.com"
                }
            ],
            "description": "The Illuminate Conditionable package.",
            "homepage": "https://laravel.com",
            "support": {
                "issues": "https://github.com/laravel/framework/issues",
                "source": "https://github.com/laravel/framework"
            },
            "time": "2022-07-29T19:44:19+00:00"
        },
        {
            "name": "illuminate/config",
            "version": "v9.43.0",
            "source": {
                "type": "git",
                "url": "https://github.com/illuminate/config.git",
                "reference": "92baa45cede73bc2ad8a0a193f9cb3f8bde676a9"
            },
            "dist": {
                "type": "zip",
                "url": "https://api.github.com/repos/illuminate/config/zipball/92baa45cede73bc2ad8a0a193f9cb3f8bde676a9",
                "reference": "92baa45cede73bc2ad8a0a193f9cb3f8bde676a9",
                "shasum": ""
            },
            "require": {
                "illuminate/collections": "^9.0",
                "illuminate/contracts": "^9.0",
                "php": "^8.0.2"
            },
            "type": "library",
            "extra": {
                "branch-alias": {
                    "dev-master": "9.x-dev"
                }
            },
            "autoload": {
                "psr-4": {
                    "Illuminate\\Config\\": ""
                }
            },
            "notification-url": "https://packagist.org/downloads/",
            "license": [
                "MIT"
            ],
            "authors": [
                {
                    "name": "Taylor Otwell",
                    "email": "taylor@laravel.com"
                }
            ],
            "description": "The Illuminate Config package.",
            "homepage": "https://laravel.com",
            "support": {
                "issues": "https://github.com/laravel/framework/issues",
                "source": "https://github.com/laravel/framework"
            },
            "time": "2022-08-08T17:13:46+00:00"
        },
        {
            "name": "illuminate/console",
            "version": "v9.43.0",
            "source": {
                "type": "git",
                "url": "https://github.com/illuminate/console.git",
                "reference": "3c89953862d7a74860f5e5b4c52d08a93f15d869"
            },
            "dist": {
                "type": "zip",
                "url": "https://api.github.com/repos/illuminate/console/zipball/3c89953862d7a74860f5e5b4c52d08a93f15d869",
                "reference": "3c89953862d7a74860f5e5b4c52d08a93f15d869",
                "shasum": ""
            },
            "require": {
                "illuminate/collections": "^9.0",
                "illuminate/contracts": "^9.0",
                "illuminate/macroable": "^9.0",
                "illuminate/support": "^9.0",
                "illuminate/view": "^9.0",
                "nunomaduro/termwind": "^1.13",
                "php": "^8.0.2",
                "symfony/console": "^6.0.9",
                "symfony/process": "^6.0"
            },
            "suggest": {
                "dragonmantank/cron-expression": "Required to use scheduler (^3.3.2).",
                "guzzlehttp/guzzle": "Required to use the ping methods on schedules (^7.5).",
                "illuminate/bus": "Required to use the scheduled job dispatcher (^9.0).",
                "illuminate/container": "Required to use the scheduler (^9.0).",
                "illuminate/filesystem": "Required to use the generator command (^9.0).",
                "illuminate/queue": "Required to use closures for scheduled jobs (^9.0)."
            },
            "type": "library",
            "extra": {
                "branch-alias": {
                    "dev-master": "9.x-dev"
                }
            },
            "autoload": {
                "psr-4": {
                    "Illuminate\\Console\\": ""
                }
            },
            "notification-url": "https://packagist.org/downloads/",
            "license": [
                "MIT"
            ],
            "authors": [
                {
                    "name": "Taylor Otwell",
                    "email": "taylor@laravel.com"
                }
            ],
            "description": "The Illuminate Console package.",
            "homepage": "https://laravel.com",
            "support": {
                "issues": "https://github.com/laravel/framework/issues",
                "source": "https://github.com/laravel/framework"
            },
            "time": "2022-11-30T18:49:24+00:00"
        },
        {
            "name": "illuminate/container",
            "version": "v9.43.0",
            "source": {
                "type": "git",
                "url": "https://github.com/illuminate/container.git",
                "reference": "8ca3036459e26dc7cdedaf0f882b625757cc341e"
            },
            "dist": {
                "type": "zip",
                "url": "https://api.github.com/repos/illuminate/container/zipball/8ca3036459e26dc7cdedaf0f882b625757cc341e",
                "reference": "8ca3036459e26dc7cdedaf0f882b625757cc341e",
                "shasum": ""
            },
            "require": {
                "illuminate/contracts": "^9.0",
                "php": "^8.0.2",
                "psr/container": "^1.1.1|^2.0.1"
            },
            "provide": {
                "psr/container-implementation": "1.1|2.0"
            },
            "type": "library",
            "extra": {
                "branch-alias": {
                    "dev-master": "9.x-dev"
                }
            },
            "autoload": {
                "psr-4": {
                    "Illuminate\\Container\\": ""
                }
            },
            "notification-url": "https://packagist.org/downloads/",
            "license": [
                "MIT"
            ],
            "authors": [
                {
                    "name": "Taylor Otwell",
                    "email": "taylor@laravel.com"
                }
            ],
            "description": "The Illuminate Container package.",
            "homepage": "https://laravel.com",
            "support": {
                "issues": "https://github.com/laravel/framework/issues",
                "source": "https://github.com/laravel/framework"
            },
            "time": "2022-09-05T15:58:42+00:00"
        },
        {
            "name": "illuminate/contracts",
            "version": "v9.43.0",
            "source": {
                "type": "git",
                "url": "https://github.com/illuminate/contracts.git",
                "reference": "c7cc6e6198cac6dfdead111f9758de25413188b7"
            },
            "dist": {
                "type": "zip",
                "url": "https://api.github.com/repos/illuminate/contracts/zipball/c7cc6e6198cac6dfdead111f9758de25413188b7",
                "reference": "c7cc6e6198cac6dfdead111f9758de25413188b7",
                "shasum": ""
            },
            "require": {
                "php": "^8.0.2",
                "psr/container": "^1.1.1|^2.0.1",
                "psr/simple-cache": "^1.0|^2.0|^3.0"
            },
            "type": "library",
            "extra": {
                "branch-alias": {
                    "dev-master": "9.x-dev"
                }
            },
            "autoload": {
                "psr-4": {
                    "Illuminate\\Contracts\\": ""
                }
            },
            "notification-url": "https://packagist.org/downloads/",
            "license": [
                "MIT"
            ],
            "authors": [
                {
                    "name": "Taylor Otwell",
                    "email": "taylor@laravel.com"
                }
            ],
            "description": "The Illuminate Contracts package.",
            "homepage": "https://laravel.com",
            "support": {
                "issues": "https://github.com/laravel/framework/issues",
                "source": "https://github.com/laravel/framework"
            },
            "time": "2022-10-31T22:25:40+00:00"
        },
        {
            "name": "illuminate/events",
            "version": "v9.43.0",
            "source": {
                "type": "git",
                "url": "https://github.com/illuminate/events.git",
                "reference": "8e534676bac23bc17925f5c74c128f9c09b98f69"
            },
            "dist": {
                "type": "zip",
                "url": "https://api.github.com/repos/illuminate/events/zipball/8e534676bac23bc17925f5c74c128f9c09b98f69",
                "reference": "8e534676bac23bc17925f5c74c128f9c09b98f69",
                "shasum": ""
            },
            "require": {
                "illuminate/bus": "^9.0",
                "illuminate/collections": "^9.0",
                "illuminate/container": "^9.0",
                "illuminate/contracts": "^9.0",
                "illuminate/macroable": "^9.0",
                "illuminate/support": "^9.0",
                "php": "^8.0.2"
            },
            "type": "library",
            "extra": {
                "branch-alias": {
                    "dev-master": "9.x-dev"
                }
            },
            "autoload": {
                "files": [
                    "functions.php"
                ],
                "psr-4": {
                    "Illuminate\\Events\\": ""
                }
            },
            "notification-url": "https://packagist.org/downloads/",
            "license": [
                "MIT"
            ],
            "authors": [
                {
                    "name": "Taylor Otwell",
                    "email": "taylor@laravel.com"
                }
            ],
            "description": "The Illuminate Events package.",
            "homepage": "https://laravel.com",
            "support": {
                "issues": "https://github.com/laravel/framework/issues",
                "source": "https://github.com/laravel/framework"
            },
            "time": "2022-09-15T13:14:12+00:00"
        },
        {
            "name": "illuminate/filesystem",
            "version": "v9.43.0",
            "source": {
                "type": "git",
                "url": "https://github.com/illuminate/filesystem.git",
                "reference": "3e29c07c25e759a99ec09377838e3926e33d9f5f"
            },
            "dist": {
                "type": "zip",
                "url": "https://api.github.com/repos/illuminate/filesystem/zipball/3e29c07c25e759a99ec09377838e3926e33d9f5f",
                "reference": "3e29c07c25e759a99ec09377838e3926e33d9f5f",
                "shasum": ""
            },
            "require": {
                "illuminate/collections": "^9.0",
                "illuminate/contracts": "^9.0",
                "illuminate/macroable": "^9.0",
                "illuminate/support": "^9.0",
                "php": "^8.0.2",
                "symfony/finder": "^6.0"
            },
            "suggest": {
                "ext-ftp": "Required to use the Flysystem FTP driver.",
                "illuminate/http": "Required for handling uploaded files (^7.0).",
                "league/flysystem": "Required to use the Flysystem local driver (^3.0.16).",
                "league/flysystem-aws-s3-v3": "Required to use the Flysystem S3 driver (^3.0).",
                "league/flysystem-ftp": "Required to use the Flysystem FTP driver (^3.0).",
                "league/flysystem-sftp-v3": "Required to use the Flysystem SFTP driver (^3.0).",
                "psr/http-message": "Required to allow Storage::put to accept a StreamInterface (^1.0).",
                "symfony/filesystem": "Required to enable support for relative symbolic links (^6.0).",
                "symfony/mime": "Required to enable support for guessing extensions (^6.0)."
            },
            "type": "library",
            "extra": {
                "branch-alias": {
                    "dev-master": "9.x-dev"
                }
            },
            "autoload": {
                "psr-4": {
                    "Illuminate\\Filesystem\\": ""
                }
            },
            "notification-url": "https://packagist.org/downloads/",
            "license": [
                "MIT"
            ],
            "authors": [
                {
                    "name": "Taylor Otwell",
                    "email": "taylor@laravel.com"
                }
            ],
            "description": "The Illuminate Filesystem package.",
            "homepage": "https://laravel.com",
            "support": {
                "issues": "https://github.com/laravel/framework/issues",
                "source": "https://github.com/laravel/framework"
            },
            "time": "2022-11-17T14:45:11+00:00"
        },
        {
            "name": "illuminate/http",
            "version": "v9.43.0",
            "source": {
                "type": "git",
                "url": "https://github.com/illuminate/http.git",
                "reference": "7adfe42cd6cb1b34f8fcaff833c108146685d7d6"
            },
            "dist": {
                "type": "zip",
                "url": "https://api.github.com/repos/illuminate/http/zipball/7adfe42cd6cb1b34f8fcaff833c108146685d7d6",
                "reference": "7adfe42cd6cb1b34f8fcaff833c108146685d7d6",
                "shasum": ""
            },
            "require": {
                "ext-json": "*",
                "fruitcake/php-cors": "^1.2",
                "illuminate/collections": "^9.0",
                "illuminate/macroable": "^9.0",
                "illuminate/session": "^9.0",
                "illuminate/support": "^9.0",
                "php": "^8.0.2",
                "symfony/http-foundation": "^6.0",
                "symfony/http-kernel": "^6.0",
                "symfony/mime": "^6.0"
            },
            "suggest": {
                "ext-gd": "Required to use Illuminate\\Http\\Testing\\FileFactory::image().",
                "guzzlehttp/guzzle": "Required to use the HTTP Client (^7.5)."
            },
            "type": "library",
            "extra": {
                "branch-alias": {
                    "dev-master": "9.x-dev"
                }
            },
            "autoload": {
                "psr-4": {
                    "Illuminate\\Http\\": ""
                }
            },
            "notification-url": "https://packagist.org/downloads/",
            "license": [
                "MIT"
            ],
            "authors": [
                {
                    "name": "Taylor Otwell",
                    "email": "taylor@laravel.com"
                }
            ],
            "description": "The Illuminate Http package.",
            "homepage": "https://laravel.com",
            "support": {
                "issues": "https://github.com/laravel/framework/issues",
                "source": "https://github.com/laravel/framework"
            },
            "time": "2022-11-30T15:07:04+00:00"
        },
        {
            "name": "illuminate/macroable",
            "version": "v9.43.0",
            "source": {
                "type": "git",
                "url": "https://github.com/illuminate/macroable.git",
                "reference": "e3bfaf6401742a9c6abca61b9b10e998e5b6449a"
            },
            "dist": {
                "type": "zip",
                "url": "https://api.github.com/repos/illuminate/macroable/zipball/e3bfaf6401742a9c6abca61b9b10e998e5b6449a",
                "reference": "e3bfaf6401742a9c6abca61b9b10e998e5b6449a",
                "shasum": ""
            },
            "require": {
                "php": "^8.0.2"
            },
            "type": "library",
            "extra": {
                "branch-alias": {
                    "dev-master": "9.x-dev"
                }
            },
            "autoload": {
                "psr-4": {
                    "Illuminate\\Support\\": ""
                }
            },
            "notification-url": "https://packagist.org/downloads/",
            "license": [
                "MIT"
            ],
            "authors": [
                {
                    "name": "Taylor Otwell",
                    "email": "taylor@laravel.com"
                }
            ],
            "description": "The Illuminate Macroable package.",
            "homepage": "https://laravel.com",
            "support": {
                "issues": "https://github.com/laravel/framework/issues",
                "source": "https://github.com/laravel/framework"
            },
            "time": "2022-08-09T13:29:29+00:00"
        },
        {
            "name": "illuminate/pipeline",
            "version": "v9.43.0",
            "source": {
                "type": "git",
                "url": "https://github.com/illuminate/pipeline.git",
                "reference": "e0be3f3f79f8235ad7334919ca4094d5074e02f6"
            },
            "dist": {
                "type": "zip",
                "url": "https://api.github.com/repos/illuminate/pipeline/zipball/e0be3f3f79f8235ad7334919ca4094d5074e02f6",
                "reference": "e0be3f3f79f8235ad7334919ca4094d5074e02f6",
                "shasum": ""
            },
            "require": {
                "illuminate/contracts": "^9.0",
                "illuminate/support": "^9.0",
                "php": "^8.0.2"
            },
            "type": "library",
            "extra": {
                "branch-alias": {
                    "dev-master": "9.x-dev"
                }
            },
            "autoload": {
                "psr-4": {
                    "Illuminate\\Pipeline\\": ""
                }
            },
            "notification-url": "https://packagist.org/downloads/",
            "license": [
                "MIT"
            ],
            "authors": [
                {
                    "name": "Taylor Otwell",
                    "email": "taylor@laravel.com"
                }
            ],
            "description": "The Illuminate Pipeline package.",
            "homepage": "https://laravel.com",
            "support": {
                "issues": "https://github.com/laravel/framework/issues",
                "source": "https://github.com/laravel/framework"
            },
            "time": "2022-06-09T14:13:53+00:00"
        },
        {
            "name": "illuminate/session",
            "version": "v9.43.0",
            "source": {
                "type": "git",
                "url": "https://github.com/illuminate/session.git",
                "reference": "97d27f60c0860e2850b86b57a5cd14b31c8b7833"
            },
            "dist": {
                "type": "zip",
                "url": "https://api.github.com/repos/illuminate/session/zipball/97d27f60c0860e2850b86b57a5cd14b31c8b7833",
                "reference": "97d27f60c0860e2850b86b57a5cd14b31c8b7833",
                "shasum": ""
            },
            "require": {
                "ext-json": "*",
                "illuminate/collections": "^9.0",
                "illuminate/contracts": "^9.0",
                "illuminate/filesystem": "^9.0",
                "illuminate/support": "^9.0",
                "php": "^8.0.2",
                "symfony/finder": "^6.0",
                "symfony/http-foundation": "^6.0"
            },
            "suggest": {
                "illuminate/console": "Required to use the session:table command (^9.0)."
            },
            "type": "library",
            "extra": {
                "branch-alias": {
                    "dev-master": "9.x-dev"
                }
            },
            "autoload": {
                "psr-4": {
                    "Illuminate\\Session\\": ""
                }
            },
            "notification-url": "https://packagist.org/downloads/",
            "license": [
                "MIT"
            ],
            "authors": [
                {
                    "name": "Taylor Otwell",
                    "email": "taylor@laravel.com"
                }
            ],
            "description": "The Illuminate Session package.",
            "homepage": "https://laravel.com",
            "support": {
                "issues": "https://github.com/laravel/framework/issues",
                "source": "https://github.com/laravel/framework"
            },
            "time": "2022-10-25T18:53:21+00:00"
        },
        {
            "name": "illuminate/support",
            "version": "v9.43.0",
            "source": {
                "type": "git",
                "url": "https://github.com/illuminate/support.git",
                "reference": "f3ec55d0f6256cb9da7e13fe758c75b443895226"
            },
            "dist": {
                "type": "zip",
                "url": "https://api.github.com/repos/illuminate/support/zipball/f3ec55d0f6256cb9da7e13fe758c75b443895226",
                "reference": "f3ec55d0f6256cb9da7e13fe758c75b443895226",
                "shasum": ""
            },
            "require": {
                "doctrine/inflector": "^2.0",
                "ext-json": "*",
                "ext-mbstring": "*",
                "illuminate/collections": "^9.0",
                "illuminate/conditionable": "^9.0",
                "illuminate/contracts": "^9.0",
                "illuminate/macroable": "^9.0",
                "nesbot/carbon": "^2.62.1",
                "php": "^8.0.2",
                "voku/portable-ascii": "^2.0"
            },
            "conflict": {
                "tightenco/collect": "<5.5.33"
            },
            "suggest": {
                "illuminate/filesystem": "Required to use the composer class (^9.0).",
                "league/commonmark": "Required to use Str::markdown() and Stringable::markdown() (^2.0.2).",
                "ramsey/uuid": "Required to use Str::uuid() (^4.2.2).",
                "symfony/process": "Required to use the composer class (^6.0).",
                "symfony/uid": "Required to use Str::ulid() (^6.0).",
                "symfony/var-dumper": "Required to use the dd function (^6.0).",
                "vlucas/phpdotenv": "Required to use the Env class and env helper (^5.4.1)."
            },
            "type": "library",
            "extra": {
                "branch-alias": {
                    "dev-master": "9.x-dev"
                }
            },
            "autoload": {
                "files": [
                    "helpers.php"
                ],
                "psr-4": {
                    "Illuminate\\Support\\": ""
                }
            },
            "notification-url": "https://packagist.org/downloads/",
            "license": [
                "MIT"
            ],
            "authors": [
                {
                    "name": "Taylor Otwell",
                    "email": "taylor@laravel.com"
                }
            ],
            "description": "The Illuminate Support package.",
            "homepage": "https://laravel.com",
            "support": {
                "issues": "https://github.com/laravel/framework/issues",
                "source": "https://github.com/laravel/framework"
            },
            "time": "2022-12-05T15:05:31+00:00"
        },
        {
            "name": "illuminate/testing",
            "version": "v9.43.0",
            "source": {
                "type": "git",
                "url": "https://github.com/illuminate/testing.git",
                "reference": "a9c65d23e6353cd1f7bc85a325177ce3f6536207"
            },
            "dist": {
                "type": "zip",
                "url": "https://api.github.com/repos/illuminate/testing/zipball/a9c65d23e6353cd1f7bc85a325177ce3f6536207",
                "reference": "a9c65d23e6353cd1f7bc85a325177ce3f6536207",
                "shasum": ""
            },
            "require": {
                "illuminate/collections": "^9.0",
                "illuminate/contracts": "^9.0",
                "illuminate/macroable": "^9.0",
                "illuminate/support": "^9.0",
                "php": "^8.0.2"
            },
            "suggest": {
                "brianium/paratest": "Required to run tests in parallel (^6.0).",
                "illuminate/console": "Required to assert console commands (^9.0).",
                "illuminate/database": "Required to assert databases (^9.0).",
                "illuminate/http": "Required to assert responses (^9.0).",
                "mockery/mockery": "Required to use mocking (^1.5.1).",
                "phpunit/phpunit": "Required to use assertions and run tests (^9.5.8)."
            },
            "type": "library",
            "extra": {
                "branch-alias": {
                    "dev-master": "9.x-dev"
                }
            },
            "autoload": {
                "psr-4": {
                    "Illuminate\\Testing\\": ""
                }
            },
            "notification-url": "https://packagist.org/downloads/",
            "license": [
                "MIT"
            ],
            "authors": [
                {
                    "name": "Taylor Otwell",
                    "email": "taylor@laravel.com"
                }
            ],
            "description": "The Illuminate Testing package.",
            "homepage": "https://laravel.com",
            "support": {
                "issues": "https://github.com/laravel/framework/issues",
                "source": "https://github.com/laravel/framework"
            },
            "time": "2022-11-16T19:59:06+00:00"
        },
        {
            "name": "illuminate/translation",
            "version": "v9.43.0",
            "source": {
                "type": "git",
                "url": "https://github.com/illuminate/translation.git",
                "reference": "53d0cd548a8ad64eaf12d539bf39ee4189dcee56"
            },
            "dist": {
                "type": "zip",
                "url": "https://api.github.com/repos/illuminate/translation/zipball/53d0cd548a8ad64eaf12d539bf39ee4189dcee56",
                "reference": "53d0cd548a8ad64eaf12d539bf39ee4189dcee56",
                "shasum": ""
            },
            "require": {
                "ext-json": "*",
                "illuminate/collections": "^9.0",
                "illuminate/contracts": "^9.0",
                "illuminate/filesystem": "^9.0",
                "illuminate/macroable": "^9.0",
                "illuminate/support": "^9.0",
                "php": "^8.0.2"
            },
            "type": "library",
            "extra": {
                "branch-alias": {
                    "dev-master": "9.x-dev"
                }
            },
            "autoload": {
                "psr-4": {
                    "Illuminate\\Translation\\": ""
                }
            },
            "notification-url": "https://packagist.org/downloads/",
            "license": [
                "MIT"
            ],
            "authors": [
                {
                    "name": "Taylor Otwell",
                    "email": "taylor@laravel.com"
                }
            ],
            "description": "The Illuminate Translation package.",
            "homepage": "https://laravel.com",
            "support": {
                "issues": "https://github.com/laravel/framework/issues",
                "source": "https://github.com/laravel/framework"
            },
            "time": "2022-10-09T13:21:28+00:00"
        },
        {
            "name": "illuminate/validation",
            "version": "v9.43.0",
            "source": {
                "type": "git",
                "url": "https://github.com/illuminate/validation.git",
                "reference": "91e25adfef6ee3a16aa4038826be19144ef906de"
            },
            "dist": {
                "type": "zip",
                "url": "https://api.github.com/repos/illuminate/validation/zipball/91e25adfef6ee3a16aa4038826be19144ef906de",
                "reference": "91e25adfef6ee3a16aa4038826be19144ef906de",
                "shasum": ""
            },
            "require": {
                "egulias/email-validator": "^3.2.1",
                "ext-json": "*",
                "illuminate/collections": "^9.0",
                "illuminate/container": "^9.0",
                "illuminate/contracts": "^9.0",
                "illuminate/macroable": "^9.0",
                "illuminate/support": "^9.0",
                "illuminate/translation": "^9.0",
                "php": "^8.0.2",
                "symfony/http-foundation": "^6.0",
                "symfony/mime": "^6.0"
            },
            "suggest": {
                "ext-bcmath": "Required to use the multiple_of validation rule.",
                "illuminate/database": "Required to use the database presence verifier (^9.0)."
            },
            "type": "library",
            "extra": {
                "branch-alias": {
                    "dev-master": "9.x-dev"
                }
            },
            "autoload": {
                "psr-4": {
                    "Illuminate\\Validation\\": ""
                }
            },
            "notification-url": "https://packagist.org/downloads/",
            "license": [
                "MIT"
            ],
            "authors": [
                {
                    "name": "Taylor Otwell",
                    "email": "taylor@laravel.com"
                }
            ],
            "description": "The Illuminate Validation package.",
            "homepage": "https://laravel.com",
            "support": {
                "issues": "https://github.com/laravel/framework/issues",
                "source": "https://github.com/laravel/framework"
            },
            "time": "2022-11-28T14:21:47+00:00"
        },
        {
            "name": "illuminate/view",
            "version": "v9.43.0",
            "source": {
                "type": "git",
                "url": "https://github.com/illuminate/view.git",
                "reference": "951a68bbbecaa5f744bfd01e8dcdd482d0604348"
            },
            "dist": {
                "type": "zip",
                "url": "https://api.github.com/repos/illuminate/view/zipball/951a68bbbecaa5f744bfd01e8dcdd482d0604348",
                "reference": "951a68bbbecaa5f744bfd01e8dcdd482d0604348",
                "shasum": ""
            },
            "require": {
                "ext-json": "*",
                "illuminate/collections": "^9.0",
                "illuminate/container": "^9.0",
                "illuminate/contracts": "^9.0",
                "illuminate/events": "^9.0",
                "illuminate/filesystem": "^9.0",
                "illuminate/macroable": "^9.0",
                "illuminate/support": "^9.0",
                "php": "^8.0.2"
            },
            "type": "library",
            "extra": {
                "branch-alias": {
                    "dev-master": "9.x-dev"
                }
            },
            "autoload": {
                "psr-4": {
                    "Illuminate\\View\\": ""
                }
            },
            "notification-url": "https://packagist.org/downloads/",
            "license": [
                "MIT"
            ],
            "authors": [
                {
                    "name": "Taylor Otwell",
                    "email": "taylor@laravel.com"
                }
            ],
            "description": "The Illuminate View package.",
            "homepage": "https://laravel.com",
            "support": {
                "issues": "https://github.com/laravel/framework/issues",
                "source": "https://github.com/laravel/framework"
            },
            "time": "2022-11-18T19:51:25+00:00"
        },
        {
            "name": "jolicode/jolinotif",
            "version": "v2.4.0",
            "source": {
                "type": "git",
                "url": "https://github.com/jolicode/JoliNotif.git",
                "reference": "a15bfc0d5aef432f150385924ede4e099643edb7"
            },
            "dist": {
                "type": "zip",
                "url": "https://api.github.com/repos/jolicode/JoliNotif/zipball/a15bfc0d5aef432f150385924ede4e099643edb7",
                "reference": "a15bfc0d5aef432f150385924ede4e099643edb7",
                "shasum": ""
            },
            "require": {
                "php": ">=7.4",
                "symfony/process": "^4.0|^5.0|^6.0"
            },
            "require-dev": {
                "friendsofphp/php-cs-fixer": "^3.0",
                "symfony/finder": "^5.0",
                "symfony/phpunit-bridge": "^5.0"
            },
            "bin": [
                "jolinotif"
            ],
            "type": "library",
            "autoload": {
                "psr-4": {
                    "Joli\\JoliNotif\\": "src/"
                }
            },
            "notification-url": "https://packagist.org/downloads/",
            "license": [
                "MIT"
            ],
            "authors": [
                {
                    "name": "Loïck Piera",
                    "email": "pyrech@gmail.com"
                }
            ],
            "description": "Send desktop notifications on Windows, Linux, MacOS.",
            "keywords": [
                "MAC",
                "growl",
                "linux",
                "notification",
                "windows"
            ],
            "support": {
                "issues": "https://github.com/jolicode/JoliNotif/issues",
                "source": "https://github.com/jolicode/JoliNotif/tree/v2.4.0"
            },
            "funding": [
                {
                    "url": "https://tidelift.com/funding/github/packagist/jolicode/jolinotif",
                    "type": "tidelift"
                }
            ],
            "time": "2021-12-01T16:20:42+00:00"
        },
        {
            "name": "laravel-zero/foundation",
            "version": "v9.26.1",
            "source": {
                "type": "git",
                "url": "https://github.com/laravel-zero/foundation.git",
                "reference": "fdd15cfcbdda63bfac5f2d32e5ba141271927732"
            },
            "dist": {
                "type": "zip",
                "url": "https://api.github.com/repos/laravel-zero/foundation/zipball/fdd15cfcbdda63bfac5f2d32e5ba141271927732",
                "reference": "fdd15cfcbdda63bfac5f2d32e5ba141271927732",
                "shasum": ""
            },
            "require": {
                "php": "^8.0"
            },
            "type": "library",
            "extra": {
                "branch-alias": {
                    "dev-main": "9.x-dev"
                }
            },
            "autoload": {
                "files": [
                    "src/Illuminate/Foundation/helpers.php"
                ],
                "psr-4": {
                    "Illuminate\\": "src/Illuminate/"
                }
            },
            "notification-url": "https://packagist.org/downloads/",
            "license": [
                "MIT"
            ],
            "description": "This is a mirror from illuminate/foundation.",
            "keywords": [
                "framework",
                "laravel"
            ],
            "support": {
                "source": "https://github.com/laravel-zero/foundation/tree/v9.26.1"
            },
            "time": "2022-08-26T14:55:36+00:00"
        },
        {
            "name": "laravel-zero/framework",
            "version": "v9.2.0",
            "source": {
                "type": "git",
                "url": "https://github.com/laravel-zero/framework.git",
                "reference": "b6c194e32031405d1aaf667d224946314806d123"
            },
            "dist": {
                "type": "zip",
                "url": "https://api.github.com/repos/laravel-zero/framework/zipball/b6c194e32031405d1aaf667d224946314806d123",
                "reference": "b6c194e32031405d1aaf667d224946314806d123",
                "shasum": ""
            },
            "require": {
                "dragonmantank/cron-expression": "^3.2.4",
                "ext-json": "*",
                "illuminate/cache": "^9.0.0",
                "illuminate/collections": "^9.0.0",
                "illuminate/config": "^9.0.0",
                "illuminate/console": "^9.0.0",
                "illuminate/container": "^9.0.0",
                "illuminate/contracts": "^9.0.0",
                "illuminate/events": "^9.0.0",
                "illuminate/filesystem": "^9.0.0",
                "illuminate/support": "^9.0.0",
                "illuminate/testing": "^9.0.0",
                "laravel-zero/foundation": "^9.21",
                "league/flysystem": "^3.0.0",
                "nunomaduro/collision": "^6.0.0",
                "nunomaduro/laravel-console-summary": "^1.8.0",
                "nunomaduro/laravel-console-task": "^1.7.0",
                "nunomaduro/laravel-desktop-notifier": "^2.6.0",
                "php": "^8.0.2",
                "psr/log": "^1.1.4|^2.0.0|^3.0.0",
                "ramsey/uuid": "^4.2.3",
                "symfony/console": "^6.0.0",
                "symfony/error-handler": "^6.0.0",
                "symfony/finder": "^6.0.0",
                "symfony/process": "^6.0.0",
                "symfony/var-dumper": "^6.0.0",
                "vlucas/phpdotenv": "^5.4.1"
            },
            "require-dev": {
                "guzzlehttp/guzzle": "^7.4.1",
                "illuminate/bus": "^9.0.0",
                "illuminate/database": "^9.0.0",
                "illuminate/http": "^9.0.0",
                "illuminate/log": "^9.0.0",
                "illuminate/queue": "^9.0.0",
                "illuminate/redis": "^9.0.0",
                "illuminate/view": "^9.0.0",
                "laminas/laminas-text": "^2.9.0",
                "laravel-zero/phar-updater": "^1.2",
                "laravel/pint": "^1.0",
                "nunomaduro/laravel-console-dusk": "^1.10.0",
                "nunomaduro/laravel-console-menu": "^3.3.0",
                "nunomaduro/termwind": "^1.3",
                "pestphp/pest": "^1.21.1",
                "phpstan/phpstan": "^1.4.6"
            },
            "suggest": {
                "ext-pcntl": "Required to ensure that data is cleared when cancelling the build process."
            },
            "type": "library",
            "extra": {
                "branch-alias": {
                    "dev-master": "9.x-dev"
                }
            },
            "autoload": {
                "psr-4": {
                    "LaravelZero\\Framework\\": "src"
                }
            },
            "notification-url": "https://packagist.org/downloads/",
            "license": [
                "MIT"
            ],
            "authors": [
                {
                    "name": "Nuno Maduro",
                    "email": "enunomaduro@gmail.com"
                }
            ],
            "description": "The Laravel Zero Framework.",
            "homepage": "https://laravel-zero.com",
            "keywords": [
                "Laravel Zero",
                "cli",
                "console",
                "framework",
                "laravel"
            ],
            "support": {
                "issues": "https://github.com/laravel-zero/laravel-zero/issues",
                "source": "https://github.com/laravel-zero/laravel-zero"
            },
            "time": "2022-09-29T10:29:35+00:00"
        },
        {
            "name": "league/commonmark",
            "version": "2.3.8",
            "source": {
                "type": "git",
                "url": "https://github.com/thephpleague/commonmark.git",
                "reference": "c493585c130544c4e91d2e0e131e6d35cb0cbc47"
            },
            "dist": {
                "type": "zip",
                "url": "https://api.github.com/repos/thephpleague/commonmark/zipball/c493585c130544c4e91d2e0e131e6d35cb0cbc47",
                "reference": "c493585c130544c4e91d2e0e131e6d35cb0cbc47",
                "shasum": ""
            },
            "require": {
                "ext-mbstring": "*",
                "league/config": "^1.1.1",
                "php": "^7.4 || ^8.0",
                "psr/event-dispatcher": "^1.0",
                "symfony/deprecation-contracts": "^2.1 || ^3.0",
                "symfony/polyfill-php80": "^1.16"
            },
            "require-dev": {
                "cebe/markdown": "^1.0",
                "commonmark/cmark": "0.30.0",
                "commonmark/commonmark.js": "0.30.0",
                "composer/package-versions-deprecated": "^1.8",
                "embed/embed": "^4.4",
                "erusev/parsedown": "^1.0",
                "ext-json": "*",
                "github/gfm": "0.29.0",
                "michelf/php-markdown": "^1.4 || ^2.0",
                "nyholm/psr7": "^1.5",
                "phpstan/phpstan": "^1.8.2",
                "phpunit/phpunit": "^9.5.21",
                "scrutinizer/ocular": "^1.8.1",
                "symfony/finder": "^5.3 | ^6.0",
                "symfony/yaml": "^2.3 | ^3.0 | ^4.0 | ^5.0 | ^6.0",
                "unleashedtech/php-coding-standard": "^3.1.1",
                "vimeo/psalm": "^4.24.0 || ^5.0.0"
            },
            "suggest": {
                "symfony/yaml": "v2.3+ required if using the Front Matter extension"
            },
            "type": "library",
            "extra": {
                "branch-alias": {
                    "dev-main": "2.4-dev"
                }
            },
            "autoload": {
                "psr-4": {
                    "League\\CommonMark\\": "src"
                }
            },
            "notification-url": "https://packagist.org/downloads/",
            "license": [
                "BSD-3-Clause"
            ],
            "authors": [
                {
                    "name": "Colin O'Dell",
                    "email": "colinodell@gmail.com",
                    "homepage": "https://www.colinodell.com",
                    "role": "Lead Developer"
                }
            ],
            "description": "Highly-extensible PHP Markdown parser which fully supports the CommonMark spec and GitHub-Flavored Markdown (GFM)",
            "homepage": "https://commonmark.thephpleague.com",
            "keywords": [
                "commonmark",
                "flavored",
                "gfm",
                "github",
                "github-flavored",
                "markdown",
                "md",
                "parser"
            ],
            "support": {
                "docs": "https://commonmark.thephpleague.com/",
                "forum": "https://github.com/thephpleague/commonmark/discussions",
                "issues": "https://github.com/thephpleague/commonmark/issues",
                "rss": "https://github.com/thephpleague/commonmark/releases.atom",
                "source": "https://github.com/thephpleague/commonmark"
            },
            "funding": [
                {
                    "url": "https://www.colinodell.com/sponsor",
                    "type": "custom"
                },
                {
                    "url": "https://www.paypal.me/colinpodell/10.00",
                    "type": "custom"
                },
                {
                    "url": "https://github.com/colinodell",
                    "type": "github"
                },
                {
                    "url": "https://tidelift.com/funding/github/packagist/league/commonmark",
                    "type": "tidelift"
                }
            ],
            "time": "2022-12-10T16:02:17+00:00"
        },
        {
            "name": "league/config",
            "version": "v1.2.0",
            "source": {
                "type": "git",
                "url": "https://github.com/thephpleague/config.git",
                "reference": "754b3604fb2984c71f4af4a9cbe7b57f346ec1f3"
            },
            "dist": {
                "type": "zip",
                "url": "https://api.github.com/repos/thephpleague/config/zipball/754b3604fb2984c71f4af4a9cbe7b57f346ec1f3",
                "reference": "754b3604fb2984c71f4af4a9cbe7b57f346ec1f3",
                "shasum": ""
            },
            "require": {
                "dflydev/dot-access-data": "^3.0.1",
                "nette/schema": "^1.2",
                "php": "^7.4 || ^8.0"
            },
            "require-dev": {
                "phpstan/phpstan": "^1.8.2",
                "phpunit/phpunit": "^9.5.5",
                "scrutinizer/ocular": "^1.8.1",
                "unleashedtech/php-coding-standard": "^3.1",
                "vimeo/psalm": "^4.7.3"
            },
            "type": "library",
            "extra": {
                "branch-alias": {
                    "dev-main": "1.2-dev"
                }
            },
            "autoload": {
                "psr-4": {
                    "League\\Config\\": "src"
                }
            },
            "notification-url": "https://packagist.org/downloads/",
            "license": [
                "BSD-3-Clause"
            ],
            "authors": [
                {
                    "name": "Colin O'Dell",
                    "email": "colinodell@gmail.com",
                    "homepage": "https://www.colinodell.com",
                    "role": "Lead Developer"
                }
            ],
            "description": "Define configuration arrays with strict schemas and access values with dot notation",
            "homepage": "https://config.thephpleague.com",
            "keywords": [
                "array",
                "config",
                "configuration",
                "dot",
                "dot-access",
                "nested",
                "schema"
            ],
            "support": {
                "docs": "https://config.thephpleague.com/",
                "issues": "https://github.com/thephpleague/config/issues",
                "rss": "https://github.com/thephpleague/config/releases.atom",
                "source": "https://github.com/thephpleague/config"
            },
            "funding": [
                {
                    "url": "https://www.colinodell.com/sponsor",
                    "type": "custom"
                },
                {
                    "url": "https://www.paypal.me/colinpodell/10.00",
                    "type": "custom"
                },
                {
                    "url": "https://github.com/colinodell",
                    "type": "github"
                }
            ],
            "time": "2022-12-11T20:36:23+00:00"
        },
        {
            "name": "league/flysystem",
            "version": "3.11.0",
            "source": {
                "type": "git",
                "url": "https://github.com/thephpleague/flysystem.git",
                "reference": "7e423e5dd240a60adfab9bde058d7668863b7731"
            },
            "dist": {
                "type": "zip",
                "url": "https://api.github.com/repos/thephpleague/flysystem/zipball/7e423e5dd240a60adfab9bde058d7668863b7731",
                "reference": "7e423e5dd240a60adfab9bde058d7668863b7731",
                "shasum": ""
            },
            "require": {
                "league/mime-type-detection": "^1.0.0",
                "php": "^8.0.2"
            },
            "conflict": {
                "aws/aws-sdk-php": "3.209.31 || 3.210.0",
                "guzzlehttp/guzzle": "<7.0",
                "guzzlehttp/ringphp": "<1.1.1",
                "phpseclib/phpseclib": "3.0.15",
                "symfony/http-client": "<5.2"
            },
            "require-dev": {
                "async-aws/s3": "^1.5",
                "async-aws/simple-s3": "^1.1",
                "aws/aws-sdk-php": "^3.198.1",
                "composer/semver": "^3.0",
                "ext-fileinfo": "*",
                "ext-ftp": "*",
                "ext-zip": "*",
                "friendsofphp/php-cs-fixer": "^3.5",
                "google/cloud-storage": "^1.23",
                "microsoft/azure-storage-blob": "^1.1",
                "phpseclib/phpseclib": "^3.0.14",
                "phpstan/phpstan": "^0.12.26",
                "phpunit/phpunit": "^9.5.11",
                "sabre/dav": "^4.3.1"
            },
            "type": "library",
            "autoload": {
                "psr-4": {
                    "League\\Flysystem\\": "src"
                }
            },
            "notification-url": "https://packagist.org/downloads/",
            "license": [
                "MIT"
            ],
            "authors": [
                {
                    "name": "Frank de Jonge",
                    "email": "info@frankdejonge.nl"
                }
            ],
            "description": "File storage abstraction for PHP",
            "keywords": [
                "WebDAV",
                "aws",
                "cloud",
                "file",
                "files",
                "filesystem",
                "filesystems",
                "ftp",
                "s3",
                "sftp",
                "storage"
            ],
            "support": {
                "issues": "https://github.com/thephpleague/flysystem/issues",
                "source": "https://github.com/thephpleague/flysystem/tree/3.11.0"
            },
            "funding": [
                {
                    "url": "https://ecologi.com/frankdejonge",
                    "type": "custom"
                },
                {
                    "url": "https://github.com/frankdejonge",
                    "type": "github"
                },
                {
                    "url": "https://tidelift.com/funding/github/packagist/league/flysystem",
                    "type": "tidelift"
                }
            ],
            "time": "2022-12-02T14:39:57+00:00"
        },
        {
            "name": "league/mime-type-detection",
            "version": "1.11.0",
            "source": {
                "type": "git",
                "url": "https://github.com/thephpleague/mime-type-detection.git",
                "reference": "ff6248ea87a9f116e78edd6002e39e5128a0d4dd"
            },
            "dist": {
                "type": "zip",
                "url": "https://api.github.com/repos/thephpleague/mime-type-detection/zipball/ff6248ea87a9f116e78edd6002e39e5128a0d4dd",
                "reference": "ff6248ea87a9f116e78edd6002e39e5128a0d4dd",
                "shasum": ""
            },
            "require": {
                "ext-fileinfo": "*",
                "php": "^7.2 || ^8.0"
            },
            "require-dev": {
                "friendsofphp/php-cs-fixer": "^3.2",
                "phpstan/phpstan": "^0.12.68",
                "phpunit/phpunit": "^8.5.8 || ^9.3"
            },
            "type": "library",
            "autoload": {
                "psr-4": {
                    "League\\MimeTypeDetection\\": "src"
                }
            },
            "notification-url": "https://packagist.org/downloads/",
            "license": [
                "MIT"
            ],
            "authors": [
                {
                    "name": "Frank de Jonge",
                    "email": "info@frankdejonge.nl"
                }
            ],
            "description": "Mime-type detection for Flysystem",
            "support": {
                "issues": "https://github.com/thephpleague/mime-type-detection/issues",
                "source": "https://github.com/thephpleague/mime-type-detection/tree/1.11.0"
            },
            "funding": [
                {
                    "url": "https://github.com/frankdejonge",
                    "type": "github"
                },
                {
                    "url": "https://tidelift.com/funding/github/packagist/league/flysystem",
                    "type": "tidelift"
                }
            ],
            "time": "2022-04-17T13:12:02+00:00"
        },
        {
            "name": "nesbot/carbon",
            "version": "2.64.0",
            "source": {
                "type": "git",
                "url": "https://github.com/briannesbitt/Carbon.git",
                "reference": "889546413c97de2d05063b8cb7b193c2531ea211"
            },
            "dist": {
                "type": "zip",
                "url": "https://api.github.com/repos/briannesbitt/Carbon/zipball/889546413c97de2d05063b8cb7b193c2531ea211",
                "reference": "889546413c97de2d05063b8cb7b193c2531ea211",
                "shasum": ""
            },
            "require": {
                "ext-json": "*",
                "php": "^7.1.8 || ^8.0",
                "symfony/polyfill-mbstring": "^1.0",
                "symfony/polyfill-php80": "^1.16",
                "symfony/translation": "^3.4 || ^4.0 || ^5.0 || ^6.0"
            },
            "require-dev": {
                "doctrine/dbal": "^2.0 || ^3.1.4",
                "doctrine/orm": "^2.7",
                "friendsofphp/php-cs-fixer": "^3.0",
                "kylekatarnls/multi-tester": "^2.0",
                "ondrejmirtes/better-reflection": "*",
                "phpmd/phpmd": "^2.9",
                "phpstan/extension-installer": "^1.0",
                "phpstan/phpstan": "^0.12.99 || ^1.7.14",
                "phpunit/php-file-iterator": "^2.0.5 || ^3.0.6",
                "phpunit/phpunit": "^7.5.20 || ^8.5.26 || ^9.5.20",
                "squizlabs/php_codesniffer": "^3.4"
            },
            "bin": [
                "bin/carbon"
            ],
            "type": "library",
            "extra": {
                "branch-alias": {
                    "dev-3.x": "3.x-dev",
                    "dev-master": "2.x-dev"
                },
                "laravel": {
                    "providers": [
                        "Carbon\\Laravel\\ServiceProvider"
                    ]
                },
                "phpstan": {
                    "includes": [
                        "extension.neon"
                    ]
                }
            },
            "autoload": {
                "psr-4": {
                    "Carbon\\": "src/Carbon/"
                }
            },
            "notification-url": "https://packagist.org/downloads/",
            "license": [
                "MIT"
            ],
            "authors": [
                {
                    "name": "Brian Nesbitt",
                    "email": "brian@nesbot.com",
                    "homepage": "https://markido.com"
                },
                {
                    "name": "kylekatarnls",
                    "homepage": "https://github.com/kylekatarnls"
                }
            ],
            "description": "An API extension for DateTime that supports 281 different languages.",
            "homepage": "https://carbon.nesbot.com",
            "keywords": [
                "date",
                "datetime",
                "time"
            ],
            "support": {
                "docs": "https://carbon.nesbot.com/docs",
                "issues": "https://github.com/briannesbitt/Carbon/issues",
                "source": "https://github.com/briannesbitt/Carbon"
            },
            "funding": [
                {
                    "url": "https://github.com/sponsors/kylekatarnls",
                    "type": "github"
                },
                {
                    "url": "https://opencollective.com/Carbon#sponsor",
                    "type": "opencollective"
                },
                {
                    "url": "https://tidelift.com/subscription/pkg/packagist-nesbot-carbon?utm_source=packagist-nesbot-carbon&utm_medium=referral&utm_campaign=readme",
                    "type": "tidelift"
                }
            ],
            "time": "2022-11-26T17:36:00+00:00"
        },
        {
            "name": "nette/schema",
            "version": "v1.2.3",
            "source": {
                "type": "git",
                "url": "https://github.com/nette/schema.git",
                "reference": "abbdbb70e0245d5f3bf77874cea1dfb0c930d06f"
            },
            "dist": {
                "type": "zip",
                "url": "https://api.github.com/repos/nette/schema/zipball/abbdbb70e0245d5f3bf77874cea1dfb0c930d06f",
                "reference": "abbdbb70e0245d5f3bf77874cea1dfb0c930d06f",
                "shasum": ""
            },
            "require": {
                "nette/utils": "^2.5.7 || ^3.1.5 ||  ^4.0",
                "php": ">=7.1 <8.3"
            },
            "require-dev": {
                "nette/tester": "^2.3 || ^2.4",
                "phpstan/phpstan-nette": "^1.0",
                "tracy/tracy": "^2.7"
            },
            "type": "library",
            "extra": {
                "branch-alias": {
                    "dev-master": "1.2-dev"
                }
            },
            "autoload": {
                "classmap": [
                    "src/"
                ]
            },
            "notification-url": "https://packagist.org/downloads/",
            "license": [
                "BSD-3-Clause",
                "GPL-2.0-only",
                "GPL-3.0-only"
            ],
            "authors": [
                {
                    "name": "David Grudl",
                    "homepage": "https://davidgrudl.com"
                },
                {
                    "name": "Nette Community",
                    "homepage": "https://nette.org/contributors"
                }
            ],
            "description": "📐 Nette Schema: validating data structures against a given Schema.",
            "homepage": "https://nette.org",
            "keywords": [
                "config",
                "nette"
            ],
            "support": {
                "issues": "https://github.com/nette/schema/issues",
                "source": "https://github.com/nette/schema/tree/v1.2.3"
            },
            "time": "2022-10-13T01:24:26+00:00"
        },
        {
            "name": "nette/utils",
            "version": "v3.2.8",
            "source": {
                "type": "git",
                "url": "https://github.com/nette/utils.git",
                "reference": "02a54c4c872b99e4ec05c4aec54b5a06eb0f6368"
            },
            "dist": {
                "type": "zip",
                "url": "https://api.github.com/repos/nette/utils/zipball/02a54c4c872b99e4ec05c4aec54b5a06eb0f6368",
                "reference": "02a54c4c872b99e4ec05c4aec54b5a06eb0f6368",
                "shasum": ""
            },
            "require": {
                "php": ">=7.2 <8.3"
            },
            "conflict": {
                "nette/di": "<3.0.6"
            },
            "require-dev": {
                "nette/tester": "~2.0",
                "phpstan/phpstan": "^1.0",
                "tracy/tracy": "^2.3"
            },
            "suggest": {
                "ext-gd": "to use Image",
                "ext-iconv": "to use Strings::webalize(), toAscii(), chr() and reverse()",
                "ext-intl": "to use Strings::webalize(), toAscii(), normalize() and compare()",
                "ext-json": "to use Nette\\Utils\\Json",
                "ext-mbstring": "to use Strings::lower() etc...",
                "ext-tokenizer": "to use Nette\\Utils\\Reflection::getUseStatements()",
                "ext-xml": "to use Strings::length() etc. when mbstring is not available"
            },
            "type": "library",
            "extra": {
                "branch-alias": {
                    "dev-master": "3.2-dev"
                }
            },
            "autoload": {
                "classmap": [
                    "src/"
                ]
            },
            "notification-url": "https://packagist.org/downloads/",
            "license": [
                "BSD-3-Clause",
                "GPL-2.0-only",
                "GPL-3.0-only"
            ],
            "authors": [
                {
                    "name": "David Grudl",
                    "homepage": "https://davidgrudl.com"
                },
                {
                    "name": "Nette Community",
                    "homepage": "https://nette.org/contributors"
                }
            ],
            "description": "🛠  Nette Utils: lightweight utilities for string & array manipulation, image handling, safe JSON encoding/decoding, validation, slug or strong password generating etc.",
            "homepage": "https://nette.org",
            "keywords": [
                "array",
                "core",
                "datetime",
                "images",
                "json",
                "nette",
                "paginator",
                "password",
                "slugify",
                "string",
                "unicode",
                "utf-8",
                "utility",
                "validation"
            ],
            "support": {
                "issues": "https://github.com/nette/utils/issues",
                "source": "https://github.com/nette/utils/tree/v3.2.8"
            },
            "time": "2022-09-12T23:36:20+00:00"
        },
        {
            "name": "nunomaduro/collision",
            "version": "v6.3.1",
            "source": {
                "type": "git",
                "url": "https://github.com/nunomaduro/collision.git",
                "reference": "0f6349c3ed5dd28467087b08fb59384bb458a22b"
            },
            "dist": {
                "type": "zip",
                "url": "https://api.github.com/repos/nunomaduro/collision/zipball/0f6349c3ed5dd28467087b08fb59384bb458a22b",
                "reference": "0f6349c3ed5dd28467087b08fb59384bb458a22b",
                "shasum": ""
            },
            "require": {
                "filp/whoops": "^2.14.5",
                "php": "^8.0.0",
                "symfony/console": "^6.0.2"
            },
            "require-dev": {
                "brianium/paratest": "^6.4.1",
                "laravel/framework": "^9.26.1",
                "laravel/pint": "^1.1.1",
                "nunomaduro/larastan": "^1.0.3",
                "nunomaduro/mock-final-classes": "^1.1.0",
                "orchestra/testbench": "^7.7",
                "phpunit/phpunit": "^9.5.23",
                "spatie/ignition": "^1.4.1"
            },
            "type": "library",
            "extra": {
                "branch-alias": {
                    "dev-develop": "6.x-dev"
                },
                "laravel": {
                    "providers": [
                        "NunoMaduro\\Collision\\Adapters\\Laravel\\CollisionServiceProvider"
                    ]
                }
            },
            "autoload": {
                "psr-4": {
                    "NunoMaduro\\Collision\\": "src/"
                }
            },
            "notification-url": "https://packagist.org/downloads/",
            "license": [
                "MIT"
            ],
            "authors": [
                {
                    "name": "Nuno Maduro",
                    "email": "enunomaduro@gmail.com"
                }
            ],
            "description": "Cli error handling for console/command-line PHP applications.",
            "keywords": [
                "artisan",
                "cli",
                "command-line",
                "console",
                "error",
                "handling",
                "laravel",
                "laravel-zero",
                "php",
                "symfony"
            ],
            "support": {
                "issues": "https://github.com/nunomaduro/collision/issues",
                "source": "https://github.com/nunomaduro/collision"
            },
            "funding": [
                {
                    "url": "https://www.paypal.com/paypalme/enunomaduro",
                    "type": "custom"
                },
                {
                    "url": "https://github.com/nunomaduro",
                    "type": "github"
                },
                {
                    "url": "https://www.patreon.com/nunomaduro",
                    "type": "patreon"
                }
            ],
            "time": "2022-09-29T12:29:49+00:00"
        },
        {
            "name": "nunomaduro/laravel-console-summary",
            "version": "v1.8.0",
            "source": {
                "type": "git",
                "url": "https://github.com/nunomaduro/laravel-console-summary.git",
                "reference": "1b32af3f39a744223c4ed6d2a5080fc5baa037da"
            },
            "dist": {
                "type": "zip",
                "url": "https://api.github.com/repos/nunomaduro/laravel-console-summary/zipball/1b32af3f39a744223c4ed6d2a5080fc5baa037da",
                "reference": "1b32af3f39a744223c4ed6d2a5080fc5baa037da",
                "shasum": ""
            },
            "require": {
                "illuminate/console": "^7.0|^8.0|^9.0",
                "illuminate/support": "^7.0|^8.0|^9.0",
                "php": "^7.2.5|^8.0"
            },
            "type": "library",
            "extra": {
                "laravel": {
                    "providers": [
                        "NunoMaduro\\LaravelConsoleSummary\\LaravelConsoleSummaryServiceProvider"
                    ]
                }
            },
            "autoload": {
                "psr-4": {
                    "NunoMaduro\\LaravelConsoleSummary\\": "src/"
                }
            },
            "notification-url": "https://packagist.org/downloads/",
            "license": [
                "MIT"
            ],
            "authors": [
                {
                    "name": "Nuno Maduro",
                    "email": "enunomaduro@gmail.com"
                }
            ],
            "description": "A Beautiful Laravel Console Summary for your Laravel/Laravel Zero commands.",
            "keywords": [
                "artisan",
                "cli",
                "command-line",
                "console",
                "laravel",
                "laravel-zero",
                "php",
                "symfony"
            ],
            "support": {
                "issues": "https://github.com/nunomaduro/laravel-console-summary/issues",
                "source": "https://github.com/nunomaduro/laravel-console-summary"
            },
            "time": "2022-01-13T14:34:23+00:00"
        },
        {
            "name": "nunomaduro/laravel-console-task",
            "version": "v1.7.0",
            "source": {
                "type": "git",
                "url": "https://github.com/nunomaduro/laravel-console-task.git",
                "reference": "7613432d2eb77498d5c7bdce560a33b7d82d8eeb"
            },
            "dist": {
                "type": "zip",
                "url": "https://api.github.com/repos/nunomaduro/laravel-console-task/zipball/7613432d2eb77498d5c7bdce560a33b7d82d8eeb",
                "reference": "7613432d2eb77498d5c7bdce560a33b7d82d8eeb",
                "shasum": ""
            },
            "require": {
                "illuminate/console": "^6.0|^7.0|^8.0|^9.0",
                "illuminate/support": "^6.0|^7.0|^8.0|^9.0",
                "php": "^7.2.5|^8.0"
            },
            "require-dev": {
                "pestphp/pest": "^1.20"
            },
            "type": "library",
            "extra": {
                "laravel": {
                    "providers": [
                        "NunoMaduro\\LaravelConsoleTask\\LaravelConsoleTaskServiceProvider"
                    ]
                }
            },
            "autoload": {
                "psr-4": {
                    "NunoMaduro\\LaravelConsoleTask\\": "src/"
                }
            },
            "notification-url": "https://packagist.org/downloads/",
            "license": [
                "MIT"
            ],
            "authors": [
                {
                    "name": "Nuno Maduro",
                    "email": "enunomaduro@gmail.com"
                }
            ],
            "description": "Laravel Console Task is a output method for your Laravel/Laravel Zero commands.",
            "keywords": [
                "artisan",
                "cli",
                "command-line",
                "console",
                "laravel",
                "laravel-zero",
                "php",
                "symfony"
            ],
            "support": {
                "issues": "https://github.com/nunomaduro/laravel-console-task/issues",
                "source": "https://github.com/nunomaduro/laravel-console-task"
            },
            "time": "2022-01-13T14:40:41+00:00"
        },
        {
            "name": "nunomaduro/laravel-desktop-notifier",
            "version": "v2.6.0",
            "source": {
                "type": "git",
                "url": "https://github.com/nunomaduro/laravel-desktop-notifier.git",
                "reference": "f70febce1c6cc931bc71fd9c61049eb6b8d3c302"
            },
            "dist": {
                "type": "zip",
                "url": "https://api.github.com/repos/nunomaduro/laravel-desktop-notifier/zipball/f70febce1c6cc931bc71fd9c61049eb6b8d3c302",
                "reference": "f70febce1c6cc931bc71fd9c61049eb6b8d3c302",
                "shasum": ""
            },
            "require": {
                "illuminate/console": "^6.20|^7.29|^8.12|^9.0",
                "illuminate/support": "^6.20|^7.29|^8.12|^9.0",
                "jolicode/jolinotif": "^2.0",
                "php": "^7.2.5|^8.0"
            },
            "require-dev": {
                "graham-campbell/testbench": "^5.5",
                "phpunit/phpunit": "^8.5.8|^9.0"
            },
            "type": "library",
            "extra": {
                "laravel": {
                    "providers": [
                        "NunoMaduro\\LaravelDesktopNotifier\\LaravelDesktopNotifierServiceProvider"
                    ],
                    "aliases": {
                        "Notifier": "NunoMaduro\\LaravelDesktopNotifier\\Facaces\\Notifier"
                    }
                }
            },
            "autoload": {
                "psr-4": {
                    "NunoMaduro\\LaravelDesktopNotifier\\": "src/"
                }
            },
            "notification-url": "https://packagist.org/downloads/",
            "license": [
                "MIT"
            ],
            "authors": [
                {
                    "name": "Nuno Maduro",
                    "email": "enunomaduro@gmail.com"
                }
            ],
            "description": "Send notifications to your desktop from your Laravel commands. An JoliNotif wrapper for Laravel 5.",
            "keywords": [
                "JoliNotif",
                "Nuno Maduro",
                "NunoMaduro",
                "artisan",
                "console",
                "framework",
                "laravel",
                "notification",
                "notifier",
                "php",
                "wrapper"
            ],
            "support": {
                "issues": "https://github.com/nunomaduro/laravel-desktop-notifier/issues",
                "source": "https://github.com/nunomaduro/laravel-desktop-notifier/tree/v2.6.0"
            },
            "time": "2022-01-13T15:10:14+00:00"
        },
        {
            "name": "nunomaduro/termwind",
            "version": "v1.14.2",
            "source": {
                "type": "git",
                "url": "https://github.com/nunomaduro/termwind.git",
                "reference": "9a8218511eb1a0965629ff820dda25985440aefc"
            },
            "dist": {
                "type": "zip",
                "url": "https://api.github.com/repos/nunomaduro/termwind/zipball/9a8218511eb1a0965629ff820dda25985440aefc",
                "reference": "9a8218511eb1a0965629ff820dda25985440aefc",
                "shasum": ""
            },
            "require": {
                "ext-mbstring": "*",
                "php": "^8.0",
                "symfony/console": "^5.3.0|^6.0.0"
            },
            "require-dev": {
                "ergebnis/phpstan-rules": "^1.0.",
                "illuminate/console": "^8.0|^9.0",
                "illuminate/support": "^8.0|^9.0",
                "laravel/pint": "^1.0.0",
                "pestphp/pest": "^1.21.0",
                "pestphp/pest-plugin-mock": "^1.0",
                "phpstan/phpstan": "^1.4.6",
                "phpstan/phpstan-strict-rules": "^1.1.0",
                "symfony/var-dumper": "^5.2.7|^6.0.0",
                "thecodingmachine/phpstan-strict-rules": "^1.0.0"
            },
            "type": "library",
            "extra": {
                "laravel": {
                    "providers": [
                        "Termwind\\Laravel\\TermwindServiceProvider"
                    ]
                }
            },
            "autoload": {
                "files": [
                    "src/Functions.php"
                ],
                "psr-4": {
                    "Termwind\\": "src/"
                }
            },
            "notification-url": "https://packagist.org/downloads/",
            "license": [
                "MIT"
            ],
            "authors": [
                {
                    "name": "Nuno Maduro",
                    "email": "enunomaduro@gmail.com"
                }
            ],
            "description": "Its like Tailwind CSS, but for the console.",
            "keywords": [
                "cli",
                "console",
                "css",
                "package",
                "php",
                "style"
            ],
            "support": {
                "issues": "https://github.com/nunomaduro/termwind/issues",
                "source": "https://github.com/nunomaduro/termwind/tree/v1.14.2"
            },
            "funding": [
                {
                    "url": "https://www.paypal.com/paypalme/enunomaduro",
                    "type": "custom"
                },
                {
                    "url": "https://github.com/nunomaduro",
                    "type": "github"
                },
                {
                    "url": "https://github.com/xiCO2k",
                    "type": "github"
                }
            ],
            "time": "2022-10-28T22:51:32+00:00"
        },
        {
            "name": "phpoption/phpoption",
            "version": "1.9.0",
            "source": {
                "type": "git",
                "url": "https://github.com/schmittjoh/php-option.git",
                "reference": "dc5ff11e274a90cc1c743f66c9ad700ce50db9ab"
            },
            "dist": {
                "type": "zip",
                "url": "https://api.github.com/repos/schmittjoh/php-option/zipball/dc5ff11e274a90cc1c743f66c9ad700ce50db9ab",
                "reference": "dc5ff11e274a90cc1c743f66c9ad700ce50db9ab",
                "shasum": ""
            },
            "require": {
                "php": "^7.2.5 || ^8.0"
            },
            "require-dev": {
                "bamarni/composer-bin-plugin": "^1.8",
                "phpunit/phpunit": "^8.5.28 || ^9.5.21"
            },
            "type": "library",
            "extra": {
                "bamarni-bin": {
                    "bin-links": true,
                    "forward-command": true
                },
                "branch-alias": {
                    "dev-master": "1.9-dev"
                }
            },
            "autoload": {
                "psr-4": {
                    "PhpOption\\": "src/PhpOption/"
                }
            },
            "notification-url": "https://packagist.org/downloads/",
            "license": [
                "Apache-2.0"
            ],
            "authors": [
                {
                    "name": "Johannes M. Schmitt",
                    "email": "schmittjoh@gmail.com",
                    "homepage": "https://github.com/schmittjoh"
                },
                {
                    "name": "Graham Campbell",
                    "email": "hello@gjcampbell.co.uk",
                    "homepage": "https://github.com/GrahamCampbell"
                }
            ],
            "description": "Option Type for PHP",
            "keywords": [
                "language",
                "option",
                "php",
                "type"
            ],
            "support": {
                "issues": "https://github.com/schmittjoh/php-option/issues",
                "source": "https://github.com/schmittjoh/php-option/tree/1.9.0"
            },
            "funding": [
                {
                    "url": "https://github.com/GrahamCampbell",
                    "type": "github"
                },
                {
                    "url": "https://tidelift.com/funding/github/packagist/phpoption/phpoption",
                    "type": "tidelift"
                }
            ],
            "time": "2022-07-30T15:51:26+00:00"
        },
        {
            "name": "psr/container",
            "version": "2.0.2",
            "source": {
                "type": "git",
                "url": "https://github.com/php-fig/container.git",
                "reference": "c71ecc56dfe541dbd90c5360474fbc405f8d5963"
            },
            "dist": {
                "type": "zip",
                "url": "https://api.github.com/repos/php-fig/container/zipball/c71ecc56dfe541dbd90c5360474fbc405f8d5963",
                "reference": "c71ecc56dfe541dbd90c5360474fbc405f8d5963",
                "shasum": ""
            },
            "require": {
                "php": ">=7.4.0"
            },
            "type": "library",
            "extra": {
                "branch-alias": {
                    "dev-master": "2.0.x-dev"
                }
            },
            "autoload": {
                "psr-4": {
                    "Psr\\Container\\": "src/"
                }
            },
            "notification-url": "https://packagist.org/downloads/",
            "license": [
                "MIT"
            ],
            "authors": [
                {
                    "name": "PHP-FIG",
                    "homepage": "https://www.php-fig.org/"
                }
            ],
            "description": "Common Container Interface (PHP FIG PSR-11)",
            "homepage": "https://github.com/php-fig/container",
            "keywords": [
                "PSR-11",
                "container",
                "container-interface",
                "container-interop",
                "psr"
            ],
            "support": {
                "issues": "https://github.com/php-fig/container/issues",
                "source": "https://github.com/php-fig/container/tree/2.0.2"
            },
            "time": "2021-11-05T16:47:00+00:00"
        },
        {
            "name": "psr/event-dispatcher",
            "version": "1.0.0",
            "source": {
                "type": "git",
                "url": "https://github.com/php-fig/event-dispatcher.git",
                "reference": "dbefd12671e8a14ec7f180cab83036ed26714bb0"
            },
            "dist": {
                "type": "zip",
                "url": "https://api.github.com/repos/php-fig/event-dispatcher/zipball/dbefd12671e8a14ec7f180cab83036ed26714bb0",
                "reference": "dbefd12671e8a14ec7f180cab83036ed26714bb0",
                "shasum": ""
            },
            "require": {
                "php": ">=7.2.0"
            },
            "type": "library",
            "extra": {
                "branch-alias": {
                    "dev-master": "1.0.x-dev"
                }
            },
            "autoload": {
                "psr-4": {
                    "Psr\\EventDispatcher\\": "src/"
                }
            },
            "notification-url": "https://packagist.org/downloads/",
            "license": [
                "MIT"
            ],
            "authors": [
                {
                    "name": "PHP-FIG",
                    "homepage": "http://www.php-fig.org/"
                }
            ],
            "description": "Standard interfaces for event handling.",
            "keywords": [
                "events",
                "psr",
                "psr-14"
            ],
            "support": {
                "issues": "https://github.com/php-fig/event-dispatcher/issues",
                "source": "https://github.com/php-fig/event-dispatcher/tree/1.0.0"
            },
            "time": "2019-01-08T18:20:26+00:00"
        },
        {
            "name": "psr/http-client",
            "version": "1.0.1",
            "source": {
                "type": "git",
                "url": "https://github.com/php-fig/http-client.git",
                "reference": "2dfb5f6c5eff0e91e20e913f8c5452ed95b86621"
            },
            "dist": {
                "type": "zip",
                "url": "https://api.github.com/repos/php-fig/http-client/zipball/2dfb5f6c5eff0e91e20e913f8c5452ed95b86621",
                "reference": "2dfb5f6c5eff0e91e20e913f8c5452ed95b86621",
                "shasum": ""
            },
            "require": {
                "php": "^7.0 || ^8.0",
                "psr/http-message": "^1.0"
            },
            "type": "library",
            "extra": {
                "branch-alias": {
                    "dev-master": "1.0.x-dev"
                }
            },
            "autoload": {
                "psr-4": {
                    "Psr\\Http\\Client\\": "src/"
                }
            },
            "notification-url": "https://packagist.org/downloads/",
            "license": [
                "MIT"
            ],
            "authors": [
                {
                    "name": "PHP-FIG",
                    "homepage": "http://www.php-fig.org/"
                }
            ],
            "description": "Common interface for HTTP clients",
            "homepage": "https://github.com/php-fig/http-client",
            "keywords": [
                "http",
                "http-client",
                "psr",
                "psr-18"
            ],
            "support": {
                "source": "https://github.com/php-fig/http-client/tree/master"
            },
            "time": "2020-06-29T06:28:15+00:00"
        },
        {
            "name": "psr/http-factory",
            "version": "1.0.1",
            "source": {
                "type": "git",
                "url": "https://github.com/php-fig/http-factory.git",
                "reference": "12ac7fcd07e5b077433f5f2bee95b3a771bf61be"
            },
            "dist": {
                "type": "zip",
                "url": "https://api.github.com/repos/php-fig/http-factory/zipball/12ac7fcd07e5b077433f5f2bee95b3a771bf61be",
                "reference": "12ac7fcd07e5b077433f5f2bee95b3a771bf61be",
                "shasum": ""
            },
            "require": {
                "php": ">=7.0.0",
                "psr/http-message": "^1.0"
            },
            "type": "library",
            "extra": {
                "branch-alias": {
                    "dev-master": "1.0.x-dev"
                }
            },
            "autoload": {
                "psr-4": {
                    "Psr\\Http\\Message\\": "src/"
                }
            },
            "notification-url": "https://packagist.org/downloads/",
            "license": [
                "MIT"
            ],
            "authors": [
                {
                    "name": "PHP-FIG",
                    "homepage": "http://www.php-fig.org/"
                }
            ],
            "description": "Common interfaces for PSR-7 HTTP message factories",
            "keywords": [
                "factory",
                "http",
                "message",
                "psr",
                "psr-17",
                "psr-7",
                "request",
                "response"
            ],
            "support": {
                "source": "https://github.com/php-fig/http-factory/tree/master"
            },
            "time": "2019-04-30T12:38:16+00:00"
        },
        {
            "name": "psr/http-message",
            "version": "1.0.1",
            "source": {
                "type": "git",
                "url": "https://github.com/php-fig/http-message.git",
                "reference": "f6561bf28d520154e4b0ec72be95418abe6d9363"
            },
            "dist": {
                "type": "zip",
                "url": "https://api.github.com/repos/php-fig/http-message/zipball/f6561bf28d520154e4b0ec72be95418abe6d9363",
                "reference": "f6561bf28d520154e4b0ec72be95418abe6d9363",
                "shasum": ""
            },
            "require": {
                "php": ">=5.3.0"
            },
            "type": "library",
            "extra": {
                "branch-alias": {
                    "dev-master": "1.0.x-dev"
                }
            },
            "autoload": {
                "psr-4": {
                    "Psr\\Http\\Message\\": "src/"
                }
            },
            "notification-url": "https://packagist.org/downloads/",
            "license": [
                "MIT"
            ],
            "authors": [
                {
                    "name": "PHP-FIG",
                    "homepage": "http://www.php-fig.org/"
                }
            ],
            "description": "Common interface for HTTP messages",
            "homepage": "https://github.com/php-fig/http-message",
            "keywords": [
                "http",
                "http-message",
                "psr",
                "psr-7",
                "request",
                "response"
            ],
            "support": {
                "source": "https://github.com/php-fig/http-message/tree/master"
            },
            "time": "2016-08-06T14:39:51+00:00"
        },
        {
            "name": "psr/log",
            "version": "3.0.0",
            "source": {
                "type": "git",
                "url": "https://github.com/php-fig/log.git",
                "reference": "fe5ea303b0887d5caefd3d431c3e61ad47037001"
            },
            "dist": {
                "type": "zip",
                "url": "https://api.github.com/repos/php-fig/log/zipball/fe5ea303b0887d5caefd3d431c3e61ad47037001",
                "reference": "fe5ea303b0887d5caefd3d431c3e61ad47037001",
                "shasum": ""
            },
            "require": {
                "php": ">=8.0.0"
            },
            "type": "library",
            "extra": {
                "branch-alias": {
                    "dev-master": "3.x-dev"
                }
            },
            "autoload": {
                "psr-4": {
                    "Psr\\Log\\": "src"
                }
            },
            "notification-url": "https://packagist.org/downloads/",
            "license": [
                "MIT"
            ],
            "authors": [
                {
                    "name": "PHP-FIG",
                    "homepage": "https://www.php-fig.org/"
                }
            ],
            "description": "Common interface for logging libraries",
            "homepage": "https://github.com/php-fig/log",
            "keywords": [
                "log",
                "psr",
                "psr-3"
            ],
            "support": {
                "source": "https://github.com/php-fig/log/tree/3.0.0"
            },
            "time": "2021-07-14T16:46:02+00:00"
        },
        {
            "name": "psr/simple-cache",
            "version": "3.0.0",
            "source": {
                "type": "git",
                "url": "https://github.com/php-fig/simple-cache.git",
                "reference": "764e0b3939f5ca87cb904f570ef9be2d78a07865"
            },
            "dist": {
                "type": "zip",
                "url": "https://api.github.com/repos/php-fig/simple-cache/zipball/764e0b3939f5ca87cb904f570ef9be2d78a07865",
                "reference": "764e0b3939f5ca87cb904f570ef9be2d78a07865",
                "shasum": ""
            },
            "require": {
                "php": ">=8.0.0"
            },
            "type": "library",
            "extra": {
                "branch-alias": {
                    "dev-master": "3.0.x-dev"
                }
            },
            "autoload": {
                "psr-4": {
                    "Psr\\SimpleCache\\": "src/"
                }
            },
            "notification-url": "https://packagist.org/downloads/",
            "license": [
                "MIT"
            ],
            "authors": [
                {
                    "name": "PHP-FIG",
                    "homepage": "https://www.php-fig.org/"
                }
            ],
            "description": "Common interfaces for simple caching",
            "keywords": [
                "cache",
                "caching",
                "psr",
                "psr-16",
                "simple-cache"
            ],
            "support": {
                "source": "https://github.com/php-fig/simple-cache/tree/3.0.0"
            },
            "time": "2021-10-29T13:26:27+00:00"
        },
        {
            "name": "ralouphie/getallheaders",
            "version": "3.0.3",
            "source": {
                "type": "git",
                "url": "https://github.com/ralouphie/getallheaders.git",
                "reference": "120b605dfeb996808c31b6477290a714d356e822"
            },
            "dist": {
                "type": "zip",
                "url": "https://api.github.com/repos/ralouphie/getallheaders/zipball/120b605dfeb996808c31b6477290a714d356e822",
                "reference": "120b605dfeb996808c31b6477290a714d356e822",
                "shasum": ""
            },
            "require": {
                "php": ">=5.6"
            },
            "require-dev": {
                "php-coveralls/php-coveralls": "^2.1",
                "phpunit/phpunit": "^5 || ^6.5"
            },
            "type": "library",
            "autoload": {
                "files": [
                    "src/getallheaders.php"
                ]
            },
            "notification-url": "https://packagist.org/downloads/",
            "license": [
                "MIT"
            ],
            "authors": [
                {
                    "name": "Ralph Khattar",
                    "email": "ralph.khattar@gmail.com"
                }
            ],
            "description": "A polyfill for getallheaders.",
            "support": {
                "issues": "https://github.com/ralouphie/getallheaders/issues",
                "source": "https://github.com/ralouphie/getallheaders/tree/develop"
            },
            "time": "2019-03-08T08:55:37+00:00"
        },
        {
            "name": "ramsey/collection",
            "version": "1.2.2",
            "source": {
                "type": "git",
                "url": "https://github.com/ramsey/collection.git",
                "reference": "cccc74ee5e328031b15640b51056ee8d3bb66c0a"
            },
            "dist": {
                "type": "zip",
                "url": "https://api.github.com/repos/ramsey/collection/zipball/cccc74ee5e328031b15640b51056ee8d3bb66c0a",
                "reference": "cccc74ee5e328031b15640b51056ee8d3bb66c0a",
                "shasum": ""
            },
            "require": {
                "php": "^7.3 || ^8",
                "symfony/polyfill-php81": "^1.23"
            },
            "require-dev": {
                "captainhook/captainhook": "^5.3",
                "dealerdirect/phpcodesniffer-composer-installer": "^0.7.0",
                "ergebnis/composer-normalize": "^2.6",
                "fakerphp/faker": "^1.5",
                "hamcrest/hamcrest-php": "^2",
                "jangregor/phpstan-prophecy": "^0.8",
                "mockery/mockery": "^1.3",
                "phpspec/prophecy-phpunit": "^2.0",
                "phpstan/extension-installer": "^1",
                "phpstan/phpstan": "^0.12.32",
                "phpstan/phpstan-mockery": "^0.12.5",
                "phpstan/phpstan-phpunit": "^0.12.11",
                "phpunit/phpunit": "^8.5 || ^9",
                "psy/psysh": "^0.10.4",
                "slevomat/coding-standard": "^6.3",
                "squizlabs/php_codesniffer": "^3.5",
                "vimeo/psalm": "^4.4"
            },
            "type": "library",
            "autoload": {
                "psr-4": {
                    "Ramsey\\Collection\\": "src/"
                }
            },
            "notification-url": "https://packagist.org/downloads/",
            "license": [
                "MIT"
            ],
            "authors": [
                {
                    "name": "Ben Ramsey",
                    "email": "ben@benramsey.com",
                    "homepage": "https://benramsey.com"
                }
            ],
            "description": "A PHP library for representing and manipulating collections.",
            "keywords": [
                "array",
                "collection",
                "hash",
                "map",
                "queue",
                "set"
            ],
            "support": {
                "issues": "https://github.com/ramsey/collection/issues",
                "source": "https://github.com/ramsey/collection/tree/1.2.2"
            },
            "funding": [
                {
                    "url": "https://github.com/ramsey",
                    "type": "github"
                },
                {
                    "url": "https://tidelift.com/funding/github/packagist/ramsey/collection",
                    "type": "tidelift"
                }
            ],
            "time": "2021-10-10T03:01:02+00:00"
        },
        {
            "name": "ramsey/uuid",
            "version": "4.6.0",
            "source": {
                "type": "git",
                "url": "https://github.com/ramsey/uuid.git",
                "reference": "ad63bc700e7d021039e30ce464eba384c4a1d40f"
            },
            "dist": {
                "type": "zip",
                "url": "https://api.github.com/repos/ramsey/uuid/zipball/ad63bc700e7d021039e30ce464eba384c4a1d40f",
                "reference": "ad63bc700e7d021039e30ce464eba384c4a1d40f",
                "shasum": ""
            },
            "require": {
                "brick/math": "^0.8.8 || ^0.9 || ^0.10",
                "ext-json": "*",
                "php": "^8.0",
                "ramsey/collection": "^1.0"
            },
            "replace": {
                "rhumsaa/uuid": "self.version"
            },
            "require-dev": {
                "captainhook/captainhook": "^5.10",
                "captainhook/plugin-composer": "^5.3",
                "dealerdirect/phpcodesniffer-composer-installer": "^0.7.0",
                "doctrine/annotations": "^1.8",
                "ergebnis/composer-normalize": "^2.15",
                "mockery/mockery": "^1.3",
                "paragonie/random-lib": "^2",
                "php-mock/php-mock": "^2.2",
                "php-mock/php-mock-mockery": "^1.3",
                "php-parallel-lint/php-parallel-lint": "^1.1",
                "phpbench/phpbench": "^1.0",
                "phpstan/extension-installer": "^1.1",
                "phpstan/phpstan": "^1.8",
                "phpstan/phpstan-mockery": "^1.1",
                "phpstan/phpstan-phpunit": "^1.1",
                "phpunit/phpunit": "^8.5 || ^9",
                "ramsey/composer-repl": "^1.4",
                "slevomat/coding-standard": "^8.4",
                "squizlabs/php_codesniffer": "^3.5",
                "vimeo/psalm": "^4.9"
            },
            "suggest": {
                "ext-bcmath": "Enables faster math with arbitrary-precision integers using BCMath.",
                "ext-gmp": "Enables faster math with arbitrary-precision integers using GMP.",
                "ext-uuid": "Enables the use of PeclUuidTimeGenerator and PeclUuidRandomGenerator.",
                "paragonie/random-lib": "Provides RandomLib for use with the RandomLibAdapter",
                "ramsey/uuid-doctrine": "Allows the use of Ramsey\\Uuid\\Uuid as Doctrine field type."
            },
            "type": "library",
            "extra": {
                "captainhook": {
                    "force-install": true
                }
            },
            "autoload": {
                "files": [
                    "src/functions.php"
                ],
                "psr-4": {
                    "Ramsey\\Uuid\\": "src/"
                }
            },
            "notification-url": "https://packagist.org/downloads/",
            "license": [
                "MIT"
            ],
            "description": "A PHP library for generating and working with universally unique identifiers (UUIDs).",
            "keywords": [
                "guid",
                "identifier",
                "uuid"
            ],
            "support": {
                "issues": "https://github.com/ramsey/uuid/issues",
                "source": "https://github.com/ramsey/uuid/tree/4.6.0"
            },
            "funding": [
                {
                    "url": "https://github.com/ramsey",
                    "type": "github"
                },
                {
                    "url": "https://tidelift.com/funding/github/packagist/ramsey/uuid",
                    "type": "tidelift"
                }
            ],
            "time": "2022-11-05T23:03:38+00:00"
        },
        {
            "name": "rgasch/illuminate-collection-extended",
            "version": "v1.0.1",
            "source": {
                "type": "git",
                "url": "https://github.com/rgasch/illuminate-collection-extended.git",
                "reference": "9be1e1cf4cbd996e24c07f7cde7a9a5ec28ab709"
            },
            "dist": {
                "type": "zip",
                "url": "https://api.github.com/repos/rgasch/illuminate-collection-extended/zipball/9be1e1cf4cbd996e24c07f7cde7a9a5ec28ab709",
                "reference": "9be1e1cf4cbd996e24c07f7cde7a9a5ec28ab709",
                "shasum": ""
            },
            "require": {
                "illuminate/support": "^9.0",
                "php": "^8.1"
            },
            "require-dev": {
                "nunomaduro/larastan": "^2.2",
                "pestphp/pest": "^1.16",
                "pestphp/pest-plugin-laravel": "^1.1"
            },
            "type": "library",
            "autoload": {
                "psr-4": {
                    "Rgasch\\Collection\\": "src/"
                }
            },
            "notification-url": "https://packagist.org/downloads/",
            "license": [
                "MIT"
            ],
            "authors": [
                {
                    "name": "Robert Gasch",
                    "email": "rgasch@gmail.com"
                }
            ],
            "description": "Extension class for Laravel's Collection class with some extra functionality.",
            "homepage": "https://github.com/rgasch/illuminate-collection-extended",
            "keywords": [
                "collection",
                "framework",
                "illuminate",
                "laravel"
            ],
            "support": {
                "issues": "https://github.com/rgasch/illuminate-collection-extended/issues",
                "source": "https://github.com/rgasch/illuminate-collection-extended/tree/v1.0.1"
            },
            "time": "2022-11-08T09:13:24+00:00"
        },
        {
            "name": "spatie/yaml-front-matter",
            "version": "2.0.7",
            "source": {
                "type": "git",
                "url": "https://github.com/spatie/yaml-front-matter.git",
                "reference": "f49f228994de70827ca857efffdd3bd7703aea34"
            },
            "dist": {
                "type": "zip",
                "url": "https://api.github.com/repos/spatie/yaml-front-matter/zipball/f49f228994de70827ca857efffdd3bd7703aea34",
                "reference": "f49f228994de70827ca857efffdd3bd7703aea34",
                "shasum": ""
            },
            "require": {
                "php": "^7.0|^8.0",
                "symfony/yaml": "^3.0|^4.0|^5.0|^6.0"
            },
            "require-dev": {
                "phpunit/phpunit": "^9.0"
            },
            "type": "library",
            "autoload": {
                "psr-4": {
                    "Spatie\\YamlFrontMatter\\": "src"
                }
            },
            "notification-url": "https://packagist.org/downloads/",
            "license": [
                "MIT"
            ],
            "authors": [
                {
                    "name": "Sebastian De Deyne",
                    "email": "sebastian@spatie.be",
                    "homepage": "https://spatie.be",
                    "role": "Developer"
                }
            ],
            "description": "A to the point yaml front matter parser",
            "homepage": "https://github.com/sebastiandedeyne/yaml-front-matter",
            "keywords": [
                "front matter",
                "jekyll",
                "spatie",
                "yaml"
            ],
            "support": {
                "source": "https://github.com/spatie/yaml-front-matter/tree/2.0.7"
            },
            "funding": [
                {
                    "url": "https://spatie.be/open-source/support-us",
                    "type": "custom"
                },
                {
                    "url": "https://github.com/spatie",
                    "type": "github"
                }
            ],
            "time": "2022-04-06T12:03:55+00:00"
        },
        {
            "name": "symfony/console",
            "version": "v6.2.1",
            "source": {
                "type": "git",
                "url": "https://github.com/symfony/console.git",
                "reference": "58f6cef5dc5f641b7bbdbf8b32b44cc926c35f3f"
            },
            "dist": {
                "type": "zip",
                "url": "https://api.github.com/repos/symfony/console/zipball/58f6cef5dc5f641b7bbdbf8b32b44cc926c35f3f",
                "reference": "58f6cef5dc5f641b7bbdbf8b32b44cc926c35f3f",
                "shasum": ""
            },
            "require": {
                "php": ">=8.1",
                "symfony/deprecation-contracts": "^2.1|^3",
                "symfony/polyfill-mbstring": "~1.0",
                "symfony/service-contracts": "^1.1|^2|^3",
                "symfony/string": "^5.4|^6.0"
            },
            "conflict": {
                "symfony/dependency-injection": "<5.4",
                "symfony/dotenv": "<5.4",
                "symfony/event-dispatcher": "<5.4",
                "symfony/lock": "<5.4",
                "symfony/process": "<5.4"
            },
            "provide": {
                "psr/log-implementation": "1.0|2.0|3.0"
            },
            "require-dev": {
                "psr/log": "^1|^2|^3",
                "symfony/config": "^5.4|^6.0",
                "symfony/dependency-injection": "^5.4|^6.0",
                "symfony/event-dispatcher": "^5.4|^6.0",
                "symfony/lock": "^5.4|^6.0",
                "symfony/process": "^5.4|^6.0",
                "symfony/var-dumper": "^5.4|^6.0"
            },
            "suggest": {
                "psr/log": "For using the console logger",
                "symfony/event-dispatcher": "",
                "symfony/lock": "",
                "symfony/process": ""
            },
            "type": "library",
            "autoload": {
                "psr-4": {
                    "Symfony\\Component\\Console\\": ""
                },
                "exclude-from-classmap": [
                    "/Tests/"
                ]
            },
            "notification-url": "https://packagist.org/downloads/",
            "license": [
                "MIT"
            ],
            "authors": [
                {
                    "name": "Fabien Potencier",
                    "email": "fabien@symfony.com"
                },
                {
                    "name": "Symfony Community",
                    "homepage": "https://symfony.com/contributors"
                }
            ],
            "description": "Eases the creation of beautiful and testable command line interfaces",
            "homepage": "https://symfony.com",
            "keywords": [
                "cli",
                "command line",
                "console",
                "terminal"
            ],
            "support": {
                "source": "https://github.com/symfony/console/tree/v6.2.1"
            },
            "funding": [
                {
                    "url": "https://symfony.com/sponsor",
                    "type": "custom"
                },
                {
                    "url": "https://github.com/fabpot",
                    "type": "github"
                },
                {
                    "url": "https://tidelift.com/funding/github/packagist/symfony/symfony",
                    "type": "tidelift"
                }
            ],
            "time": "2022-12-01T13:44:20+00:00"
        },
        {
            "name": "symfony/deprecation-contracts",
            "version": "v3.2.0",
            "source": {
                "type": "git",
                "url": "https://github.com/symfony/deprecation-contracts.git",
                "reference": "1ee04c65529dea5d8744774d474e7cbd2f1206d3"
            },
            "dist": {
                "type": "zip",
                "url": "https://api.github.com/repos/symfony/deprecation-contracts/zipball/1ee04c65529dea5d8744774d474e7cbd2f1206d3",
                "reference": "1ee04c65529dea5d8744774d474e7cbd2f1206d3",
                "shasum": ""
            },
            "require": {
                "php": ">=8.1"
            },
            "type": "library",
            "extra": {
                "branch-alias": {
                    "dev-main": "3.3-dev"
                },
                "thanks": {
                    "name": "symfony/contracts",
                    "url": "https://github.com/symfony/contracts"
                }
            },
            "autoload": {
                "files": [
                    "function.php"
                ]
            },
            "notification-url": "https://packagist.org/downloads/",
            "license": [
                "MIT"
            ],
            "authors": [
                {
                    "name": "Nicolas Grekas",
                    "email": "p@tchwork.com"
                },
                {
                    "name": "Symfony Community",
                    "homepage": "https://symfony.com/contributors"
                }
            ],
            "description": "A generic function and convention to trigger deprecation notices",
            "homepage": "https://symfony.com",
            "support": {
                "source": "https://github.com/symfony/deprecation-contracts/tree/v3.2.0"
            },
            "funding": [
                {
                    "url": "https://symfony.com/sponsor",
                    "type": "custom"
                },
                {
                    "url": "https://github.com/fabpot",
                    "type": "github"
                },
                {
                    "url": "https://tidelift.com/funding/github/packagist/symfony/symfony",
                    "type": "tidelift"
                }
            ],
            "time": "2022-11-25T10:21:52+00:00"
        },
        {
            "name": "symfony/error-handler",
            "version": "v6.2.1",
            "source": {
                "type": "git",
                "url": "https://github.com/symfony/error-handler.git",
                "reference": "b4e41f62c1124378863ff2705158a60da3e4c6b9"
            },
            "dist": {
                "type": "zip",
                "url": "https://api.github.com/repos/symfony/error-handler/zipball/b4e41f62c1124378863ff2705158a60da3e4c6b9",
                "reference": "b4e41f62c1124378863ff2705158a60da3e4c6b9",
                "shasum": ""
            },
            "require": {
                "php": ">=8.1",
                "psr/log": "^1|^2|^3",
                "symfony/var-dumper": "^5.4|^6.0"
            },
            "require-dev": {
                "symfony/deprecation-contracts": "^2.1|^3",
                "symfony/http-kernel": "^5.4|^6.0",
                "symfony/serializer": "^5.4|^6.0"
            },
            "bin": [
                "Resources/bin/patch-type-declarations"
            ],
            "type": "library",
            "autoload": {
                "psr-4": {
                    "Symfony\\Component\\ErrorHandler\\": ""
                },
                "exclude-from-classmap": [
                    "/Tests/"
                ]
            },
            "notification-url": "https://packagist.org/downloads/",
            "license": [
                "MIT"
            ],
            "authors": [
                {
                    "name": "Fabien Potencier",
                    "email": "fabien@symfony.com"
                },
                {
                    "name": "Symfony Community",
                    "homepage": "https://symfony.com/contributors"
                }
            ],
            "description": "Provides tools to manage errors and ease debugging PHP code",
            "homepage": "https://symfony.com",
            "support": {
                "source": "https://github.com/symfony/error-handler/tree/v6.2.1"
            },
            "funding": [
                {
                    "url": "https://symfony.com/sponsor",
                    "type": "custom"
                },
                {
                    "url": "https://github.com/fabpot",
                    "type": "github"
                },
                {
                    "url": "https://tidelift.com/funding/github/packagist/symfony/symfony",
                    "type": "tidelift"
                }
            ],
            "time": "2022-12-01T21:07:46+00:00"
        },
        {
            "name": "symfony/event-dispatcher",
            "version": "v6.2.0",
            "source": {
                "type": "git",
                "url": "https://github.com/symfony/event-dispatcher.git",
                "reference": "9efb1618fabee89515fe031314e8ed5625f85a53"
            },
            "dist": {
                "type": "zip",
                "url": "https://api.github.com/repos/symfony/event-dispatcher/zipball/9efb1618fabee89515fe031314e8ed5625f85a53",
                "reference": "9efb1618fabee89515fe031314e8ed5625f85a53",
                "shasum": ""
            },
            "require": {
                "php": ">=8.1",
                "symfony/event-dispatcher-contracts": "^2|^3"
            },
            "conflict": {
                "symfony/dependency-injection": "<5.4"
            },
            "provide": {
                "psr/event-dispatcher-implementation": "1.0",
                "symfony/event-dispatcher-implementation": "2.0|3.0"
            },
            "require-dev": {
                "psr/log": "^1|^2|^3",
                "symfony/config": "^5.4|^6.0",
                "symfony/dependency-injection": "^5.4|^6.0",
                "symfony/error-handler": "^5.4|^6.0",
                "symfony/expression-language": "^5.4|^6.0",
                "symfony/http-foundation": "^5.4|^6.0",
                "symfony/service-contracts": "^1.1|^2|^3",
                "symfony/stopwatch": "^5.4|^6.0"
            },
            "suggest": {
                "symfony/dependency-injection": "",
                "symfony/http-kernel": ""
            },
            "type": "library",
            "autoload": {
                "psr-4": {
                    "Symfony\\Component\\EventDispatcher\\": ""
                },
                "exclude-from-classmap": [
                    "/Tests/"
                ]
            },
            "notification-url": "https://packagist.org/downloads/",
            "license": [
                "MIT"
            ],
            "authors": [
                {
                    "name": "Fabien Potencier",
                    "email": "fabien@symfony.com"
                },
                {
                    "name": "Symfony Community",
                    "homepage": "https://symfony.com/contributors"
                }
            ],
            "description": "Provides tools that allow your application components to communicate with each other by dispatching events and listening to them",
            "homepage": "https://symfony.com",
            "support": {
                "source": "https://github.com/symfony/event-dispatcher/tree/v6.2.0"
            },
            "funding": [
                {
                    "url": "https://symfony.com/sponsor",
                    "type": "custom"
                },
                {
                    "url": "https://github.com/fabpot",
                    "type": "github"
                },
                {
                    "url": "https://tidelift.com/funding/github/packagist/symfony/symfony",
                    "type": "tidelift"
                }
            ],
            "time": "2022-11-02T09:08:04+00:00"
        },
        {
            "name": "symfony/event-dispatcher-contracts",
            "version": "v3.2.0",
            "source": {
                "type": "git",
                "url": "https://github.com/symfony/event-dispatcher-contracts.git",
                "reference": "0782b0b52a737a05b4383d0df35a474303cabdae"
            },
            "dist": {
                "type": "zip",
                "url": "https://api.github.com/repos/symfony/event-dispatcher-contracts/zipball/0782b0b52a737a05b4383d0df35a474303cabdae",
                "reference": "0782b0b52a737a05b4383d0df35a474303cabdae",
                "shasum": ""
            },
            "require": {
                "php": ">=8.1",
                "psr/event-dispatcher": "^1"
            },
            "suggest": {
                "symfony/event-dispatcher-implementation": ""
            },
            "type": "library",
            "extra": {
                "branch-alias": {
                    "dev-main": "3.3-dev"
                },
                "thanks": {
                    "name": "symfony/contracts",
                    "url": "https://github.com/symfony/contracts"
                }
            },
            "autoload": {
                "psr-4": {
                    "Symfony\\Contracts\\EventDispatcher\\": ""
                }
            },
            "notification-url": "https://packagist.org/downloads/",
            "license": [
                "MIT"
            ],
            "authors": [
                {
                    "name": "Nicolas Grekas",
                    "email": "p@tchwork.com"
                },
                {
                    "name": "Symfony Community",
                    "homepage": "https://symfony.com/contributors"
                }
            ],
            "description": "Generic abstractions related to dispatching event",
            "homepage": "https://symfony.com",
            "keywords": [
                "abstractions",
                "contracts",
                "decoupling",
                "interfaces",
                "interoperability",
                "standards"
            ],
            "support": {
                "source": "https://github.com/symfony/event-dispatcher-contracts/tree/v3.2.0"
            },
            "funding": [
                {
                    "url": "https://symfony.com/sponsor",
                    "type": "custom"
                },
                {
                    "url": "https://github.com/fabpot",
                    "type": "github"
                },
                {
                    "url": "https://tidelift.com/funding/github/packagist/symfony/symfony",
                    "type": "tidelift"
                }
            ],
            "time": "2022-11-25T10:21:52+00:00"
        },
        {
            "name": "symfony/finder",
            "version": "v6.2.0",
            "source": {
                "type": "git",
                "url": "https://github.com/symfony/finder.git",
                "reference": "eb2355f69519e4ef33f1835bca4c935f5d42e570"
            },
            "dist": {
                "type": "zip",
                "url": "https://api.github.com/repos/symfony/finder/zipball/eb2355f69519e4ef33f1835bca4c935f5d42e570",
                "reference": "eb2355f69519e4ef33f1835bca4c935f5d42e570",
                "shasum": ""
            },
            "require": {
                "php": ">=8.1"
            },
            "require-dev": {
                "symfony/filesystem": "^6.0"
            },
            "type": "library",
            "autoload": {
                "psr-4": {
                    "Symfony\\Component\\Finder\\": ""
                },
                "exclude-from-classmap": [
                    "/Tests/"
                ]
            },
            "notification-url": "https://packagist.org/downloads/",
            "license": [
                "MIT"
            ],
            "authors": [
                {
                    "name": "Fabien Potencier",
                    "email": "fabien@symfony.com"
                },
                {
                    "name": "Symfony Community",
                    "homepage": "https://symfony.com/contributors"
                }
            ],
            "description": "Finds files and directories via an intuitive fluent interface",
            "homepage": "https://symfony.com",
            "support": {
                "source": "https://github.com/symfony/finder/tree/v6.2.0"
            },
            "funding": [
                {
                    "url": "https://symfony.com/sponsor",
                    "type": "custom"
                },
                {
                    "url": "https://github.com/fabpot",
                    "type": "github"
                },
                {
                    "url": "https://tidelift.com/funding/github/packagist/symfony/symfony",
                    "type": "tidelift"
                }
            ],
            "time": "2022-10-09T08:55:40+00:00"
        },
        {
            "name": "symfony/http-foundation",
            "version": "v6.2.1",
            "source": {
                "type": "git",
                "url": "https://github.com/symfony/http-foundation.git",
                "reference": "d0bbd5a7e81b38f32504399b9199f265505b7bac"
            },
            "dist": {
                "type": "zip",
                "url": "https://api.github.com/repos/symfony/http-foundation/zipball/d0bbd5a7e81b38f32504399b9199f265505b7bac",
                "reference": "d0bbd5a7e81b38f32504399b9199f265505b7bac",
                "shasum": ""
            },
            "require": {
                "php": ">=8.1",
                "symfony/deprecation-contracts": "^2.1|^3",
                "symfony/polyfill-mbstring": "~1.1"
            },
            "conflict": {
                "symfony/cache": "<6.2"
            },
            "require-dev": {
                "predis/predis": "~1.0",
                "symfony/cache": "^5.4|^6.0",
                "symfony/dependency-injection": "^5.4|^6.0",
                "symfony/expression-language": "^5.4|^6.0",
                "symfony/http-kernel": "^5.4.12|^6.0.12|^6.1.4",
                "symfony/mime": "^5.4|^6.0",
                "symfony/rate-limiter": "^5.2|^6.0"
            },
            "suggest": {
                "symfony/mime": "To use the file extension guesser"
            },
            "type": "library",
            "autoload": {
                "psr-4": {
                    "Symfony\\Component\\HttpFoundation\\": ""
                },
                "exclude-from-classmap": [
                    "/Tests/"
                ]
            },
            "notification-url": "https://packagist.org/downloads/",
            "license": [
                "MIT"
            ],
            "authors": [
                {
                    "name": "Fabien Potencier",
                    "email": "fabien@symfony.com"
                },
                {
                    "name": "Symfony Community",
                    "homepage": "https://symfony.com/contributors"
                }
            ],
            "description": "Defines an object-oriented layer for the HTTP specification",
            "homepage": "https://symfony.com",
            "support": {
                "source": "https://github.com/symfony/http-foundation/tree/v6.2.1"
            },
            "funding": [
                {
                    "url": "https://symfony.com/sponsor",
                    "type": "custom"
                },
                {
                    "url": "https://github.com/fabpot",
                    "type": "github"
                },
                {
                    "url": "https://tidelift.com/funding/github/packagist/symfony/symfony",
                    "type": "tidelift"
                }
            ],
            "time": "2022-12-04T18:26:13+00:00"
        },
        {
            "name": "symfony/http-kernel",
            "version": "v6.2.1",
            "source": {
                "type": "git",
                "url": "https://github.com/symfony/http-kernel.git",
                "reference": "bcbd2ea12fee651a4c8bff4f6f00cce2ac1f8404"
            },
            "dist": {
                "type": "zip",
                "url": "https://api.github.com/repos/symfony/http-kernel/zipball/bcbd2ea12fee651a4c8bff4f6f00cce2ac1f8404",
                "reference": "bcbd2ea12fee651a4c8bff4f6f00cce2ac1f8404",
                "shasum": ""
            },
            "require": {
                "php": ">=8.1",
                "psr/log": "^1|^2|^3",
                "symfony/deprecation-contracts": "^2.1|^3",
                "symfony/error-handler": "^6.1",
                "symfony/event-dispatcher": "^5.4|^6.0",
                "symfony/http-foundation": "^5.4|^6.0",
                "symfony/polyfill-ctype": "^1.8"
            },
            "conflict": {
                "symfony/browser-kit": "<5.4",
                "symfony/cache": "<5.4",
                "symfony/config": "<6.1",
                "symfony/console": "<5.4",
                "symfony/dependency-injection": "<6.2",
                "symfony/doctrine-bridge": "<5.4",
                "symfony/form": "<5.4",
                "symfony/http-client": "<5.4",
                "symfony/mailer": "<5.4",
                "symfony/messenger": "<5.4",
                "symfony/translation": "<5.4",
                "symfony/twig-bridge": "<5.4",
                "symfony/validator": "<5.4",
                "twig/twig": "<2.13"
            },
            "provide": {
                "psr/log-implementation": "1.0|2.0|3.0"
            },
            "require-dev": {
                "psr/cache": "^1.0|^2.0|^3.0",
                "symfony/browser-kit": "^5.4|^6.0",
                "symfony/config": "^6.1",
                "symfony/console": "^5.4|^6.0",
                "symfony/css-selector": "^5.4|^6.0",
                "symfony/dependency-injection": "^6.2",
                "symfony/dom-crawler": "^5.4|^6.0",
                "symfony/expression-language": "^5.4|^6.0",
                "symfony/finder": "^5.4|^6.0",
                "symfony/http-client-contracts": "^1.1|^2|^3",
                "symfony/process": "^5.4|^6.0",
                "symfony/routing": "^5.4|^6.0",
                "symfony/stopwatch": "^5.4|^6.0",
                "symfony/translation": "^5.4|^6.0",
                "symfony/translation-contracts": "^1.1|^2|^3",
                "symfony/uid": "^5.4|^6.0",
                "twig/twig": "^2.13|^3.0.4"
            },
            "suggest": {
                "symfony/browser-kit": "",
                "symfony/config": "",
                "symfony/console": "",
                "symfony/dependency-injection": ""
            },
            "type": "library",
            "autoload": {
                "psr-4": {
                    "Symfony\\Component\\HttpKernel\\": ""
                },
                "exclude-from-classmap": [
                    "/Tests/"
                ]
            },
            "notification-url": "https://packagist.org/downloads/",
            "license": [
                "MIT"
            ],
            "authors": [
                {
                    "name": "Fabien Potencier",
                    "email": "fabien@symfony.com"
                },
                {
                    "name": "Symfony Community",
                    "homepage": "https://symfony.com/contributors"
                }
            ],
            "description": "Provides a structured process for converting a Request into a Response",
            "homepage": "https://symfony.com",
            "support": {
                "source": "https://github.com/symfony/http-kernel/tree/v6.2.1"
            },
            "funding": [
                {
                    "url": "https://symfony.com/sponsor",
                    "type": "custom"
                },
                {
                    "url": "https://github.com/fabpot",
                    "type": "github"
                },
                {
                    "url": "https://tidelift.com/funding/github/packagist/symfony/symfony",
                    "type": "tidelift"
                }
            ],
            "time": "2022-12-06T17:28:26+00:00"
        },
        {
            "name": "symfony/mime",
            "version": "v6.2.0",
            "source": {
                "type": "git",
                "url": "https://github.com/symfony/mime.git",
                "reference": "1e8005a7cbd79fb824ad81308ef2a76592a08bc0"
            },
            "dist": {
                "type": "zip",
                "url": "https://api.github.com/repos/symfony/mime/zipball/1e8005a7cbd79fb824ad81308ef2a76592a08bc0",
                "reference": "1e8005a7cbd79fb824ad81308ef2a76592a08bc0",
                "shasum": ""
            },
            "require": {
                "php": ">=8.1",
                "symfony/polyfill-intl-idn": "^1.10",
                "symfony/polyfill-mbstring": "^1.0"
            },
            "conflict": {
                "egulias/email-validator": "~3.0.0",
                "phpdocumentor/reflection-docblock": "<3.2.2",
                "phpdocumentor/type-resolver": "<1.4.0",
                "symfony/mailer": "<5.4",
                "symfony/serializer": "<6.2"
            },
            "require-dev": {
                "egulias/email-validator": "^2.1.10|^3.1",
                "league/html-to-markdown": "^5.0",
                "phpdocumentor/reflection-docblock": "^3.0|^4.0|^5.0",
                "symfony/dependency-injection": "^5.4|^6.0",
                "symfony/property-access": "^5.4|^6.0",
                "symfony/property-info": "^5.4|^6.0",
                "symfony/serializer": "^6.2"
            },
            "type": "library",
            "autoload": {
                "psr-4": {
                    "Symfony\\Component\\Mime\\": ""
                },
                "exclude-from-classmap": [
                    "/Tests/"
                ]
            },
            "notification-url": "https://packagist.org/downloads/",
            "license": [
                "MIT"
            ],
            "authors": [
                {
                    "name": "Fabien Potencier",
                    "email": "fabien@symfony.com"
                },
                {
                    "name": "Symfony Community",
                    "homepage": "https://symfony.com/contributors"
                }
            ],
            "description": "Allows manipulating MIME messages",
            "homepage": "https://symfony.com",
            "keywords": [
                "mime",
                "mime-type"
            ],
            "support": {
                "source": "https://github.com/symfony/mime/tree/v6.2.0"
            },
            "funding": [
                {
                    "url": "https://symfony.com/sponsor",
                    "type": "custom"
                },
                {
                    "url": "https://github.com/fabpot",
                    "type": "github"
                },
                {
                    "url": "https://tidelift.com/funding/github/packagist/symfony/symfony",
                    "type": "tidelift"
                }
            ],
            "time": "2022-11-28T12:28:19+00:00"
        },
        {
            "name": "symfony/polyfill-ctype",
            "version": "v1.27.0",
            "source": {
                "type": "git",
                "url": "https://github.com/symfony/polyfill-ctype.git",
                "reference": "5bbc823adecdae860bb64756d639ecfec17b050a"
            },
            "dist": {
                "type": "zip",
                "url": "https://api.github.com/repos/symfony/polyfill-ctype/zipball/5bbc823adecdae860bb64756d639ecfec17b050a",
                "reference": "5bbc823adecdae860bb64756d639ecfec17b050a",
                "shasum": ""
            },
            "require": {
                "php": ">=7.1"
            },
            "provide": {
                "ext-ctype": "*"
            },
            "suggest": {
                "ext-ctype": "For best performance"
            },
            "type": "library",
            "extra": {
                "branch-alias": {
                    "dev-main": "1.27-dev"
                },
                "thanks": {
                    "name": "symfony/polyfill",
                    "url": "https://github.com/symfony/polyfill"
                }
            },
            "autoload": {
                "files": [
                    "bootstrap.php"
                ],
                "psr-4": {
                    "Symfony\\Polyfill\\Ctype\\": ""
                }
            },
            "notification-url": "https://packagist.org/downloads/",
            "license": [
                "MIT"
            ],
            "authors": [
                {
                    "name": "Gert de Pagter",
                    "email": "BackEndTea@gmail.com"
                },
                {
                    "name": "Symfony Community",
                    "homepage": "https://symfony.com/contributors"
                }
            ],
            "description": "Symfony polyfill for ctype functions",
            "homepage": "https://symfony.com",
            "keywords": [
                "compatibility",
                "ctype",
                "polyfill",
                "portable"
            ],
            "support": {
                "source": "https://github.com/symfony/polyfill-ctype/tree/v1.27.0"
            },
            "funding": [
                {
                    "url": "https://symfony.com/sponsor",
                    "type": "custom"
                },
                {
                    "url": "https://github.com/fabpot",
                    "type": "github"
                },
                {
                    "url": "https://tidelift.com/funding/github/packagist/symfony/symfony",
                    "type": "tidelift"
                }
            ],
            "time": "2022-11-03T14:55:06+00:00"
        },
        {
            "name": "symfony/polyfill-intl-grapheme",
            "version": "v1.27.0",
            "source": {
                "type": "git",
                "url": "https://github.com/symfony/polyfill-intl-grapheme.git",
                "reference": "511a08c03c1960e08a883f4cffcacd219b758354"
            },
            "dist": {
                "type": "zip",
                "url": "https://api.github.com/repos/symfony/polyfill-intl-grapheme/zipball/511a08c03c1960e08a883f4cffcacd219b758354",
                "reference": "511a08c03c1960e08a883f4cffcacd219b758354",
                "shasum": ""
            },
            "require": {
                "php": ">=7.1"
            },
            "suggest": {
                "ext-intl": "For best performance"
            },
            "type": "library",
            "extra": {
                "branch-alias": {
                    "dev-main": "1.27-dev"
                },
                "thanks": {
                    "name": "symfony/polyfill",
                    "url": "https://github.com/symfony/polyfill"
                }
            },
            "autoload": {
                "files": [
                    "bootstrap.php"
                ],
                "psr-4": {
                    "Symfony\\Polyfill\\Intl\\Grapheme\\": ""
                }
            },
            "notification-url": "https://packagist.org/downloads/",
            "license": [
                "MIT"
            ],
            "authors": [
                {
                    "name": "Nicolas Grekas",
                    "email": "p@tchwork.com"
                },
                {
                    "name": "Symfony Community",
                    "homepage": "https://symfony.com/contributors"
                }
            ],
            "description": "Symfony polyfill for intl's grapheme_* functions",
            "homepage": "https://symfony.com",
            "keywords": [
                "compatibility",
                "grapheme",
                "intl",
                "polyfill",
                "portable",
                "shim"
            ],
            "support": {
                "source": "https://github.com/symfony/polyfill-intl-grapheme/tree/v1.27.0"
            },
            "funding": [
                {
                    "url": "https://symfony.com/sponsor",
                    "type": "custom"
                },
                {
                    "url": "https://github.com/fabpot",
                    "type": "github"
                },
                {
                    "url": "https://tidelift.com/funding/github/packagist/symfony/symfony",
                    "type": "tidelift"
                }
            ],
            "time": "2022-11-03T14:55:06+00:00"
        },
        {
            "name": "symfony/polyfill-intl-idn",
            "version": "v1.27.0",
            "source": {
                "type": "git",
                "url": "https://github.com/symfony/polyfill-intl-idn.git",
                "reference": "639084e360537a19f9ee352433b84ce831f3d2da"
            },
            "dist": {
                "type": "zip",
                "url": "https://api.github.com/repos/symfony/polyfill-intl-idn/zipball/639084e360537a19f9ee352433b84ce831f3d2da",
                "reference": "639084e360537a19f9ee352433b84ce831f3d2da",
                "shasum": ""
            },
            "require": {
                "php": ">=7.1",
                "symfony/polyfill-intl-normalizer": "^1.10",
                "symfony/polyfill-php72": "^1.10"
            },
            "suggest": {
                "ext-intl": "For best performance"
            },
            "type": "library",
            "extra": {
                "branch-alias": {
                    "dev-main": "1.27-dev"
                },
                "thanks": {
                    "name": "symfony/polyfill",
                    "url": "https://github.com/symfony/polyfill"
                }
            },
            "autoload": {
                "files": [
                    "bootstrap.php"
                ],
                "psr-4": {
                    "Symfony\\Polyfill\\Intl\\Idn\\": ""
                }
            },
            "notification-url": "https://packagist.org/downloads/",
            "license": [
                "MIT"
            ],
            "authors": [
                {
                    "name": "Laurent Bassin",
                    "email": "laurent@bassin.info"
                },
                {
                    "name": "Trevor Rowbotham",
                    "email": "trevor.rowbotham@pm.me"
                },
                {
                    "name": "Symfony Community",
                    "homepage": "https://symfony.com/contributors"
                }
            ],
            "description": "Symfony polyfill for intl's idn_to_ascii and idn_to_utf8 functions",
            "homepage": "https://symfony.com",
            "keywords": [
                "compatibility",
                "idn",
                "intl",
                "polyfill",
                "portable",
                "shim"
            ],
            "support": {
                "source": "https://github.com/symfony/polyfill-intl-idn/tree/v1.27.0"
            },
            "funding": [
                {
                    "url": "https://symfony.com/sponsor",
                    "type": "custom"
                },
                {
                    "url": "https://github.com/fabpot",
                    "type": "github"
                },
                {
                    "url": "https://tidelift.com/funding/github/packagist/symfony/symfony",
                    "type": "tidelift"
                }
            ],
            "time": "2022-11-03T14:55:06+00:00"
        },
        {
            "name": "symfony/polyfill-intl-normalizer",
            "version": "v1.27.0",
            "source": {
                "type": "git",
                "url": "https://github.com/symfony/polyfill-intl-normalizer.git",
                "reference": "19bd1e4fcd5b91116f14d8533c57831ed00571b6"
            },
            "dist": {
                "type": "zip",
                "url": "https://api.github.com/repos/symfony/polyfill-intl-normalizer/zipball/19bd1e4fcd5b91116f14d8533c57831ed00571b6",
                "reference": "19bd1e4fcd5b91116f14d8533c57831ed00571b6",
                "shasum": ""
            },
            "require": {
                "php": ">=7.1"
            },
            "suggest": {
                "ext-intl": "For best performance"
            },
            "type": "library",
            "extra": {
                "branch-alias": {
                    "dev-main": "1.27-dev"
                },
                "thanks": {
                    "name": "symfony/polyfill",
                    "url": "https://github.com/symfony/polyfill"
                }
            },
            "autoload": {
                "files": [
                    "bootstrap.php"
                ],
                "psr-4": {
                    "Symfony\\Polyfill\\Intl\\Normalizer\\": ""
                },
                "classmap": [
                    "Resources/stubs"
                ]
            },
            "notification-url": "https://packagist.org/downloads/",
            "license": [
                "MIT"
            ],
            "authors": [
                {
                    "name": "Nicolas Grekas",
                    "email": "p@tchwork.com"
                },
                {
                    "name": "Symfony Community",
                    "homepage": "https://symfony.com/contributors"
                }
            ],
            "description": "Symfony polyfill for intl's Normalizer class and related functions",
            "homepage": "https://symfony.com",
            "keywords": [
                "compatibility",
                "intl",
                "normalizer",
                "polyfill",
                "portable",
                "shim"
            ],
            "support": {
                "source": "https://github.com/symfony/polyfill-intl-normalizer/tree/v1.27.0"
            },
            "funding": [
                {
                    "url": "https://symfony.com/sponsor",
                    "type": "custom"
                },
                {
                    "url": "https://github.com/fabpot",
                    "type": "github"
                },
                {
                    "url": "https://tidelift.com/funding/github/packagist/symfony/symfony",
                    "type": "tidelift"
                }
            ],
            "time": "2022-11-03T14:55:06+00:00"
        },
        {
            "name": "symfony/polyfill-mbstring",
            "version": "v1.27.0",
            "source": {
                "type": "git",
                "url": "https://github.com/symfony/polyfill-mbstring.git",
                "reference": "8ad114f6b39e2c98a8b0e3bd907732c207c2b534"
            },
            "dist": {
                "type": "zip",
                "url": "https://api.github.com/repos/symfony/polyfill-mbstring/zipball/8ad114f6b39e2c98a8b0e3bd907732c207c2b534",
                "reference": "8ad114f6b39e2c98a8b0e3bd907732c207c2b534",
                "shasum": ""
            },
            "require": {
                "php": ">=7.1"
            },
            "provide": {
                "ext-mbstring": "*"
            },
            "suggest": {
                "ext-mbstring": "For best performance"
            },
            "type": "library",
            "extra": {
                "branch-alias": {
                    "dev-main": "1.27-dev"
                },
                "thanks": {
                    "name": "symfony/polyfill",
                    "url": "https://github.com/symfony/polyfill"
                }
            },
            "autoload": {
                "files": [
                    "bootstrap.php"
                ],
                "psr-4": {
                    "Symfony\\Polyfill\\Mbstring\\": ""
                }
            },
            "notification-url": "https://packagist.org/downloads/",
            "license": [
                "MIT"
            ],
            "authors": [
                {
                    "name": "Nicolas Grekas",
                    "email": "p@tchwork.com"
                },
                {
                    "name": "Symfony Community",
                    "homepage": "https://symfony.com/contributors"
                }
            ],
            "description": "Symfony polyfill for the Mbstring extension",
            "homepage": "https://symfony.com",
            "keywords": [
                "compatibility",
                "mbstring",
                "polyfill",
                "portable",
                "shim"
            ],
            "support": {
                "source": "https://github.com/symfony/polyfill-mbstring/tree/v1.27.0"
            },
            "funding": [
                {
                    "url": "https://symfony.com/sponsor",
                    "type": "custom"
                },
                {
                    "url": "https://github.com/fabpot",
                    "type": "github"
                },
                {
                    "url": "https://tidelift.com/funding/github/packagist/symfony/symfony",
                    "type": "tidelift"
                }
            ],
            "time": "2022-11-03T14:55:06+00:00"
        },
        {
            "name": "symfony/polyfill-php72",
            "version": "v1.27.0",
            "source": {
                "type": "git",
                "url": "https://github.com/symfony/polyfill-php72.git",
                "reference": "869329b1e9894268a8a61dabb69153029b7a8c97"
            },
            "dist": {
                "type": "zip",
                "url": "https://api.github.com/repos/symfony/polyfill-php72/zipball/869329b1e9894268a8a61dabb69153029b7a8c97",
                "reference": "869329b1e9894268a8a61dabb69153029b7a8c97",
                "shasum": ""
            },
            "require": {
                "php": ">=7.1"
            },
            "type": "library",
            "extra": {
                "branch-alias": {
                    "dev-main": "1.27-dev"
                },
                "thanks": {
                    "name": "symfony/polyfill",
                    "url": "https://github.com/symfony/polyfill"
                }
            },
            "autoload": {
                "files": [
                    "bootstrap.php"
                ],
                "psr-4": {
                    "Symfony\\Polyfill\\Php72\\": ""
                }
            },
            "notification-url": "https://packagist.org/downloads/",
            "license": [
                "MIT"
            ],
            "authors": [
                {
                    "name": "Nicolas Grekas",
                    "email": "p@tchwork.com"
                },
                {
                    "name": "Symfony Community",
                    "homepage": "https://symfony.com/contributors"
                }
            ],
            "description": "Symfony polyfill backporting some PHP 7.2+ features to lower PHP versions",
            "homepage": "https://symfony.com",
            "keywords": [
                "compatibility",
                "polyfill",
                "portable",
                "shim"
            ],
            "support": {
                "source": "https://github.com/symfony/polyfill-php72/tree/v1.27.0"
            },
            "funding": [
                {
                    "url": "https://symfony.com/sponsor",
                    "type": "custom"
                },
                {
                    "url": "https://github.com/fabpot",
                    "type": "github"
                },
                {
                    "url": "https://tidelift.com/funding/github/packagist/symfony/symfony",
                    "type": "tidelift"
                }
            ],
            "time": "2022-11-03T14:55:06+00:00"
        },
        {
            "name": "symfony/polyfill-php80",
            "version": "v1.27.0",
            "source": {
                "type": "git",
                "url": "https://github.com/symfony/polyfill-php80.git",
                "reference": "7a6ff3f1959bb01aefccb463a0f2cd3d3d2fd936"
            },
            "dist": {
                "type": "zip",
                "url": "https://api.github.com/repos/symfony/polyfill-php80/zipball/7a6ff3f1959bb01aefccb463a0f2cd3d3d2fd936",
                "reference": "7a6ff3f1959bb01aefccb463a0f2cd3d3d2fd936",
                "shasum": ""
            },
            "require": {
                "php": ">=7.1"
            },
            "type": "library",
            "extra": {
                "branch-alias": {
                    "dev-main": "1.27-dev"
                },
                "thanks": {
                    "name": "symfony/polyfill",
                    "url": "https://github.com/symfony/polyfill"
                }
            },
            "autoload": {
                "files": [
                    "bootstrap.php"
                ],
                "psr-4": {
                    "Symfony\\Polyfill\\Php80\\": ""
                },
                "classmap": [
                    "Resources/stubs"
                ]
            },
            "notification-url": "https://packagist.org/downloads/",
            "license": [
                "MIT"
            ],
            "authors": [
                {
                    "name": "Ion Bazan",
                    "email": "ion.bazan@gmail.com"
                },
                {
                    "name": "Nicolas Grekas",
                    "email": "p@tchwork.com"
                },
                {
                    "name": "Symfony Community",
                    "homepage": "https://symfony.com/contributors"
                }
            ],
            "description": "Symfony polyfill backporting some PHP 8.0+ features to lower PHP versions",
            "homepage": "https://symfony.com",
            "keywords": [
                "compatibility",
                "polyfill",
                "portable",
                "shim"
            ],
            "support": {
                "source": "https://github.com/symfony/polyfill-php80/tree/v1.27.0"
            },
            "funding": [
                {
                    "url": "https://symfony.com/sponsor",
                    "type": "custom"
                },
                {
                    "url": "https://github.com/fabpot",
                    "type": "github"
                },
                {
                    "url": "https://tidelift.com/funding/github/packagist/symfony/symfony",
                    "type": "tidelift"
                }
            ],
            "time": "2022-11-03T14:55:06+00:00"
        },
        {
            "name": "symfony/polyfill-php81",
            "version": "v1.27.0",
            "source": {
                "type": "git",
                "url": "https://github.com/symfony/polyfill-php81.git",
                "reference": "707403074c8ea6e2edaf8794b0157a0bfa52157a"
            },
            "dist": {
                "type": "zip",
                "url": "https://api.github.com/repos/symfony/polyfill-php81/zipball/707403074c8ea6e2edaf8794b0157a0bfa52157a",
                "reference": "707403074c8ea6e2edaf8794b0157a0bfa52157a",
                "shasum": ""
            },
            "require": {
                "php": ">=7.1"
            },
            "type": "library",
            "extra": {
                "branch-alias": {
                    "dev-main": "1.27-dev"
                },
                "thanks": {
                    "name": "symfony/polyfill",
                    "url": "https://github.com/symfony/polyfill"
                }
            },
            "autoload": {
                "files": [
                    "bootstrap.php"
                ],
                "psr-4": {
                    "Symfony\\Polyfill\\Php81\\": ""
                },
                "classmap": [
                    "Resources/stubs"
                ]
            },
            "notification-url": "https://packagist.org/downloads/",
            "license": [
                "MIT"
            ],
            "authors": [
                {
                    "name": "Nicolas Grekas",
                    "email": "p@tchwork.com"
                },
                {
                    "name": "Symfony Community",
                    "homepage": "https://symfony.com/contributors"
                }
            ],
            "description": "Symfony polyfill backporting some PHP 8.1+ features to lower PHP versions",
            "homepage": "https://symfony.com",
            "keywords": [
                "compatibility",
                "polyfill",
                "portable",
                "shim"
            ],
            "support": {
                "source": "https://github.com/symfony/polyfill-php81/tree/v1.27.0"
            },
            "funding": [
                {
                    "url": "https://symfony.com/sponsor",
                    "type": "custom"
                },
                {
                    "url": "https://github.com/fabpot",
                    "type": "github"
                },
                {
                    "url": "https://tidelift.com/funding/github/packagist/symfony/symfony",
                    "type": "tidelift"
                }
            ],
            "time": "2022-11-03T14:55:06+00:00"
        },
        {
            "name": "symfony/process",
            "version": "v6.2.0",
            "source": {
                "type": "git",
                "url": "https://github.com/symfony/process.git",
                "reference": "ba6e55359f8f755fe996c58a81e00eaa67a35877"
            },
            "dist": {
                "type": "zip",
                "url": "https://api.github.com/repos/symfony/process/zipball/ba6e55359f8f755fe996c58a81e00eaa67a35877",
                "reference": "ba6e55359f8f755fe996c58a81e00eaa67a35877",
                "shasum": ""
            },
            "require": {
                "php": ">=8.1"
            },
            "type": "library",
            "autoload": {
                "psr-4": {
                    "Symfony\\Component\\Process\\": ""
                },
                "exclude-from-classmap": [
                    "/Tests/"
                ]
            },
            "notification-url": "https://packagist.org/downloads/",
            "license": [
                "MIT"
            ],
            "authors": [
                {
                    "name": "Fabien Potencier",
                    "email": "fabien@symfony.com"
                },
                {
                    "name": "Symfony Community",
                    "homepage": "https://symfony.com/contributors"
                }
            ],
            "description": "Executes commands in sub-processes",
            "homepage": "https://symfony.com",
            "support": {
                "source": "https://github.com/symfony/process/tree/v6.2.0"
            },
            "funding": [
                {
                    "url": "https://symfony.com/sponsor",
                    "type": "custom"
                },
                {
                    "url": "https://github.com/fabpot",
                    "type": "github"
                },
                {
                    "url": "https://tidelift.com/funding/github/packagist/symfony/symfony",
                    "type": "tidelift"
                }
            ],
            "time": "2022-11-02T09:08:04+00:00"
        },
        {
            "name": "symfony/service-contracts",
            "version": "v3.1.1",
            "source": {
                "type": "git",
                "url": "https://github.com/symfony/service-contracts.git",
                "reference": "925e713fe8fcacf6bc05e936edd8dd5441a21239"
            },
            "dist": {
                "type": "zip",
                "url": "https://api.github.com/repos/symfony/service-contracts/zipball/925e713fe8fcacf6bc05e936edd8dd5441a21239",
                "reference": "925e713fe8fcacf6bc05e936edd8dd5441a21239",
                "shasum": ""
            },
            "require": {
                "php": ">=8.1",
                "psr/container": "^2.0"
            },
            "conflict": {
                "ext-psr": "<1.1|>=2"
            },
            "suggest": {
                "symfony/service-implementation": ""
            },
            "type": "library",
            "extra": {
                "branch-alias": {
                    "dev-main": "3.1-dev"
                },
                "thanks": {
                    "name": "symfony/contracts",
                    "url": "https://github.com/symfony/contracts"
                }
            },
            "autoload": {
                "psr-4": {
                    "Symfony\\Contracts\\Service\\": ""
                },
                "exclude-from-classmap": [
                    "/Test/"
                ]
            },
            "notification-url": "https://packagist.org/downloads/",
            "license": [
                "MIT"
            ],
            "authors": [
                {
                    "name": "Nicolas Grekas",
                    "email": "p@tchwork.com"
                },
                {
                    "name": "Symfony Community",
                    "homepage": "https://symfony.com/contributors"
                }
            ],
            "description": "Generic abstractions related to writing services",
            "homepage": "https://symfony.com",
            "keywords": [
                "abstractions",
                "contracts",
                "decoupling",
                "interfaces",
                "interoperability",
                "standards"
            ],
            "support": {
                "source": "https://github.com/symfony/service-contracts/tree/v3.1.1"
            },
            "funding": [
                {
                    "url": "https://symfony.com/sponsor",
                    "type": "custom"
                },
                {
                    "url": "https://github.com/fabpot",
                    "type": "github"
                },
                {
                    "url": "https://tidelift.com/funding/github/packagist/symfony/symfony",
                    "type": "tidelift"
                }
            ],
            "time": "2022-05-30T19:18:58+00:00"
        },
        {
            "name": "symfony/string",
            "version": "v6.2.0",
            "source": {
                "type": "git",
                "url": "https://github.com/symfony/string.git",
                "reference": "145702685e0d12f81d755c71127bfff7582fdd36"
            },
            "dist": {
                "type": "zip",
                "url": "https://api.github.com/repos/symfony/string/zipball/145702685e0d12f81d755c71127bfff7582fdd36",
                "reference": "145702685e0d12f81d755c71127bfff7582fdd36",
                "shasum": ""
            },
            "require": {
                "php": ">=8.1",
                "symfony/polyfill-ctype": "~1.8",
                "symfony/polyfill-intl-grapheme": "~1.0",
                "symfony/polyfill-intl-normalizer": "~1.0",
                "symfony/polyfill-mbstring": "~1.0"
            },
            "conflict": {
                "symfony/translation-contracts": "<2.0"
            },
            "require-dev": {
                "symfony/error-handler": "^5.4|^6.0",
                "symfony/http-client": "^5.4|^6.0",
                "symfony/intl": "^6.2",
                "symfony/translation-contracts": "^2.0|^3.0",
                "symfony/var-exporter": "^5.4|^6.0"
            },
            "type": "library",
            "autoload": {
                "files": [
                    "Resources/functions.php"
                ],
                "psr-4": {
                    "Symfony\\Component\\String\\": ""
                },
                "exclude-from-classmap": [
                    "/Tests/"
                ]
            },
            "notification-url": "https://packagist.org/downloads/",
            "license": [
                "MIT"
            ],
            "authors": [
                {
                    "name": "Nicolas Grekas",
                    "email": "p@tchwork.com"
                },
                {
                    "name": "Symfony Community",
                    "homepage": "https://symfony.com/contributors"
                }
            ],
            "description": "Provides an object-oriented API to strings and deals with bytes, UTF-8 code points and grapheme clusters in a unified way",
            "homepage": "https://symfony.com",
            "keywords": [
                "grapheme",
                "i18n",
                "string",
                "unicode",
                "utf-8",
                "utf8"
            ],
            "support": {
                "source": "https://github.com/symfony/string/tree/v6.2.0"
            },
            "funding": [
                {
                    "url": "https://symfony.com/sponsor",
                    "type": "custom"
                },
                {
                    "url": "https://github.com/fabpot",
                    "type": "github"
                },
                {
                    "url": "https://tidelift.com/funding/github/packagist/symfony/symfony",
                    "type": "tidelift"
                }
            ],
            "time": "2022-11-30T17:13:47+00:00"
        },
        {
            "name": "symfony/translation",
            "version": "v6.2.0",
            "source": {
                "type": "git",
                "url": "https://github.com/symfony/translation.git",
                "reference": "c08de62caead8357244efcb809d0b1a2584f2198"
            },
            "dist": {
                "type": "zip",
                "url": "https://api.github.com/repos/symfony/translation/zipball/c08de62caead8357244efcb809d0b1a2584f2198",
                "reference": "c08de62caead8357244efcb809d0b1a2584f2198",
                "shasum": ""
            },
            "require": {
                "php": ">=8.1",
                "symfony/polyfill-mbstring": "~1.0",
                "symfony/translation-contracts": "^2.3|^3.0"
            },
            "conflict": {
                "symfony/config": "<5.4",
                "symfony/console": "<5.4",
                "symfony/dependency-injection": "<5.4",
                "symfony/http-kernel": "<5.4",
                "symfony/twig-bundle": "<5.4",
                "symfony/yaml": "<5.4"
            },
            "provide": {
                "symfony/translation-implementation": "2.3|3.0"
            },
            "require-dev": {
                "nikic/php-parser": "^4.13",
                "psr/log": "^1|^2|^3",
                "symfony/config": "^5.4|^6.0",
                "symfony/console": "^5.4|^6.0",
                "symfony/dependency-injection": "^5.4|^6.0",
                "symfony/finder": "^5.4|^6.0",
                "symfony/http-client-contracts": "^1.1|^2.0|^3.0",
                "symfony/http-kernel": "^5.4|^6.0",
                "symfony/intl": "^5.4|^6.0",
                "symfony/polyfill-intl-icu": "^1.21",
                "symfony/routing": "^5.4|^6.0",
                "symfony/service-contracts": "^1.1.2|^2|^3",
                "symfony/yaml": "^5.4|^6.0"
            },
            "suggest": {
                "nikic/php-parser": "To use PhpAstExtractor",
                "psr/log-implementation": "To use logging capability in translator",
                "symfony/config": "",
                "symfony/yaml": ""
            },
            "type": "library",
            "autoload": {
                "files": [
                    "Resources/functions.php"
                ],
                "psr-4": {
                    "Symfony\\Component\\Translation\\": ""
                },
                "exclude-from-classmap": [
                    "/Tests/"
                ]
            },
            "notification-url": "https://packagist.org/downloads/",
            "license": [
                "MIT"
            ],
            "authors": [
                {
                    "name": "Fabien Potencier",
                    "email": "fabien@symfony.com"
                },
                {
                    "name": "Symfony Community",
                    "homepage": "https://symfony.com/contributors"
                }
            ],
            "description": "Provides tools to internationalize your application",
            "homepage": "https://symfony.com",
            "support": {
                "source": "https://github.com/symfony/translation/tree/v6.2.0"
            },
            "funding": [
                {
                    "url": "https://symfony.com/sponsor",
                    "type": "custom"
                },
                {
                    "url": "https://github.com/fabpot",
                    "type": "github"
                },
                {
                    "url": "https://tidelift.com/funding/github/packagist/symfony/symfony",
                    "type": "tidelift"
                }
            ],
            "time": "2022-11-02T09:08:04+00:00"
        },
        {
            "name": "symfony/translation-contracts",
            "version": "v3.2.0",
            "source": {
                "type": "git",
                "url": "https://github.com/symfony/translation-contracts.git",
                "reference": "68cce71402305a015f8c1589bfada1280dc64fe7"
            },
            "dist": {
                "type": "zip",
                "url": "https://api.github.com/repos/symfony/translation-contracts/zipball/68cce71402305a015f8c1589bfada1280dc64fe7",
                "reference": "68cce71402305a015f8c1589bfada1280dc64fe7",
                "shasum": ""
            },
            "require": {
                "php": ">=8.1"
            },
            "suggest": {
                "symfony/translation-implementation": ""
            },
            "type": "library",
            "extra": {
                "branch-alias": {
                    "dev-main": "3.3-dev"
                },
                "thanks": {
                    "name": "symfony/contracts",
                    "url": "https://github.com/symfony/contracts"
                }
            },
            "autoload": {
                "psr-4": {
                    "Symfony\\Contracts\\Translation\\": ""
                },
                "exclude-from-classmap": [
                    "/Test/"
                ]
            },
            "notification-url": "https://packagist.org/downloads/",
            "license": [
                "MIT"
            ],
            "authors": [
                {
                    "name": "Nicolas Grekas",
                    "email": "p@tchwork.com"
                },
                {
                    "name": "Symfony Community",
                    "homepage": "https://symfony.com/contributors"
                }
            ],
            "description": "Generic abstractions related to translation",
            "homepage": "https://symfony.com",
            "keywords": [
                "abstractions",
                "contracts",
                "decoupling",
                "interfaces",
                "interoperability",
                "standards"
            ],
            "support": {
                "source": "https://github.com/symfony/translation-contracts/tree/v3.2.0"
            },
            "funding": [
                {
                    "url": "https://symfony.com/sponsor",
                    "type": "custom"
                },
                {
                    "url": "https://github.com/fabpot",
                    "type": "github"
                },
                {
                    "url": "https://tidelift.com/funding/github/packagist/symfony/symfony",
                    "type": "tidelift"
                }
            ],
            "time": "2022-11-25T10:21:52+00:00"
        },
        {
            "name": "symfony/var-dumper",
            "version": "v6.2.1",
            "source": {
                "type": "git",
                "url": "https://github.com/symfony/var-dumper.git",
                "reference": "1e7544c8698627b908657e5276854d52ab70087a"
            },
            "dist": {
                "type": "zip",
                "url": "https://api.github.com/repos/symfony/var-dumper/zipball/1e7544c8698627b908657e5276854d52ab70087a",
                "reference": "1e7544c8698627b908657e5276854d52ab70087a",
                "shasum": ""
            },
            "require": {
                "php": ">=8.1",
                "symfony/polyfill-mbstring": "~1.0"
            },
            "conflict": {
                "phpunit/phpunit": "<5.4.3",
                "symfony/console": "<5.4"
            },
            "require-dev": {
                "ext-iconv": "*",
                "symfony/console": "^5.4|^6.0",
                "symfony/process": "^5.4|^6.0",
                "symfony/uid": "^5.4|^6.0",
                "twig/twig": "^2.13|^3.0.4"
            },
            "suggest": {
                "ext-iconv": "To convert non-UTF-8 strings to UTF-8 (or symfony/polyfill-iconv in case ext-iconv cannot be used).",
                "ext-intl": "To show region name in time zone dump",
                "symfony/console": "To use the ServerDumpCommand and/or the bin/var-dump-server script"
            },
            "bin": [
                "Resources/bin/var-dump-server"
            ],
            "type": "library",
            "autoload": {
                "files": [
                    "Resources/functions/dump.php"
                ],
                "psr-4": {
                    "Symfony\\Component\\VarDumper\\": ""
                },
                "exclude-from-classmap": [
                    "/Tests/"
                ]
            },
            "notification-url": "https://packagist.org/downloads/",
            "license": [
                "MIT"
            ],
            "authors": [
                {
                    "name": "Nicolas Grekas",
                    "email": "p@tchwork.com"
                },
                {
                    "name": "Symfony Community",
                    "homepage": "https://symfony.com/contributors"
                }
            ],
            "description": "Provides mechanisms for walking through any arbitrary PHP variable",
            "homepage": "https://symfony.com",
            "keywords": [
                "debug",
                "dump"
            ],
            "support": {
                "source": "https://github.com/symfony/var-dumper/tree/v6.2.1"
            },
            "funding": [
                {
                    "url": "https://symfony.com/sponsor",
                    "type": "custom"
                },
                {
                    "url": "https://github.com/fabpot",
                    "type": "github"
                },
                {
                    "url": "https://tidelift.com/funding/github/packagist/symfony/symfony",
                    "type": "tidelift"
                }
            ],
            "time": "2022-12-03T22:32:58+00:00"
        },
        {
            "name": "symfony/yaml",
            "version": "v6.2.0",
            "source": {
                "type": "git",
                "url": "https://github.com/symfony/yaml.git",
                "reference": "f2570f21bd4adc3589aa3133323273995109bae0"
            },
            "dist": {
                "type": "zip",
                "url": "https://api.github.com/repos/symfony/yaml/zipball/f2570f21bd4adc3589aa3133323273995109bae0",
                "reference": "f2570f21bd4adc3589aa3133323273995109bae0",
                "shasum": ""
            },
            "require": {
                "php": ">=8.1",
                "symfony/polyfill-ctype": "^1.8"
            },
            "conflict": {
                "symfony/console": "<5.4"
            },
            "require-dev": {
                "symfony/console": "^5.4|^6.0"
            },
            "suggest": {
                "symfony/console": "For validating YAML files using the lint command"
            },
            "bin": [
                "Resources/bin/yaml-lint"
            ],
            "type": "library",
            "autoload": {
                "psr-4": {
                    "Symfony\\Component\\Yaml\\": ""
                },
                "exclude-from-classmap": [
                    "/Tests/"
                ]
            },
            "notification-url": "https://packagist.org/downloads/",
            "license": [
                "MIT"
            ],
            "authors": [
                {
                    "name": "Fabien Potencier",
                    "email": "fabien@symfony.com"
                },
                {
                    "name": "Symfony Community",
                    "homepage": "https://symfony.com/contributors"
                }
            ],
            "description": "Loads and dumps YAML files",
            "homepage": "https://symfony.com",
            "support": {
                "source": "https://github.com/symfony/yaml/tree/v6.2.0"
            },
            "funding": [
                {
                    "url": "https://symfony.com/sponsor",
                    "type": "custom"
                },
                {
                    "url": "https://github.com/fabpot",
                    "type": "github"
                },
                {
                    "url": "https://tidelift.com/funding/github/packagist/symfony/symfony",
                    "type": "tidelift"
                }
            ],
            "time": "2022-11-25T19:00:27+00:00"
        },
        {
            "name": "thecodingmachine/safe",
            "version": "v2.4.0",
            "source": {
                "type": "git",
                "url": "https://github.com/thecodingmachine/safe.git",
                "reference": "e788f3d09dcd36f806350aedb77eac348fafadd3"
            },
            "dist": {
                "type": "zip",
                "url": "https://api.github.com/repos/thecodingmachine/safe/zipball/e788f3d09dcd36f806350aedb77eac348fafadd3",
                "reference": "e788f3d09dcd36f806350aedb77eac348fafadd3",
                "shasum": ""
            },
            "require": {
                "php": "^8.0"
            },
            "require-dev": {
                "phpstan/phpstan": "^1.5",
                "phpunit/phpunit": "^9.5",
                "squizlabs/php_codesniffer": "^3.2",
                "thecodingmachine/phpstan-strict-rules": "^1.0"
            },
            "type": "library",
            "extra": {
                "branch-alias": {
                    "dev-master": "2.2.x-dev"
                }
            },
            "autoload": {
                "files": [
                    "deprecated/apc.php",
                    "deprecated/array.php",
                    "deprecated/datetime.php",
                    "deprecated/libevent.php",
                    "deprecated/misc.php",
                    "deprecated/password.php",
                    "deprecated/mssql.php",
                    "deprecated/stats.php",
                    "deprecated/strings.php",
                    "lib/special_cases.php",
                    "deprecated/mysqli.php",
                    "generated/apache.php",
                    "generated/apcu.php",
                    "generated/array.php",
                    "generated/bzip2.php",
                    "generated/calendar.php",
                    "generated/classobj.php",
                    "generated/com.php",
                    "generated/cubrid.php",
                    "generated/curl.php",
                    "generated/datetime.php",
                    "generated/dir.php",
                    "generated/eio.php",
                    "generated/errorfunc.php",
                    "generated/exec.php",
                    "generated/fileinfo.php",
                    "generated/filesystem.php",
                    "generated/filter.php",
                    "generated/fpm.php",
                    "generated/ftp.php",
                    "generated/funchand.php",
                    "generated/gettext.php",
                    "generated/gmp.php",
                    "generated/gnupg.php",
                    "generated/hash.php",
                    "generated/ibase.php",
                    "generated/ibmDb2.php",
                    "generated/iconv.php",
                    "generated/image.php",
                    "generated/imap.php",
                    "generated/info.php",
                    "generated/inotify.php",
                    "generated/json.php",
                    "generated/ldap.php",
                    "generated/libxml.php",
                    "generated/lzf.php",
                    "generated/mailparse.php",
                    "generated/mbstring.php",
                    "generated/misc.php",
                    "generated/mysql.php",
                    "generated/network.php",
                    "generated/oci8.php",
                    "generated/opcache.php",
                    "generated/openssl.php",
                    "generated/outcontrol.php",
                    "generated/pcntl.php",
                    "generated/pcre.php",
                    "generated/pgsql.php",
                    "generated/posix.php",
                    "generated/ps.php",
                    "generated/pspell.php",
                    "generated/readline.php",
                    "generated/rpminfo.php",
                    "generated/rrd.php",
                    "generated/sem.php",
                    "generated/session.php",
                    "generated/shmop.php",
                    "generated/sockets.php",
                    "generated/sodium.php",
                    "generated/solr.php",
                    "generated/spl.php",
                    "generated/sqlsrv.php",
                    "generated/ssdeep.php",
                    "generated/ssh2.php",
                    "generated/stream.php",
                    "generated/strings.php",
                    "generated/swoole.php",
                    "generated/uodbc.php",
                    "generated/uopz.php",
                    "generated/url.php",
                    "generated/var.php",
                    "generated/xdiff.php",
                    "generated/xml.php",
                    "generated/xmlrpc.php",
                    "generated/yaml.php",
                    "generated/yaz.php",
                    "generated/zip.php",
                    "generated/zlib.php"
                ],
                "classmap": [
                    "lib/DateTime.php",
                    "lib/DateTimeImmutable.php",
                    "lib/Exceptions/",
                    "deprecated/Exceptions/",
                    "generated/Exceptions/"
                ]
            },
            "notification-url": "https://packagist.org/downloads/",
            "license": [
                "MIT"
            ],
            "description": "PHP core functions that throw exceptions instead of returning FALSE on error",
            "support": {
                "issues": "https://github.com/thecodingmachine/safe/issues",
                "source": "https://github.com/thecodingmachine/safe/tree/v2.4.0"
            },
            "time": "2022-10-07T14:02:17+00:00"
        },
        {
            "name": "torchlight/torchlight-commonmark",
            "version": "v0.5.5",
            "source": {
                "type": "git",
                "url": "https://github.com/torchlight-api/torchlight-commonmark-php.git",
                "reference": "eb618ae6187090126a9ef881ccaf9c315d49c99b"
            },
            "dist": {
                "type": "zip",
                "url": "https://api.github.com/repos/torchlight-api/torchlight-commonmark-php/zipball/eb618ae6187090126a9ef881ccaf9c315d49c99b",
                "reference": "eb618ae6187090126a9ef881ccaf9c315d49c99b",
                "shasum": ""
            },
            "require": {
                "league/commonmark": "^1.5|^2.0",
                "php": "^7.2|^8.0",
                "torchlight/torchlight-laravel": "^0.5.10"
            },
            "require-dev": {
                "mockery/mockery": "^1.3.3",
                "orchestra/testbench": "^5.0|^6.0",
                "phpunit/phpunit": "^8.4"
            },
            "type": "library",
            "autoload": {
                "psr-4": {
                    "Torchlight\\Commonmark\\": "src/"
                }
            },
            "notification-url": "https://packagist.org/downloads/",
            "license": [
                "MIT"
            ],
            "authors": [
                {
                    "name": "Aaron Francis",
                    "email": "aaron@hammerstone.dev"
                }
            ],
            "description": "A Commonmark extension for Torchlight, the syntax highlighting API.",
            "homepage": "https://torchlight.dev",
            "keywords": [
                "Code highlighting",
                "commonmark",
                "laravel",
                "markdown",
                "syntax highlighting"
            ],
            "support": {
                "issues": "https://github.com/torchlight-api/torchlight-commonmark-php/issues",
                "source": "https://github.com/torchlight-api/torchlight-commonmark-php/tree/v0.5.5"
            },
            "time": "2022-02-23T17:09:44+00:00"
        },
        {
            "name": "torchlight/torchlight-laravel",
            "version": "v0.5.12",
            "source": {
                "type": "git",
                "url": "https://github.com/torchlight-api/torchlight-laravel.git",
                "reference": "3c7d670fff381eb6bb159207c6c59d21840dab9b"
            },
            "dist": {
                "type": "zip",
                "url": "https://api.github.com/repos/torchlight-api/torchlight-laravel/zipball/3c7d670fff381eb6bb159207c6c59d21840dab9b",
                "reference": "3c7d670fff381eb6bb159207c6c59d21840dab9b",
                "shasum": ""
            },
            "require": {
                "guzzlehttp/guzzle": "^7.2",
                "illuminate/cache": "^7.26.0|^8.0|^9.0",
                "illuminate/console": "^7.26.0|^8.0|^9.0",
                "illuminate/http": "^7.26.0|^8.0|^9.0",
                "illuminate/support": "^7.26.0|^8.0|^9.0",
                "illuminate/view": "^7.26.0|^8.0|^9.0",
                "php": "^7.3|^8.0",
                "ramsey/uuid": "^3.7|^4.0"
            },
            "require-dev": {
                "mockery/mockery": "^1.3.3",
                "orchestra/testbench": "^5.0|^6.0|^7.0",
                "phpunit/phpunit": "^8.5.23|^9.5"
            },
            "type": "library",
            "extra": {
                "laravel": {
                    "providers": [
                        "Torchlight\\TorchlightServiceProvider"
                    ]
                }
            },
            "autoload": {
                "psr-4": {
                    "Torchlight\\": "src/"
                }
            },
            "notification-url": "https://packagist.org/downloads/",
            "license": [
                "MIT"
            ],
            "authors": [
                {
                    "name": "Aaron Francis",
                    "email": "aaron@hammerstone.dev"
                }
            ],
            "description": "A Laravel Client for Torchlight, the syntax highlighting API.",
            "homepage": "https://torchlight.dev",
            "keywords": [
                "Code highlighting",
                "laravel",
                "syntax highlighting"
            ],
            "support": {
                "issues": "https://github.com/torchlight-api/torchlight-laravel/issues",
                "source": "https://github.com/torchlight-api/torchlight-laravel/tree/v0.5.12"
            },
            "time": "2022-12-09T19:13:04+00:00"
        },
        {
            "name": "vlucas/phpdotenv",
            "version": "v5.5.0",
            "source": {
                "type": "git",
                "url": "https://github.com/vlucas/phpdotenv.git",
                "reference": "1a7ea2afc49c3ee6d87061f5a233e3a035d0eae7"
            },
            "dist": {
                "type": "zip",
                "url": "https://api.github.com/repos/vlucas/phpdotenv/zipball/1a7ea2afc49c3ee6d87061f5a233e3a035d0eae7",
                "reference": "1a7ea2afc49c3ee6d87061f5a233e3a035d0eae7",
                "shasum": ""
            },
            "require": {
                "ext-pcre": "*",
                "graham-campbell/result-type": "^1.0.2",
                "php": "^7.1.3 || ^8.0",
                "phpoption/phpoption": "^1.8",
                "symfony/polyfill-ctype": "^1.23",
                "symfony/polyfill-mbstring": "^1.23.1",
                "symfony/polyfill-php80": "^1.23.1"
            },
            "require-dev": {
                "bamarni/composer-bin-plugin": "^1.4.1",
                "ext-filter": "*",
                "phpunit/phpunit": "^7.5.20 || ^8.5.30 || ^9.5.25"
            },
            "suggest": {
                "ext-filter": "Required to use the boolean validator."
            },
            "type": "library",
            "extra": {
                "bamarni-bin": {
                    "bin-links": true,
                    "forward-command": true
                },
                "branch-alias": {
                    "dev-master": "5.5-dev"
                }
            },
            "autoload": {
                "psr-4": {
                    "Dotenv\\": "src/"
                }
            },
            "notification-url": "https://packagist.org/downloads/",
            "license": [
                "BSD-3-Clause"
            ],
            "authors": [
                {
                    "name": "Graham Campbell",
                    "email": "hello@gjcampbell.co.uk",
                    "homepage": "https://github.com/GrahamCampbell"
                },
                {
                    "name": "Vance Lucas",
                    "email": "vance@vancelucas.com",
                    "homepage": "https://github.com/vlucas"
                }
            ],
            "description": "Loads environment variables from `.env` to `getenv()`, `$_ENV` and `$_SERVER` automagically.",
            "keywords": [
                "dotenv",
                "env",
                "environment"
            ],
            "support": {
                "issues": "https://github.com/vlucas/phpdotenv/issues",
                "source": "https://github.com/vlucas/phpdotenv/tree/v5.5.0"
            },
            "funding": [
                {
                    "url": "https://github.com/GrahamCampbell",
                    "type": "github"
                },
                {
                    "url": "https://tidelift.com/funding/github/packagist/vlucas/phpdotenv",
                    "type": "tidelift"
                }
            ],
            "time": "2022-10-16T01:01:54+00:00"
        },
        {
            "name": "voku/portable-ascii",
            "version": "2.0.1",
            "source": {
                "type": "git",
                "url": "https://github.com/voku/portable-ascii.git",
                "reference": "b56450eed252f6801410d810c8e1727224ae0743"
            },
            "dist": {
                "type": "zip",
                "url": "https://api.github.com/repos/voku/portable-ascii/zipball/b56450eed252f6801410d810c8e1727224ae0743",
                "reference": "b56450eed252f6801410d810c8e1727224ae0743",
                "shasum": ""
            },
            "require": {
                "php": ">=7.0.0"
            },
            "require-dev": {
                "phpunit/phpunit": "~6.0 || ~7.0 || ~9.0"
            },
            "suggest": {
                "ext-intl": "Use Intl for transliterator_transliterate() support"
            },
            "type": "library",
            "autoload": {
                "psr-4": {
                    "voku\\": "src/voku/"
                }
            },
            "notification-url": "https://packagist.org/downloads/",
            "license": [
                "MIT"
            ],
            "authors": [
                {
                    "name": "Lars Moelleken",
                    "homepage": "http://www.moelleken.org/"
                }
            ],
            "description": "Portable ASCII library - performance optimized (ascii) string functions for php.",
            "homepage": "https://github.com/voku/portable-ascii",
            "keywords": [
                "ascii",
                "clean",
                "php"
            ],
            "support": {
                "issues": "https://github.com/voku/portable-ascii/issues",
                "source": "https://github.com/voku/portable-ascii/tree/2.0.1"
            },
            "funding": [
                {
                    "url": "https://www.paypal.me/moelleken",
                    "type": "custom"
                },
                {
                    "url": "https://github.com/voku",
                    "type": "github"
                },
                {
                    "url": "https://opencollective.com/portable-ascii",
                    "type": "open_collective"
                },
                {
                    "url": "https://www.patreon.com/voku",
                    "type": "patreon"
                },
                {
                    "url": "https://tidelift.com/funding/github/packagist/voku/portable-ascii",
                    "type": "tidelift"
                }
            ],
            "time": "2022-03-08T17:03:00+00:00"
        },
        {
            "name": "webmozart/assert",
            "version": "1.11.0",
            "source": {
                "type": "git",
                "url": "https://github.com/webmozarts/assert.git",
                "reference": "11cb2199493b2f8a3b53e7f19068fc6aac760991"
            },
            "dist": {
                "type": "zip",
                "url": "https://api.github.com/repos/webmozarts/assert/zipball/11cb2199493b2f8a3b53e7f19068fc6aac760991",
                "reference": "11cb2199493b2f8a3b53e7f19068fc6aac760991",
                "shasum": ""
            },
            "require": {
                "ext-ctype": "*",
                "php": "^7.2 || ^8.0"
            },
            "conflict": {
                "phpstan/phpstan": "<0.12.20",
                "vimeo/psalm": "<4.6.1 || 4.6.2"
            },
            "require-dev": {
                "phpunit/phpunit": "^8.5.13"
            },
            "type": "library",
            "extra": {
                "branch-alias": {
                    "dev-master": "1.10-dev"
                }
            },
            "autoload": {
                "psr-4": {
                    "Webmozart\\Assert\\": "src/"
                }
            },
            "notification-url": "https://packagist.org/downloads/",
            "license": [
                "MIT"
            ],
            "authors": [
                {
                    "name": "Bernhard Schussek",
                    "email": "bschussek@gmail.com"
                }
            ],
            "description": "Assertions to validate method input/output with nice error messages.",
            "keywords": [
                "assert",
                "check",
                "validate"
            ],
            "support": {
                "issues": "https://github.com/webmozarts/assert/issues",
                "source": "https://github.com/webmozarts/assert/tree/1.11.0"
            },
            "time": "2022-06-03T18:03:27+00:00"
        }
    ],
    "packages-dev": [
        {
            "name": "amphp/amp",
            "version": "v2.6.2",
            "source": {
                "type": "git",
                "url": "https://github.com/amphp/amp.git",
                "reference": "9d5100cebffa729aaffecd3ad25dc5aeea4f13bb"
            },
            "dist": {
                "type": "zip",
                "url": "https://api.github.com/repos/amphp/amp/zipball/9d5100cebffa729aaffecd3ad25dc5aeea4f13bb",
                "reference": "9d5100cebffa729aaffecd3ad25dc5aeea4f13bb",
                "shasum": ""
            },
            "require": {
                "php": ">=7.1"
            },
            "require-dev": {
                "amphp/php-cs-fixer-config": "dev-master",
                "amphp/phpunit-util": "^1",
                "ext-json": "*",
                "jetbrains/phpstorm-stubs": "^2019.3",
                "phpunit/phpunit": "^7 | ^8 | ^9",
                "psalm/phar": "^3.11@dev",
                "react/promise": "^2"
            },
            "type": "library",
            "extra": {
                "branch-alias": {
                    "dev-master": "2.x-dev"
                }
            },
            "autoload": {
                "files": [
                    "lib/functions.php",
                    "lib/Internal/functions.php"
                ],
                "psr-4": {
                    "Amp\\": "lib"
                }
            },
            "notification-url": "https://packagist.org/downloads/",
            "license": [
                "MIT"
            ],
            "authors": [
                {
                    "name": "Daniel Lowrey",
                    "email": "rdlowrey@php.net"
                },
                {
                    "name": "Aaron Piotrowski",
                    "email": "aaron@trowski.com"
                },
                {
                    "name": "Bob Weinand",
                    "email": "bobwei9@hotmail.com"
                },
                {
                    "name": "Niklas Keller",
                    "email": "me@kelunik.com"
                }
            ],
            "description": "A non-blocking concurrency framework for PHP applications.",
            "homepage": "https://amphp.org/amp",
            "keywords": [
                "async",
                "asynchronous",
                "awaitable",
                "concurrency",
                "event",
                "event-loop",
                "future",
                "non-blocking",
                "promise"
            ],
            "support": {
                "irc": "irc://irc.freenode.org/amphp",
                "issues": "https://github.com/amphp/amp/issues",
                "source": "https://github.com/amphp/amp/tree/v2.6.2"
            },
            "funding": [
                {
                    "url": "https://github.com/amphp",
                    "type": "github"
                }
            ],
            "time": "2022-02-20T17:52:18+00:00"
        },
        {
            "name": "amphp/byte-stream",
            "version": "v1.8.1",
            "source": {
                "type": "git",
                "url": "https://github.com/amphp/byte-stream.git",
                "reference": "acbd8002b3536485c997c4e019206b3f10ca15bd"
            },
            "dist": {
                "type": "zip",
                "url": "https://api.github.com/repos/amphp/byte-stream/zipball/acbd8002b3536485c997c4e019206b3f10ca15bd",
                "reference": "acbd8002b3536485c997c4e019206b3f10ca15bd",
                "shasum": ""
            },
            "require": {
                "amphp/amp": "^2",
                "php": ">=7.1"
            },
            "require-dev": {
                "amphp/php-cs-fixer-config": "dev-master",
                "amphp/phpunit-util": "^1.4",
                "friendsofphp/php-cs-fixer": "^2.3",
                "jetbrains/phpstorm-stubs": "^2019.3",
                "phpunit/phpunit": "^6 || ^7 || ^8",
                "psalm/phar": "^3.11.4"
            },
            "type": "library",
            "extra": {
                "branch-alias": {
                    "dev-master": "1.x-dev"
                }
            },
            "autoload": {
                "files": [
                    "lib/functions.php"
                ],
                "psr-4": {
                    "Amp\\ByteStream\\": "lib"
                }
            },
            "notification-url": "https://packagist.org/downloads/",
            "license": [
                "MIT"
            ],
            "authors": [
                {
                    "name": "Aaron Piotrowski",
                    "email": "aaron@trowski.com"
                },
                {
                    "name": "Niklas Keller",
                    "email": "me@kelunik.com"
                }
            ],
            "description": "A stream abstraction to make working with non-blocking I/O simple.",
            "homepage": "http://amphp.org/byte-stream",
            "keywords": [
                "amp",
                "amphp",
                "async",
                "io",
                "non-blocking",
                "stream"
            ],
            "support": {
                "irc": "irc://irc.freenode.org/amphp",
                "issues": "https://github.com/amphp/byte-stream/issues",
                "source": "https://github.com/amphp/byte-stream/tree/v1.8.1"
            },
            "funding": [
                {
                    "url": "https://github.com/amphp",
                    "type": "github"
                }
            ],
            "time": "2021-03-30T17:13:30+00:00"
        },
        {
            "name": "composer/package-versions-deprecated",
            "version": "1.11.99.5",
            "source": {
                "type": "git",
                "url": "https://github.com/composer/package-versions-deprecated.git",
                "reference": "b4f54f74ef3453349c24a845d22392cd31e65f1d"
            },
            "dist": {
                "type": "zip",
                "url": "https://api.github.com/repos/composer/package-versions-deprecated/zipball/b4f54f74ef3453349c24a845d22392cd31e65f1d",
                "reference": "b4f54f74ef3453349c24a845d22392cd31e65f1d",
                "shasum": ""
            },
            "require": {
                "composer-plugin-api": "^1.1.0 || ^2.0",
                "php": "^7 || ^8"
            },
            "replace": {
                "ocramius/package-versions": "1.11.99"
            },
            "require-dev": {
                "composer/composer": "^1.9.3 || ^2.0@dev",
                "ext-zip": "^1.13",
                "phpunit/phpunit": "^6.5 || ^7"
            },
            "type": "composer-plugin",
            "extra": {
                "class": "PackageVersions\\Installer",
                "branch-alias": {
                    "dev-master": "1.x-dev"
                }
            },
            "autoload": {
                "psr-4": {
                    "PackageVersions\\": "src/PackageVersions"
                }
            },
            "notification-url": "https://packagist.org/downloads/",
            "license": [
                "MIT"
            ],
            "authors": [
                {
                    "name": "Marco Pivetta",
                    "email": "ocramius@gmail.com"
                },
                {
                    "name": "Jordi Boggiano",
                    "email": "j.boggiano@seld.be"
                }
            ],
            "description": "Composer plugin that provides efficient querying for installed package versions (no runtime IO)",
            "support": {
                "issues": "https://github.com/composer/package-versions-deprecated/issues",
                "source": "https://github.com/composer/package-versions-deprecated/tree/1.11.99.5"
            },
            "funding": [
                {
                    "url": "https://packagist.com",
                    "type": "custom"
                },
                {
                    "url": "https://github.com/composer",
                    "type": "github"
                },
                {
                    "url": "https://tidelift.com/funding/github/packagist/composer/composer",
                    "type": "tidelift"
                }
            ],
            "time": "2022-01-17T14:14:24+00:00"
        },
        {
            "name": "composer/pcre",
            "version": "3.1.0",
            "source": {
                "type": "git",
                "url": "https://github.com/composer/pcre.git",
                "reference": "4bff79ddd77851fe3cdd11616ed3f92841ba5bd2"
            },
            "dist": {
                "type": "zip",
                "url": "https://api.github.com/repos/composer/pcre/zipball/4bff79ddd77851fe3cdd11616ed3f92841ba5bd2",
                "reference": "4bff79ddd77851fe3cdd11616ed3f92841ba5bd2",
                "shasum": ""
            },
            "require": {
                "php": "^7.4 || ^8.0"
            },
            "require-dev": {
                "phpstan/phpstan": "^1.3",
                "phpstan/phpstan-strict-rules": "^1.1",
                "symfony/phpunit-bridge": "^5"
            },
            "type": "library",
            "extra": {
                "branch-alias": {
                    "dev-main": "3.x-dev"
                }
            },
            "autoload": {
                "psr-4": {
                    "Composer\\Pcre\\": "src"
                }
            },
            "notification-url": "https://packagist.org/downloads/",
            "license": [
                "MIT"
            ],
            "authors": [
                {
                    "name": "Jordi Boggiano",
                    "email": "j.boggiano@seld.be",
                    "homepage": "http://seld.be"
                }
            ],
            "description": "PCRE wrapping library that offers type-safe preg_* replacements.",
            "keywords": [
                "PCRE",
                "preg",
                "regex",
                "regular expression"
            ],
            "support": {
                "issues": "https://github.com/composer/pcre/issues",
                "source": "https://github.com/composer/pcre/tree/3.1.0"
            },
            "funding": [
                {
                    "url": "https://packagist.com",
                    "type": "custom"
                },
                {
                    "url": "https://github.com/composer",
                    "type": "github"
                },
                {
                    "url": "https://tidelift.com/funding/github/packagist/composer/composer",
                    "type": "tidelift"
                }
            ],
            "time": "2022-11-17T09:50:14+00:00"
        },
        {
            "name": "composer/semver",
            "version": "3.3.2",
            "source": {
                "type": "git",
                "url": "https://github.com/composer/semver.git",
                "reference": "3953f23262f2bff1919fc82183ad9acb13ff62c9"
            },
            "dist": {
                "type": "zip",
                "url": "https://api.github.com/repos/composer/semver/zipball/3953f23262f2bff1919fc82183ad9acb13ff62c9",
                "reference": "3953f23262f2bff1919fc82183ad9acb13ff62c9",
                "shasum": ""
            },
            "require": {
                "php": "^5.3.2 || ^7.0 || ^8.0"
            },
            "require-dev": {
                "phpstan/phpstan": "^1.4",
                "symfony/phpunit-bridge": "^4.2 || ^5"
            },
            "type": "library",
            "extra": {
                "branch-alias": {
                    "dev-main": "3.x-dev"
                }
            },
            "autoload": {
                "psr-4": {
                    "Composer\\Semver\\": "src"
                }
            },
            "notification-url": "https://packagist.org/downloads/",
            "license": [
                "MIT"
            ],
            "authors": [
                {
                    "name": "Nils Adermann",
                    "email": "naderman@naderman.de",
                    "homepage": "http://www.naderman.de"
                },
                {
                    "name": "Jordi Boggiano",
                    "email": "j.boggiano@seld.be",
                    "homepage": "http://seld.be"
                },
                {
                    "name": "Rob Bast",
                    "email": "rob.bast@gmail.com",
                    "homepage": "http://robbast.nl"
                }
            ],
            "description": "Semver library that offers utilities, version constraint parsing and validation.",
            "keywords": [
                "semantic",
                "semver",
                "validation",
                "versioning"
            ],
            "support": {
                "irc": "irc://irc.freenode.org/composer",
                "issues": "https://github.com/composer/semver/issues",
                "source": "https://github.com/composer/semver/tree/3.3.2"
            },
            "funding": [
                {
                    "url": "https://packagist.com",
                    "type": "custom"
                },
                {
                    "url": "https://github.com/composer",
                    "type": "github"
                },
                {
                    "url": "https://tidelift.com/funding/github/packagist/composer/composer",
                    "type": "tidelift"
                }
            ],
            "time": "2022-04-01T19:23:25+00:00"
        },
        {
            "name": "composer/xdebug-handler",
            "version": "3.0.3",
            "source": {
                "type": "git",
                "url": "https://github.com/composer/xdebug-handler.git",
                "reference": "ced299686f41dce890debac69273b47ffe98a40c"
            },
            "dist": {
                "type": "zip",
                "url": "https://api.github.com/repos/composer/xdebug-handler/zipball/ced299686f41dce890debac69273b47ffe98a40c",
                "reference": "ced299686f41dce890debac69273b47ffe98a40c",
                "shasum": ""
            },
            "require": {
                "composer/pcre": "^1 || ^2 || ^3",
                "php": "^7.2.5 || ^8.0",
                "psr/log": "^1 || ^2 || ^3"
            },
            "require-dev": {
                "phpstan/phpstan": "^1.0",
                "phpstan/phpstan-strict-rules": "^1.1",
                "symfony/phpunit-bridge": "^6.0"
            },
            "type": "library",
            "autoload": {
                "psr-4": {
                    "Composer\\XdebugHandler\\": "src"
                }
            },
            "notification-url": "https://packagist.org/downloads/",
            "license": [
                "MIT"
            ],
            "authors": [
                {
                    "name": "John Stevenson",
                    "email": "john-stevenson@blueyonder.co.uk"
                }
            ],
            "description": "Restarts a process without Xdebug.",
            "keywords": [
                "Xdebug",
                "performance"
            ],
            "support": {
                "irc": "irc://irc.freenode.org/composer",
                "issues": "https://github.com/composer/xdebug-handler/issues",
                "source": "https://github.com/composer/xdebug-handler/tree/3.0.3"
            },
            "funding": [
                {
                    "url": "https://packagist.com",
                    "type": "custom"
                },
                {
                    "url": "https://github.com/composer",
                    "type": "github"
                },
                {
                    "url": "https://tidelift.com/funding/github/packagist/composer/composer",
                    "type": "tidelift"
                }
            ],
            "time": "2022-02-25T21:32:43+00:00"
        },
        {
            "name": "desilva/microserve",
            "version": "v1.0.0",
            "source": {
                "type": "git",
                "url": "https://github.com/caendesilva/microserve.git",
                "reference": "2a55037f67578c2c9a30108a7b68051236a6b2d6"
            },
            "dist": {
                "type": "zip",
                "url": "https://api.github.com/repos/caendesilva/microserve/zipball/2a55037f67578c2c9a30108a7b68051236a6b2d6",
                "reference": "2a55037f67578c2c9a30108a7b68051236a6b2d6",
                "shasum": ""
            },
            "require": {
                "php": "^8.0"
            },
            "require-dev": {
                "phpunit/phpunit": "^9.0"
            },
            "type": "library",
            "autoload": {
                "psr-4": {
                    "Desilva\\Microserve\\": "src"
                }
            },
            "notification-url": "https://packagist.org/downloads/",
            "license": [
                "MIT"
            ],
            "authors": [
                {
                    "name": "Caen De Silva",
                    "email": "caen@desilva.se",
                    "role": "Developer"
                }
            ],
            "description": "Lightweight API for creating PHP application servers",
            "homepage": "https://github.com/caendesilva/microserve",
            "keywords": [
                "desilva",
                "microserve"
            ],
            "support": {
                "issues": "https://github.com/caendesilva/microserve/issues",
                "source": "https://github.com/caendesilva/microserve/tree/v1.0.0"
            },
            "time": "2022-06-04T12:07:54+00:00"
        },
        {
            "name": "dnoegel/php-xdg-base-dir",
            "version": "v0.1.1",
            "source": {
                "type": "git",
                "url": "https://github.com/dnoegel/php-xdg-base-dir.git",
                "reference": "8f8a6e48c5ecb0f991c2fdcf5f154a47d85f9ffd"
            },
            "dist": {
                "type": "zip",
                "url": "https://api.github.com/repos/dnoegel/php-xdg-base-dir/zipball/8f8a6e48c5ecb0f991c2fdcf5f154a47d85f9ffd",
                "reference": "8f8a6e48c5ecb0f991c2fdcf5f154a47d85f9ffd",
                "shasum": ""
            },
            "require": {
                "php": ">=5.3.2"
            },
            "require-dev": {
                "phpunit/phpunit": "~7.0|~6.0|~5.0|~4.8.35"
            },
            "type": "library",
            "autoload": {
                "psr-4": {
                    "XdgBaseDir\\": "src/"
                }
            },
            "notification-url": "https://packagist.org/downloads/",
            "license": [
                "MIT"
            ],
            "description": "implementation of xdg base directory specification for php",
            "support": {
                "issues": "https://github.com/dnoegel/php-xdg-base-dir/issues",
                "source": "https://github.com/dnoegel/php-xdg-base-dir/tree/v0.1.1"
            },
            "time": "2019-12-04T15:06:13+00:00"
        },
        {
            "name": "doctrine/instantiator",
            "version": "1.4.1",
            "source": {
                "type": "git",
                "url": "https://github.com/doctrine/instantiator.git",
                "reference": "10dcfce151b967d20fde1b34ae6640712c3891bc"
            },
            "dist": {
                "type": "zip",
                "url": "https://api.github.com/repos/doctrine/instantiator/zipball/10dcfce151b967d20fde1b34ae6640712c3891bc",
                "reference": "10dcfce151b967d20fde1b34ae6640712c3891bc",
                "shasum": ""
            },
            "require": {
                "php": "^7.1 || ^8.0"
            },
            "require-dev": {
                "doctrine/coding-standard": "^9",
                "ext-pdo": "*",
                "ext-phar": "*",
                "phpbench/phpbench": "^0.16 || ^1",
                "phpstan/phpstan": "^1.4",
                "phpstan/phpstan-phpunit": "^1",
                "phpunit/phpunit": "^7.5 || ^8.5 || ^9.5",
                "vimeo/psalm": "^4.22"
            },
            "type": "library",
            "autoload": {
                "psr-4": {
                    "Doctrine\\Instantiator\\": "src/Doctrine/Instantiator/"
                }
            },
            "notification-url": "https://packagist.org/downloads/",
            "license": [
                "MIT"
            ],
            "authors": [
                {
                    "name": "Marco Pivetta",
                    "email": "ocramius@gmail.com",
                    "homepage": "https://ocramius.github.io/"
                }
            ],
            "description": "A small, lightweight utility to instantiate objects in PHP without invoking their constructors",
            "homepage": "https://www.doctrine-project.org/projects/instantiator.html",
            "keywords": [
                "constructor",
                "instantiate"
            ],
            "support": {
                "issues": "https://github.com/doctrine/instantiator/issues",
                "source": "https://github.com/doctrine/instantiator/tree/1.4.1"
            },
            "funding": [
                {
                    "url": "https://www.doctrine-project.org/sponsorship.html",
                    "type": "custom"
                },
                {
                    "url": "https://www.patreon.com/phpdoctrine",
                    "type": "patreon"
                },
                {
                    "url": "https://tidelift.com/funding/github/packagist/doctrine%2Finstantiator",
                    "type": "tidelift"
                }
            ],
            "time": "2022-03-03T08:28:38+00:00"
        },
        {
            "name": "driftingly/rector-laravel",
            "version": "0.14.1",
            "source": {
                "type": "git",
                "url": "https://github.com/driftingly/rector-laravel.git",
                "reference": "077a1d72aef3166216f632b273d449235c6e8866"
            },
            "dist": {
                "type": "zip",
                "url": "https://api.github.com/repos/driftingly/rector-laravel/zipball/077a1d72aef3166216f632b273d449235c6e8866",
                "reference": "077a1d72aef3166216f632b273d449235c6e8866",
                "shasum": ""
            },
            "require": {
                "php": ">=8.1"
            },
            "require-dev": {
                "phpstan/extension-installer": "^1.1",
                "phpstan/phpstan": "^1.8.2",
                "phpstan/phpstan-strict-rules": "^1.2",
                "phpstan/phpstan-webmozart-assert": "^1.1",
                "phpunit/phpunit": "^9.5",
                "rector/phpstan-rules": "^0.6",
                "rector/rector": "^0.14.7",
                "rector/rector-debugging": "dev-main",
                "symplify/easy-coding-standard": "^11.0",
                "symplify/phpstan-extensions": "^11.0",
                "symplify/phpstan-rules": "^11.0",
                "symplify/rule-doc-generator": "^11.0",
                "symplify/vendor-patches": "^11.0"
            },
            "type": "rector-extension",
            "autoload": {
                "psr-4": {
                    "RectorLaravel\\": "src"
                }
            },
            "notification-url": "https://packagist.org/downloads/",
            "license": [
                "MIT"
            ],
            "description": "Rector upgrades rules for Laravel Framework",
            "support": {
                "issues": "https://github.com/driftingly/rector-laravel/issues",
                "source": "https://github.com/driftingly/rector-laravel/tree/0.14.1"
            },
            "time": "2022-11-05T17:05:59+00:00"
        },
        {
            "name": "felixfbecker/advanced-json-rpc",
            "version": "v3.2.1",
            "source": {
                "type": "git",
                "url": "https://github.com/felixfbecker/php-advanced-json-rpc.git",
                "reference": "b5f37dbff9a8ad360ca341f3240dc1c168b45447"
            },
            "dist": {
                "type": "zip",
                "url": "https://api.github.com/repos/felixfbecker/php-advanced-json-rpc/zipball/b5f37dbff9a8ad360ca341f3240dc1c168b45447",
                "reference": "b5f37dbff9a8ad360ca341f3240dc1c168b45447",
                "shasum": ""
            },
            "require": {
                "netresearch/jsonmapper": "^1.0 || ^2.0 || ^3.0 || ^4.0",
                "php": "^7.1 || ^8.0",
                "phpdocumentor/reflection-docblock": "^4.3.4 || ^5.0.0"
            },
            "require-dev": {
                "phpunit/phpunit": "^7.0 || ^8.0"
            },
            "type": "library",
            "autoload": {
                "psr-4": {
                    "AdvancedJsonRpc\\": "lib/"
                }
            },
            "notification-url": "https://packagist.org/downloads/",
            "license": [
                "ISC"
            ],
            "authors": [
                {
                    "name": "Felix Becker",
                    "email": "felix.b@outlook.com"
                }
            ],
            "description": "A more advanced JSONRPC implementation",
            "support": {
                "issues": "https://github.com/felixfbecker/php-advanced-json-rpc/issues",
                "source": "https://github.com/felixfbecker/php-advanced-json-rpc/tree/v3.2.1"
            },
            "time": "2021-06-11T22:34:44+00:00"
        },
        {
            "name": "felixfbecker/language-server-protocol",
            "version": "v1.5.2",
            "source": {
                "type": "git",
                "url": "https://github.com/felixfbecker/php-language-server-protocol.git",
                "reference": "6e82196ffd7c62f7794d778ca52b69feec9f2842"
            },
            "dist": {
                "type": "zip",
                "url": "https://api.github.com/repos/felixfbecker/php-language-server-protocol/zipball/6e82196ffd7c62f7794d778ca52b69feec9f2842",
                "reference": "6e82196ffd7c62f7794d778ca52b69feec9f2842",
                "shasum": ""
            },
            "require": {
                "php": ">=7.1"
            },
            "require-dev": {
                "phpstan/phpstan": "*",
                "squizlabs/php_codesniffer": "^3.1",
                "vimeo/psalm": "^4.0"
            },
            "type": "library",
            "extra": {
                "branch-alias": {
                    "dev-master": "1.x-dev"
                }
            },
            "autoload": {
                "psr-4": {
                    "LanguageServerProtocol\\": "src/"
                }
            },
            "notification-url": "https://packagist.org/downloads/",
            "license": [
                "ISC"
            ],
            "authors": [
                {
                    "name": "Felix Becker",
                    "email": "felix.b@outlook.com"
                }
            ],
            "description": "PHP classes for the Language Server Protocol",
            "keywords": [
                "language",
                "microsoft",
                "php",
                "server"
            ],
            "support": {
                "issues": "https://github.com/felixfbecker/php-language-server-protocol/issues",
                "source": "https://github.com/felixfbecker/php-language-server-protocol/tree/v1.5.2"
            },
            "time": "2022-03-02T22:36:06+00:00"
        },
        {
            "name": "hamcrest/hamcrest-php",
            "version": "v2.0.1",
            "source": {
                "type": "git",
                "url": "https://github.com/hamcrest/hamcrest-php.git",
                "reference": "8c3d0a3f6af734494ad8f6fbbee0ba92422859f3"
            },
            "dist": {
                "type": "zip",
                "url": "https://api.github.com/repos/hamcrest/hamcrest-php/zipball/8c3d0a3f6af734494ad8f6fbbee0ba92422859f3",
                "reference": "8c3d0a3f6af734494ad8f6fbbee0ba92422859f3",
                "shasum": ""
            },
            "require": {
                "php": "^5.3|^7.0|^8.0"
            },
            "replace": {
                "cordoval/hamcrest-php": "*",
                "davedevelopment/hamcrest-php": "*",
                "kodova/hamcrest-php": "*"
            },
            "require-dev": {
                "phpunit/php-file-iterator": "^1.4 || ^2.0",
                "phpunit/phpunit": "^4.8.36 || ^5.7 || ^6.5 || ^7.0"
            },
            "type": "library",
            "extra": {
                "branch-alias": {
                    "dev-master": "2.1-dev"
                }
            },
            "autoload": {
                "classmap": [
                    "hamcrest"
                ]
            },
            "notification-url": "https://packagist.org/downloads/",
            "license": [
                "BSD-3-Clause"
            ],
            "description": "This is the PHP port of Hamcrest Matchers",
            "keywords": [
                "test"
            ],
            "support": {
                "issues": "https://github.com/hamcrest/hamcrest-php/issues",
                "source": "https://github.com/hamcrest/hamcrest-php/tree/v2.0.1"
            },
            "time": "2020-07-09T08:09:16+00:00"
        },
        {
            "name": "hyde/realtime-compiler",
            "version": "dev-master",
            "dist": {
                "type": "path",
                "url": "./packages/realtime-compiler",
                "reference": "26180f50d68466f8a256fbf61b5386be830ecc54"
            },
            "require": {
                "desilva/microserve": "^1.0",
                "hyde/framework": "*"
            },
            "suggest": {
                "hyde/framework": "This package requires Hyde Framework version v0.64.0-beta or higher."
            },
            "bin": [
                "bin/server.php"
            ],
            "type": "library",
            "autoload": {
                "psr-4": {
                    "Hyde\\RealtimeCompiler\\": "src/"
                }
            },
            "license": [
                "MIT"
            ],
            "authors": [
                {
                    "name": "Caen De Silva",
                    "email": "caen@desilva.se"
                }
            ],
            "description": "HydePHP Realtime Compiler Server",
            "transport-options": {
                "relative": true
            }
        },
        {
            "name": "hyde/testing",
            "version": "dev-master",
            "dist": {
                "type": "path",
                "url": "./packages/testing",
                "reference": "676a590d21664501707bf4d214ad532ab26a2061"
            },
            "require": {
                "illuminate/support": "^9.5",
                "laravel/dusk": "^6.25",
                "mockery/mockery": "^1.4.4",
                "pestphp/pest": "^1.21.1",
                "php": "^8.0"
            },
            "type": "library",
            "extra": {
                "laravel": {
                    "providers": [
                        "Hyde\\Testing\\TestingServiceProvider"
                    ]
                }
            },
            "autoload": {
                "psr-4": {
                    "Hyde\\Testing\\": "src"
                }
            },
            "license": [
                "MIT"
            ],
            "authors": [
                {
                    "name": "Caen De Silva",
                    "email": "caen@desilva.se",
                    "role": "Developer"
                }
            ],
            "description": "Testing helpers for HydePHP.",
            "homepage": "https://github.com/hyde/testing",
            "keywords": [
                "hyde",
                "hydephp",
                "testing"
            ],
            "transport-options": {
                "relative": true
            }
        },
        {
            "name": "laravel/dusk",
            "version": "v6.25.2",
            "source": {
                "type": "git",
                "url": "https://github.com/laravel/dusk.git",
                "reference": "25a595ac3dc82089a91af10dd23b0d58fd3f6d0b"
            },
            "dist": {
                "type": "zip",
                "url": "https://api.github.com/repos/laravel/dusk/zipball/25a595ac3dc82089a91af10dd23b0d58fd3f6d0b",
                "reference": "25a595ac3dc82089a91af10dd23b0d58fd3f6d0b",
                "shasum": ""
            },
            "require": {
                "ext-json": "*",
                "ext-zip": "*",
                "illuminate/console": "^6.0|^7.0|^8.0|^9.0",
                "illuminate/support": "^6.0|^7.0|^8.0|^9.0",
                "nesbot/carbon": "^2.0",
                "php": "^7.2|^8.0",
                "php-webdriver/webdriver": "^1.9.0",
                "symfony/console": "^4.3|^5.0|^6.0",
                "symfony/finder": "^4.3|^5.0|^6.0",
                "symfony/process": "^4.3|^5.0|^6.0",
                "vlucas/phpdotenv": "^3.0|^4.0|^5.2"
            },
            "require-dev": {
                "mockery/mockery": "^1.0",
                "orchestra/testbench": "^4.16|^5.17.1|^6.12.1|^7.0",
                "phpunit/phpunit": "^7.5.15|^8.4|^9.0"
            },
            "suggest": {
                "ext-pcntl": "Used to gracefully terminate Dusk when tests are running."
            },
            "type": "library",
            "extra": {
                "branch-alias": {
                    "dev-master": "6.x-dev"
                },
                "laravel": {
                    "providers": [
                        "Laravel\\Dusk\\DuskServiceProvider"
                    ]
                }
            },
            "autoload": {
                "psr-4": {
                    "Laravel\\Dusk\\": "src/"
                }
            },
            "notification-url": "https://packagist.org/downloads/",
            "license": [
                "MIT"
            ],
            "authors": [
                {
                    "name": "Taylor Otwell",
                    "email": "taylor@laravel.com"
                }
            ],
            "description": "Laravel Dusk provides simple end-to-end testing and browser automation.",
            "keywords": [
                "laravel",
                "testing",
                "webdriver"
            ],
            "support": {
                "issues": "https://github.com/laravel/dusk/issues",
                "source": "https://github.com/laravel/dusk/tree/v6.25.2"
            },
            "time": "2022-09-29T09:37:07+00:00"
        },
        {
            "name": "laravel/tinker",
            "version": "v2.7.3",
            "source": {
                "type": "git",
                "url": "https://github.com/laravel/tinker.git",
                "reference": "5062061b4924af3392225dd482ca7b4d85d8b8ef"
            },
            "dist": {
                "type": "zip",
                "url": "https://api.github.com/repos/laravel/tinker/zipball/5062061b4924af3392225dd482ca7b4d85d8b8ef",
                "reference": "5062061b4924af3392225dd482ca7b4d85d8b8ef",
                "shasum": ""
            },
            "require": {
                "illuminate/console": "^6.0|^7.0|^8.0|^9.0",
                "illuminate/contracts": "^6.0|^7.0|^8.0|^9.0",
                "illuminate/support": "^6.0|^7.0|^8.0|^9.0",
                "php": "^7.2.5|^8.0",
                "psy/psysh": "^0.10.4|^0.11.1",
                "symfony/var-dumper": "^4.3.4|^5.0|^6.0"
            },
            "require-dev": {
                "mockery/mockery": "~1.3.3|^1.4.2",
                "phpunit/phpunit": "^8.5.8|^9.3.3"
            },
            "suggest": {
                "illuminate/database": "The Illuminate Database package (^6.0|^7.0|^8.0|^9.0)."
            },
            "type": "library",
            "extra": {
                "branch-alias": {
                    "dev-master": "2.x-dev"
                },
                "laravel": {
                    "providers": [
                        "Laravel\\Tinker\\TinkerServiceProvider"
                    ]
                }
            },
            "autoload": {
                "psr-4": {
                    "Laravel\\Tinker\\": "src/"
                }
            },
            "notification-url": "https://packagist.org/downloads/",
            "license": [
                "MIT"
            ],
            "authors": [
                {
                    "name": "Taylor Otwell",
                    "email": "taylor@laravel.com"
                }
            ],
            "description": "Powerful REPL for the Laravel framework.",
            "keywords": [
                "REPL",
                "Tinker",
                "laravel",
                "psysh"
            ],
            "support": {
                "issues": "https://github.com/laravel/tinker/issues",
                "source": "https://github.com/laravel/tinker/tree/v2.7.3"
            },
            "time": "2022-11-09T15:11:38+00:00"
        },
        {
            "name": "mockery/mockery",
            "version": "1.5.1",
            "source": {
                "type": "git",
                "url": "https://github.com/mockery/mockery.git",
                "reference": "e92dcc83d5a51851baf5f5591d32cb2b16e3684e"
            },
            "dist": {
                "type": "zip",
                "url": "https://api.github.com/repos/mockery/mockery/zipball/e92dcc83d5a51851baf5f5591d32cb2b16e3684e",
                "reference": "e92dcc83d5a51851baf5f5591d32cb2b16e3684e",
                "shasum": ""
            },
            "require": {
                "hamcrest/hamcrest-php": "^2.0.1",
                "lib-pcre": ">=7.0",
                "php": "^7.3 || ^8.0"
            },
            "conflict": {
                "phpunit/phpunit": "<8.0"
            },
            "require-dev": {
                "phpunit/phpunit": "^8.5 || ^9.3"
            },
            "type": "library",
            "extra": {
                "branch-alias": {
                    "dev-master": "1.4.x-dev"
                }
            },
            "autoload": {
                "psr-0": {
                    "Mockery": "library/"
                }
            },
            "notification-url": "https://packagist.org/downloads/",
            "license": [
                "BSD-3-Clause"
            ],
            "authors": [
                {
                    "name": "Pádraic Brady",
                    "email": "padraic.brady@gmail.com",
                    "homepage": "http://blog.astrumfutura.com"
                },
                {
                    "name": "Dave Marshall",
                    "email": "dave.marshall@atstsolutions.co.uk",
                    "homepage": "http://davedevelopment.co.uk"
                }
            ],
            "description": "Mockery is a simple yet flexible PHP mock object framework",
            "homepage": "https://github.com/mockery/mockery",
            "keywords": [
                "BDD",
                "TDD",
                "library",
                "mock",
                "mock objects",
                "mockery",
                "stub",
                "test",
                "test double",
                "testing"
            ],
            "support": {
                "issues": "https://github.com/mockery/mockery/issues",
                "source": "https://github.com/mockery/mockery/tree/1.5.1"
            },
            "time": "2022-09-07T15:32:08+00:00"
        },
        {
            "name": "myclabs/deep-copy",
            "version": "1.11.0",
            "source": {
                "type": "git",
                "url": "https://github.com/myclabs/DeepCopy.git",
                "reference": "14daed4296fae74d9e3201d2c4925d1acb7aa614"
            },
            "dist": {
                "type": "zip",
                "url": "https://api.github.com/repos/myclabs/DeepCopy/zipball/14daed4296fae74d9e3201d2c4925d1acb7aa614",
                "reference": "14daed4296fae74d9e3201d2c4925d1acb7aa614",
                "shasum": ""
            },
            "require": {
                "php": "^7.1 || ^8.0"
            },
            "conflict": {
                "doctrine/collections": "<1.6.8",
                "doctrine/common": "<2.13.3 || >=3,<3.2.2"
            },
            "require-dev": {
                "doctrine/collections": "^1.6.8",
                "doctrine/common": "^2.13.3 || ^3.2.2",
                "phpunit/phpunit": "^7.5.20 || ^8.5.23 || ^9.5.13"
            },
            "type": "library",
            "autoload": {
                "files": [
                    "src/DeepCopy/deep_copy.php"
                ],
                "psr-4": {
                    "DeepCopy\\": "src/DeepCopy/"
                }
            },
            "notification-url": "https://packagist.org/downloads/",
            "license": [
                "MIT"
            ],
            "description": "Create deep copies (clones) of your objects",
            "keywords": [
                "clone",
                "copy",
                "duplicate",
                "object",
                "object graph"
            ],
            "support": {
                "issues": "https://github.com/myclabs/DeepCopy/issues",
                "source": "https://github.com/myclabs/DeepCopy/tree/1.11.0"
            },
            "funding": [
                {
                    "url": "https://tidelift.com/funding/github/packagist/myclabs/deep-copy",
                    "type": "tidelift"
                }
            ],
            "time": "2022-03-03T13:19:32+00:00"
        },
        {
            "name": "netresearch/jsonmapper",
            "version": "v4.1.0",
            "source": {
                "type": "git",
                "url": "https://github.com/cweiske/jsonmapper.git",
                "reference": "cfa81ea1d35294d64adb9c68aa4cb9e92400e53f"
            },
            "dist": {
                "type": "zip",
                "url": "https://api.github.com/repos/cweiske/jsonmapper/zipball/cfa81ea1d35294d64adb9c68aa4cb9e92400e53f",
                "reference": "cfa81ea1d35294d64adb9c68aa4cb9e92400e53f",
                "shasum": ""
            },
            "require": {
                "ext-json": "*",
                "ext-pcre": "*",
                "ext-reflection": "*",
                "ext-spl": "*",
                "php": ">=7.1"
            },
            "require-dev": {
                "phpunit/phpunit": "~7.5 || ~8.0 || ~9.0",
                "squizlabs/php_codesniffer": "~3.5"
            },
            "type": "library",
            "autoload": {
                "psr-0": {
                    "JsonMapper": "src/"
                }
            },
            "notification-url": "https://packagist.org/downloads/",
            "license": [
                "OSL-3.0"
            ],
            "authors": [
                {
                    "name": "Christian Weiske",
                    "email": "cweiske@cweiske.de",
                    "homepage": "http://github.com/cweiske/jsonmapper/",
                    "role": "Developer"
                }
            ],
            "description": "Map nested JSON structures onto PHP classes",
            "support": {
                "email": "cweiske@cweiske.de",
                "issues": "https://github.com/cweiske/jsonmapper/issues",
                "source": "https://github.com/cweiske/jsonmapper/tree/v4.1.0"
            },
            "time": "2022-12-08T20:46:14+00:00"
        },
        {
            "name": "nikic/php-parser",
            "version": "v4.15.2",
            "source": {
                "type": "git",
                "url": "https://github.com/nikic/PHP-Parser.git",
                "reference": "f59bbe44bf7d96f24f3e2b4ddc21cd52c1d2adbc"
            },
            "dist": {
                "type": "zip",
                "url": "https://api.github.com/repos/nikic/PHP-Parser/zipball/f59bbe44bf7d96f24f3e2b4ddc21cd52c1d2adbc",
                "reference": "f59bbe44bf7d96f24f3e2b4ddc21cd52c1d2adbc",
                "shasum": ""
            },
            "require": {
                "ext-tokenizer": "*",
                "php": ">=7.0"
            },
            "require-dev": {
                "ircmaxell/php-yacc": "^0.0.7",
                "phpunit/phpunit": "^6.5 || ^7.0 || ^8.0 || ^9.0"
            },
            "bin": [
                "bin/php-parse"
            ],
            "type": "library",
            "extra": {
                "branch-alias": {
                    "dev-master": "4.9-dev"
                }
            },
            "autoload": {
                "psr-4": {
                    "PhpParser\\": "lib/PhpParser"
                }
            },
            "notification-url": "https://packagist.org/downloads/",
            "license": [
                "BSD-3-Clause"
            ],
            "authors": [
                {
                    "name": "Nikita Popov"
                }
            ],
            "description": "A PHP parser written in PHP",
            "keywords": [
                "parser",
                "php"
            ],
            "support": {
                "issues": "https://github.com/nikic/PHP-Parser/issues",
                "source": "https://github.com/nikic/PHP-Parser/tree/v4.15.2"
            },
            "time": "2022-11-12T15:38:23+00:00"
        },
        {
            "name": "openlss/lib-array2xml",
            "version": "1.0.0",
            "source": {
                "type": "git",
                "url": "https://github.com/nullivex/lib-array2xml.git",
                "reference": "a91f18a8dfc69ffabe5f9b068bc39bb202c81d90"
            },
            "dist": {
                "type": "zip",
                "url": "https://api.github.com/repos/nullivex/lib-array2xml/zipball/a91f18a8dfc69ffabe5f9b068bc39bb202c81d90",
                "reference": "a91f18a8dfc69ffabe5f9b068bc39bb202c81d90",
                "shasum": ""
            },
            "require": {
                "php": ">=5.3.2"
            },
            "type": "library",
            "autoload": {
                "psr-0": {
                    "LSS": ""
                }
            },
            "notification-url": "https://packagist.org/downloads/",
            "license": [
                "Apache-2.0"
            ],
            "authors": [
                {
                    "name": "Bryan Tong",
                    "email": "bryan@nullivex.com",
                    "homepage": "https://www.nullivex.com"
                },
                {
                    "name": "Tony Butler",
                    "email": "spudz76@gmail.com",
                    "homepage": "https://www.nullivex.com"
                }
            ],
            "description": "Array2XML conversion library credit to lalit.org",
            "homepage": "https://www.nullivex.com",
            "keywords": [
                "array",
                "array conversion",
                "xml",
                "xml conversion"
            ],
            "support": {
                "issues": "https://github.com/nullivex/lib-array2xml/issues",
                "source": "https://github.com/nullivex/lib-array2xml/tree/master"
            },
            "time": "2019-03-29T20:06:56+00:00"
        },
        {
            "name": "pestphp/pest",
            "version": "v1.22.3",
            "source": {
                "type": "git",
                "url": "https://github.com/pestphp/pest.git",
                "reference": "b58a020423e9ad16c8bb8781927d516adae00da4"
            },
            "dist": {
                "type": "zip",
                "url": "https://api.github.com/repos/pestphp/pest/zipball/b58a020423e9ad16c8bb8781927d516adae00da4",
                "reference": "b58a020423e9ad16c8bb8781927d516adae00da4",
                "shasum": ""
            },
            "require": {
                "nunomaduro/collision": "^5.11.0|^6.3.0",
                "pestphp/pest-plugin": "^1.1.0",
                "php": "^7.3 || ^8.0",
                "phpunit/phpunit": "^9.5.26"
            },
            "require-dev": {
                "illuminate/console": "^8.83.26",
                "illuminate/support": "^8.83.26",
                "laravel/dusk": "^6.25.2",
                "pestphp/pest-dev-tools": "^1.0.0",
                "pestphp/pest-plugin-parallel": "^1.2"
            },
            "bin": [
                "bin/pest"
            ],
            "type": "library",
            "extra": {
                "branch-alias": {
                    "dev-1.x": "1.x-dev"
                },
                "pest": {
                    "plugins": [
                        "Pest\\Plugins\\Coverage",
                        "Pest\\Plugins\\Init",
                        "Pest\\Plugins\\Version",
                        "Pest\\Plugins\\Environment"
                    ]
                },
                "laravel": {
                    "providers": [
                        "Pest\\Laravel\\PestServiceProvider"
                    ]
                }
            },
            "autoload": {
                "files": [
                    "src/Functions.php",
                    "src/Pest.php"
                ],
                "psr-4": {
                    "Pest\\": "src/"
                }
            },
            "notification-url": "https://packagist.org/downloads/",
            "license": [
                "MIT"
            ],
            "authors": [
                {
                    "name": "Nuno Maduro",
                    "email": "enunomaduro@gmail.com"
                }
            ],
            "description": "An elegant PHP Testing Framework.",
            "keywords": [
                "framework",
                "pest",
                "php",
                "test",
                "testing",
                "unit"
            ],
            "support": {
                "issues": "https://github.com/pestphp/pest/issues",
                "source": "https://github.com/pestphp/pest/tree/v1.22.3"
            },
            "funding": [
                {
                    "url": "https://www.paypal.com/paypalme/enunomaduro",
                    "type": "custom"
                },
                {
                    "url": "https://github.com/lukeraymonddowning",
                    "type": "github"
                },
                {
                    "url": "https://github.com/nunomaduro",
                    "type": "github"
                },
                {
                    "url": "https://github.com/olivernybroe",
                    "type": "github"
                },
                {
                    "url": "https://github.com/owenvoke",
                    "type": "github"
                },
                {
                    "url": "https://www.patreon.com/nunomaduro",
                    "type": "patreon"
                }
            ],
            "time": "2022-12-07T14:31:55+00:00"
        },
        {
            "name": "pestphp/pest-plugin",
            "version": "v1.1.0",
            "source": {
                "type": "git",
                "url": "https://github.com/pestphp/pest-plugin.git",
                "reference": "606c5f79c6a339b49838ffbee0151ca519efe378"
            },
            "dist": {
                "type": "zip",
                "url": "https://api.github.com/repos/pestphp/pest-plugin/zipball/606c5f79c6a339b49838ffbee0151ca519efe378",
                "reference": "606c5f79c6a339b49838ffbee0151ca519efe378",
                "shasum": ""
            },
            "require": {
                "composer-plugin-api": "^1.1.0 || ^2.0.0",
                "php": "^7.3 || ^8.0"
            },
            "conflict": {
                "pestphp/pest": "<1.0"
            },
            "require-dev": {
                "composer/composer": "^2.4.2",
                "pestphp/pest": "^1.22.1",
                "pestphp/pest-dev-tools": "^1.0.0"
            },
            "type": "composer-plugin",
            "extra": {
                "branch-alias": {
                    "dev-master": "1.x-dev"
                },
                "class": "Pest\\Plugin\\Manager"
            },
            "autoload": {
                "psr-4": {
                    "Pest\\Plugin\\": "src/"
                }
            },
            "notification-url": "https://packagist.org/downloads/",
            "license": [
                "MIT"
            ],
            "description": "The Pest plugin manager",
            "keywords": [
                "framework",
                "manager",
                "pest",
                "php",
                "plugin",
                "test",
                "testing",
                "unit"
            ],
            "support": {
                "source": "https://github.com/pestphp/pest-plugin/tree/v1.1.0"
            },
            "funding": [
                {
                    "url": "https://www.paypal.com/cgi-bin/webscr?cmd=_s-xclick&hosted_button_id=66BYDWAT92N6L",
                    "type": "custom"
                },
                {
                    "url": "https://github.com/nunomaduro",
                    "type": "github"
                },
                {
                    "url": "https://www.patreon.com/nunomaduro",
                    "type": "patreon"
                }
            ],
            "time": "2022-09-18T13:18:17+00:00"
        },
        {
            "name": "phar-io/manifest",
            "version": "2.0.3",
            "source": {
                "type": "git",
                "url": "https://github.com/phar-io/manifest.git",
                "reference": "97803eca37d319dfa7826cc2437fc020857acb53"
            },
            "dist": {
                "type": "zip",
                "url": "https://api.github.com/repos/phar-io/manifest/zipball/97803eca37d319dfa7826cc2437fc020857acb53",
                "reference": "97803eca37d319dfa7826cc2437fc020857acb53",
                "shasum": ""
            },
            "require": {
                "ext-dom": "*",
                "ext-phar": "*",
                "ext-xmlwriter": "*",
                "phar-io/version": "^3.0.1",
                "php": "^7.2 || ^8.0"
            },
            "type": "library",
            "extra": {
                "branch-alias": {
                    "dev-master": "2.0.x-dev"
                }
            },
            "autoload": {
                "classmap": [
                    "src/"
                ]
            },
            "notification-url": "https://packagist.org/downloads/",
            "license": [
                "BSD-3-Clause"
            ],
            "authors": [
                {
                    "name": "Arne Blankerts",
                    "email": "arne@blankerts.de",
                    "role": "Developer"
                },
                {
                    "name": "Sebastian Heuer",
                    "email": "sebastian@phpeople.de",
                    "role": "Developer"
                },
                {
                    "name": "Sebastian Bergmann",
                    "email": "sebastian@phpunit.de",
                    "role": "Developer"
                }
            ],
            "description": "Component for reading phar.io manifest information from a PHP Archive (PHAR)",
            "support": {
                "issues": "https://github.com/phar-io/manifest/issues",
                "source": "https://github.com/phar-io/manifest/tree/2.0.3"
            },
            "time": "2021-07-20T11:28:43+00:00"
        },
        {
            "name": "phar-io/version",
            "version": "3.2.1",
            "source": {
                "type": "git",
                "url": "https://github.com/phar-io/version.git",
                "reference": "4f7fd7836c6f332bb2933569e566a0d6c4cbed74"
            },
            "dist": {
                "type": "zip",
                "url": "https://api.github.com/repos/phar-io/version/zipball/4f7fd7836c6f332bb2933569e566a0d6c4cbed74",
                "reference": "4f7fd7836c6f332bb2933569e566a0d6c4cbed74",
                "shasum": ""
            },
            "require": {
                "php": "^7.2 || ^8.0"
            },
            "type": "library",
            "autoload": {
                "classmap": [
                    "src/"
                ]
            },
            "notification-url": "https://packagist.org/downloads/",
            "license": [
                "BSD-3-Clause"
            ],
            "authors": [
                {
                    "name": "Arne Blankerts",
                    "email": "arne@blankerts.de",
                    "role": "Developer"
                },
                {
                    "name": "Sebastian Heuer",
                    "email": "sebastian@phpeople.de",
                    "role": "Developer"
                },
                {
                    "name": "Sebastian Bergmann",
                    "email": "sebastian@phpunit.de",
                    "role": "Developer"
                }
            ],
            "description": "Library for handling version information and constraints",
            "support": {
                "issues": "https://github.com/phar-io/version/issues",
                "source": "https://github.com/phar-io/version/tree/3.2.1"
            },
            "time": "2022-02-21T01:04:05+00:00"
        },
        {
            "name": "php-parallel-lint/php-parallel-lint",
            "version": "v1.3.2",
            "source": {
                "type": "git",
                "url": "https://github.com/php-parallel-lint/PHP-Parallel-Lint.git",
                "reference": "6483c9832e71973ed29cf71bd6b3f4fde438a9de"
            },
            "dist": {
                "type": "zip",
                "url": "https://api.github.com/repos/php-parallel-lint/PHP-Parallel-Lint/zipball/6483c9832e71973ed29cf71bd6b3f4fde438a9de",
                "reference": "6483c9832e71973ed29cf71bd6b3f4fde438a9de",
                "shasum": ""
            },
            "require": {
                "ext-json": "*",
                "php": ">=5.3.0"
            },
            "replace": {
                "grogy/php-parallel-lint": "*",
                "jakub-onderka/php-parallel-lint": "*"
            },
            "require-dev": {
                "nette/tester": "^1.3 || ^2.0",
                "php-parallel-lint/php-console-highlighter": "0.* || ^1.0",
                "squizlabs/php_codesniffer": "^3.6"
            },
            "suggest": {
                "php-parallel-lint/php-console-highlighter": "Highlight syntax in code snippet"
            },
            "bin": [
                "parallel-lint"
            ],
            "type": "library",
            "autoload": {
                "classmap": [
                    "./src/"
                ]
            },
            "notification-url": "https://packagist.org/downloads/",
            "license": [
                "BSD-2-Clause"
            ],
            "authors": [
                {
                    "name": "Jakub Onderka",
                    "email": "ahoj@jakubonderka.cz"
                }
            ],
            "description": "This tool check syntax of PHP files about 20x faster than serial check.",
            "homepage": "https://github.com/php-parallel-lint/PHP-Parallel-Lint",
            "support": {
                "issues": "https://github.com/php-parallel-lint/PHP-Parallel-Lint/issues",
                "source": "https://github.com/php-parallel-lint/PHP-Parallel-Lint/tree/v1.3.2"
            },
            "time": "2022-02-21T12:50:22+00:00"
        },
        {
            "name": "php-webdriver/webdriver",
            "version": "1.13.1",
            "source": {
                "type": "git",
                "url": "https://github.com/php-webdriver/php-webdriver.git",
                "reference": "6dfe5f814b796c1b5748850aa19f781b9274c36c"
            },
            "dist": {
                "type": "zip",
                "url": "https://api.github.com/repos/php-webdriver/php-webdriver/zipball/6dfe5f814b796c1b5748850aa19f781b9274c36c",
                "reference": "6dfe5f814b796c1b5748850aa19f781b9274c36c",
                "shasum": ""
            },
            "require": {
                "ext-curl": "*",
                "ext-json": "*",
                "ext-zip": "*",
                "php": "^5.6 || ~7.0 || ^8.0",
                "symfony/polyfill-mbstring": "^1.12",
                "symfony/process": "^2.8 || ^3.1 || ^4.0 || ^5.0 || ^6.0"
            },
            "replace": {
                "facebook/webdriver": "*"
            },
            "require-dev": {
                "ondram/ci-detector": "^2.1 || ^3.5 || ^4.0",
                "php-coveralls/php-coveralls": "^2.4",
                "php-mock/php-mock-phpunit": "^1.1 || ^2.0",
                "php-parallel-lint/php-parallel-lint": "^1.2",
                "phpunit/phpunit": "^5.7 || ^7 || ^8 || ^9",
                "squizlabs/php_codesniffer": "^3.5",
                "symfony/var-dumper": "^3.3 || ^4.0 || ^5.0 || ^6.0"
            },
            "suggest": {
                "ext-SimpleXML": "For Firefox profile creation"
            },
            "type": "library",
            "autoload": {
                "files": [
                    "lib/Exception/TimeoutException.php"
                ],
                "psr-4": {
                    "Facebook\\WebDriver\\": "lib/"
                }
            },
            "notification-url": "https://packagist.org/downloads/",
            "license": [
                "MIT"
            ],
            "description": "A PHP client for Selenium WebDriver. Previously facebook/webdriver.",
            "homepage": "https://github.com/php-webdriver/php-webdriver",
            "keywords": [
                "Chromedriver",
                "geckodriver",
                "php",
                "selenium",
                "webdriver"
            ],
            "support": {
                "issues": "https://github.com/php-webdriver/php-webdriver/issues",
                "source": "https://github.com/php-webdriver/php-webdriver/tree/1.13.1"
            },
            "time": "2022-10-11T11:49:44+00:00"
        },
        {
            "name": "phpdocumentor/reflection-common",
            "version": "2.2.0",
            "source": {
                "type": "git",
                "url": "https://github.com/phpDocumentor/ReflectionCommon.git",
                "reference": "1d01c49d4ed62f25aa84a747ad35d5a16924662b"
            },
            "dist": {
                "type": "zip",
                "url": "https://api.github.com/repos/phpDocumentor/ReflectionCommon/zipball/1d01c49d4ed62f25aa84a747ad35d5a16924662b",
                "reference": "1d01c49d4ed62f25aa84a747ad35d5a16924662b",
                "shasum": ""
            },
            "require": {
                "php": "^7.2 || ^8.0"
            },
            "type": "library",
            "extra": {
                "branch-alias": {
                    "dev-2.x": "2.x-dev"
                }
            },
            "autoload": {
                "psr-4": {
                    "phpDocumentor\\Reflection\\": "src/"
                }
            },
            "notification-url": "https://packagist.org/downloads/",
            "license": [
                "MIT"
            ],
            "authors": [
                {
                    "name": "Jaap van Otterdijk",
                    "email": "opensource@ijaap.nl"
                }
            ],
            "description": "Common reflection classes used by phpdocumentor to reflect the code structure",
            "homepage": "http://www.phpdoc.org",
            "keywords": [
                "FQSEN",
                "phpDocumentor",
                "phpdoc",
                "reflection",
                "static analysis"
            ],
            "support": {
                "issues": "https://github.com/phpDocumentor/ReflectionCommon/issues",
                "source": "https://github.com/phpDocumentor/ReflectionCommon/tree/2.x"
            },
            "time": "2020-06-27T09:03:43+00:00"
        },
        {
            "name": "phpdocumentor/reflection-docblock",
            "version": "5.3.0",
            "source": {
                "type": "git",
                "url": "https://github.com/phpDocumentor/ReflectionDocBlock.git",
                "reference": "622548b623e81ca6d78b721c5e029f4ce664f170"
            },
            "dist": {
                "type": "zip",
                "url": "https://api.github.com/repos/phpDocumentor/ReflectionDocBlock/zipball/622548b623e81ca6d78b721c5e029f4ce664f170",
                "reference": "622548b623e81ca6d78b721c5e029f4ce664f170",
                "shasum": ""
            },
            "require": {
                "ext-filter": "*",
                "php": "^7.2 || ^8.0",
                "phpdocumentor/reflection-common": "^2.2",
                "phpdocumentor/type-resolver": "^1.3",
                "webmozart/assert": "^1.9.1"
            },
            "require-dev": {
                "mockery/mockery": "~1.3.2",
                "psalm/phar": "^4.8"
            },
            "type": "library",
            "extra": {
                "branch-alias": {
                    "dev-master": "5.x-dev"
                }
            },
            "autoload": {
                "psr-4": {
                    "phpDocumentor\\Reflection\\": "src"
                }
            },
            "notification-url": "https://packagist.org/downloads/",
            "license": [
                "MIT"
            ],
            "authors": [
                {
                    "name": "Mike van Riel",
                    "email": "me@mikevanriel.com"
                },
                {
                    "name": "Jaap van Otterdijk",
                    "email": "account@ijaap.nl"
                }
            ],
            "description": "With this component, a library can provide support for annotations via DocBlocks or otherwise retrieve information that is embedded in a DocBlock.",
            "support": {
                "issues": "https://github.com/phpDocumentor/ReflectionDocBlock/issues",
                "source": "https://github.com/phpDocumentor/ReflectionDocBlock/tree/5.3.0"
            },
            "time": "2021-10-19T17:43:47+00:00"
        },
        {
            "name": "phpdocumentor/type-resolver",
            "version": "1.6.2",
            "source": {
                "type": "git",
                "url": "https://github.com/phpDocumentor/TypeResolver.git",
                "reference": "48f445a408c131e38cab1c235aa6d2bb7a0bb20d"
            },
            "dist": {
                "type": "zip",
                "url": "https://api.github.com/repos/phpDocumentor/TypeResolver/zipball/48f445a408c131e38cab1c235aa6d2bb7a0bb20d",
                "reference": "48f445a408c131e38cab1c235aa6d2bb7a0bb20d",
                "shasum": ""
            },
            "require": {
                "php": "^7.4 || ^8.0",
                "phpdocumentor/reflection-common": "^2.0"
            },
            "require-dev": {
                "ext-tokenizer": "*",
                "phpstan/extension-installer": "^1.1",
                "phpstan/phpstan": "^1.8",
                "phpstan/phpstan-phpunit": "^1.1",
                "phpunit/phpunit": "^9.5",
                "rector/rector": "^0.13.9",
                "vimeo/psalm": "^4.25"
            },
            "type": "library",
            "extra": {
                "branch-alias": {
                    "dev-1.x": "1.x-dev"
                }
            },
            "autoload": {
                "psr-4": {
                    "phpDocumentor\\Reflection\\": "src"
                }
            },
            "notification-url": "https://packagist.org/downloads/",
            "license": [
                "MIT"
            ],
            "authors": [
                {
                    "name": "Mike van Riel",
                    "email": "me@mikevanriel.com"
                }
            ],
            "description": "A PSR-5 based resolver of Class names, Types and Structural Element Names",
            "support": {
                "issues": "https://github.com/phpDocumentor/TypeResolver/issues",
                "source": "https://github.com/phpDocumentor/TypeResolver/tree/1.6.2"
            },
            "time": "2022-10-14T12:47:21+00:00"
        },
        {
            "name": "phpstan/phpstan",
            "version": "1.9.3",
            "source": {
                "type": "git",
                "url": "https://github.com/phpstan/phpstan.git",
                "reference": "709999b91448d4f2bb07daffffedc889b33e461c"
            },
            "dist": {
                "type": "zip",
                "url": "https://api.github.com/repos/phpstan/phpstan/zipball/709999b91448d4f2bb07daffffedc889b33e461c",
                "reference": "709999b91448d4f2bb07daffffedc889b33e461c",
                "shasum": ""
            },
            "require": {
                "php": "^7.2|^8.0"
            },
            "conflict": {
                "phpstan/phpstan-shim": "*"
            },
            "bin": [
                "phpstan",
                "phpstan.phar"
            ],
            "type": "library",
            "autoload": {
                "files": [
                    "bootstrap.php"
                ]
            },
            "notification-url": "https://packagist.org/downloads/",
            "license": [
                "MIT"
            ],
            "description": "PHPStan - PHP Static Analysis Tool",
            "keywords": [
                "dev",
                "static analysis"
            ],
            "support": {
                "issues": "https://github.com/phpstan/phpstan/issues",
                "source": "https://github.com/phpstan/phpstan/tree/1.9.3"
            },
            "funding": [
                {
                    "url": "https://github.com/ondrejmirtes",
                    "type": "github"
                },
                {
                    "url": "https://github.com/phpstan",
                    "type": "github"
                },
                {
                    "url": "https://tidelift.com/funding/github/packagist/phpstan/phpstan",
                    "type": "tidelift"
                }
            ],
            "time": "2022-12-13T10:28:10+00:00"
        },
        {
            "name": "phpunit/php-code-coverage",
            "version": "9.2.21",
            "source": {
                "type": "git",
                "url": "https://github.com/sebastianbergmann/php-code-coverage.git",
                "reference": "3f893e19712bb0c8bc86665d1562e9fd509c4ef0"
            },
            "dist": {
                "type": "zip",
                "url": "https://api.github.com/repos/sebastianbergmann/php-code-coverage/zipball/3f893e19712bb0c8bc86665d1562e9fd509c4ef0",
                "reference": "3f893e19712bb0c8bc86665d1562e9fd509c4ef0",
                "shasum": ""
            },
            "require": {
                "ext-dom": "*",
                "ext-libxml": "*",
                "ext-xmlwriter": "*",
                "nikic/php-parser": "^4.14",
                "php": ">=7.3",
                "phpunit/php-file-iterator": "^3.0.3",
                "phpunit/php-text-template": "^2.0.2",
                "sebastian/code-unit-reverse-lookup": "^2.0.2",
                "sebastian/complexity": "^2.0",
                "sebastian/environment": "^5.1.2",
                "sebastian/lines-of-code": "^1.0.3",
                "sebastian/version": "^3.0.1",
                "theseer/tokenizer": "^1.2.0"
            },
            "require-dev": {
                "phpunit/phpunit": "^9.3"
            },
            "suggest": {
                "ext-pcov": "*",
                "ext-xdebug": "*"
            },
            "type": "library",
            "extra": {
                "branch-alias": {
                    "dev-master": "9.2-dev"
                }
            },
            "autoload": {
                "classmap": [
                    "src/"
                ]
            },
            "notification-url": "https://packagist.org/downloads/",
            "license": [
                "BSD-3-Clause"
            ],
            "authors": [
                {
                    "name": "Sebastian Bergmann",
                    "email": "sebastian@phpunit.de",
                    "role": "lead"
                }
            ],
            "description": "Library that provides collection, processing, and rendering functionality for PHP code coverage information.",
            "homepage": "https://github.com/sebastianbergmann/php-code-coverage",
            "keywords": [
                "coverage",
                "testing",
                "xunit"
            ],
            "support": {
                "issues": "https://github.com/sebastianbergmann/php-code-coverage/issues",
                "source": "https://github.com/sebastianbergmann/php-code-coverage/tree/9.2.21"
            },
            "funding": [
                {
                    "url": "https://github.com/sebastianbergmann",
                    "type": "github"
                }
            ],
            "time": "2022-12-14T13:26:54+00:00"
        },
        {
            "name": "phpunit/php-file-iterator",
            "version": "3.0.6",
            "source": {
                "type": "git",
                "url": "https://github.com/sebastianbergmann/php-file-iterator.git",
                "reference": "cf1c2e7c203ac650e352f4cc675a7021e7d1b3cf"
            },
            "dist": {
                "type": "zip",
                "url": "https://api.github.com/repos/sebastianbergmann/php-file-iterator/zipball/cf1c2e7c203ac650e352f4cc675a7021e7d1b3cf",
                "reference": "cf1c2e7c203ac650e352f4cc675a7021e7d1b3cf",
                "shasum": ""
            },
            "require": {
                "php": ">=7.3"
            },
            "require-dev": {
                "phpunit/phpunit": "^9.3"
            },
            "type": "library",
            "extra": {
                "branch-alias": {
                    "dev-master": "3.0-dev"
                }
            },
            "autoload": {
                "classmap": [
                    "src/"
                ]
            },
            "notification-url": "https://packagist.org/downloads/",
            "license": [
                "BSD-3-Clause"
            ],
            "authors": [
                {
                    "name": "Sebastian Bergmann",
                    "email": "sebastian@phpunit.de",
                    "role": "lead"
                }
            ],
            "description": "FilterIterator implementation that filters files based on a list of suffixes.",
            "homepage": "https://github.com/sebastianbergmann/php-file-iterator/",
            "keywords": [
                "filesystem",
                "iterator"
            ],
            "support": {
                "issues": "https://github.com/sebastianbergmann/php-file-iterator/issues",
                "source": "https://github.com/sebastianbergmann/php-file-iterator/tree/3.0.6"
            },
            "funding": [
                {
                    "url": "https://github.com/sebastianbergmann",
                    "type": "github"
                }
            ],
            "time": "2021-12-02T12:48:52+00:00"
        },
        {
            "name": "phpunit/php-invoker",
            "version": "3.1.1",
            "source": {
                "type": "git",
                "url": "https://github.com/sebastianbergmann/php-invoker.git",
                "reference": "5a10147d0aaf65b58940a0b72f71c9ac0423cc67"
            },
            "dist": {
                "type": "zip",
                "url": "https://api.github.com/repos/sebastianbergmann/php-invoker/zipball/5a10147d0aaf65b58940a0b72f71c9ac0423cc67",
                "reference": "5a10147d0aaf65b58940a0b72f71c9ac0423cc67",
                "shasum": ""
            },
            "require": {
                "php": ">=7.3"
            },
            "require-dev": {
                "ext-pcntl": "*",
                "phpunit/phpunit": "^9.3"
            },
            "suggest": {
                "ext-pcntl": "*"
            },
            "type": "library",
            "extra": {
                "branch-alias": {
                    "dev-master": "3.1-dev"
                }
            },
            "autoload": {
                "classmap": [
                    "src/"
                ]
            },
            "notification-url": "https://packagist.org/downloads/",
            "license": [
                "BSD-3-Clause"
            ],
            "authors": [
                {
                    "name": "Sebastian Bergmann",
                    "email": "sebastian@phpunit.de",
                    "role": "lead"
                }
            ],
            "description": "Invoke callables with a timeout",
            "homepage": "https://github.com/sebastianbergmann/php-invoker/",
            "keywords": [
                "process"
            ],
            "support": {
                "issues": "https://github.com/sebastianbergmann/php-invoker/issues",
                "source": "https://github.com/sebastianbergmann/php-invoker/tree/3.1.1"
            },
            "funding": [
                {
                    "url": "https://github.com/sebastianbergmann",
                    "type": "github"
                }
            ],
            "time": "2020-09-28T05:58:55+00:00"
        },
        {
            "name": "phpunit/php-text-template",
            "version": "2.0.4",
            "source": {
                "type": "git",
                "url": "https://github.com/sebastianbergmann/php-text-template.git",
                "reference": "5da5f67fc95621df9ff4c4e5a84d6a8a2acf7c28"
            },
            "dist": {
                "type": "zip",
                "url": "https://api.github.com/repos/sebastianbergmann/php-text-template/zipball/5da5f67fc95621df9ff4c4e5a84d6a8a2acf7c28",
                "reference": "5da5f67fc95621df9ff4c4e5a84d6a8a2acf7c28",
                "shasum": ""
            },
            "require": {
                "php": ">=7.3"
            },
            "require-dev": {
                "phpunit/phpunit": "^9.3"
            },
            "type": "library",
            "extra": {
                "branch-alias": {
                    "dev-master": "2.0-dev"
                }
            },
            "autoload": {
                "classmap": [
                    "src/"
                ]
            },
            "notification-url": "https://packagist.org/downloads/",
            "license": [
                "BSD-3-Clause"
            ],
            "authors": [
                {
                    "name": "Sebastian Bergmann",
                    "email": "sebastian@phpunit.de",
                    "role": "lead"
                }
            ],
            "description": "Simple template engine.",
            "homepage": "https://github.com/sebastianbergmann/php-text-template/",
            "keywords": [
                "template"
            ],
            "support": {
                "issues": "https://github.com/sebastianbergmann/php-text-template/issues",
                "source": "https://github.com/sebastianbergmann/php-text-template/tree/2.0.4"
            },
            "funding": [
                {
                    "url": "https://github.com/sebastianbergmann",
                    "type": "github"
                }
            ],
            "time": "2020-10-26T05:33:50+00:00"
        },
        {
            "name": "phpunit/php-timer",
            "version": "5.0.3",
            "source": {
                "type": "git",
                "url": "https://github.com/sebastianbergmann/php-timer.git",
                "reference": "5a63ce20ed1b5bf577850e2c4e87f4aa902afbd2"
            },
            "dist": {
                "type": "zip",
                "url": "https://api.github.com/repos/sebastianbergmann/php-timer/zipball/5a63ce20ed1b5bf577850e2c4e87f4aa902afbd2",
                "reference": "5a63ce20ed1b5bf577850e2c4e87f4aa902afbd2",
                "shasum": ""
            },
            "require": {
                "php": ">=7.3"
            },
            "require-dev": {
                "phpunit/phpunit": "^9.3"
            },
            "type": "library",
            "extra": {
                "branch-alias": {
                    "dev-master": "5.0-dev"
                }
            },
            "autoload": {
                "classmap": [
                    "src/"
                ]
            },
            "notification-url": "https://packagist.org/downloads/",
            "license": [
                "BSD-3-Clause"
            ],
            "authors": [
                {
                    "name": "Sebastian Bergmann",
                    "email": "sebastian@phpunit.de",
                    "role": "lead"
                }
            ],
            "description": "Utility class for timing",
            "homepage": "https://github.com/sebastianbergmann/php-timer/",
            "keywords": [
                "timer"
            ],
            "support": {
                "issues": "https://github.com/sebastianbergmann/php-timer/issues",
                "source": "https://github.com/sebastianbergmann/php-timer/tree/5.0.3"
            },
            "funding": [
                {
                    "url": "https://github.com/sebastianbergmann",
                    "type": "github"
                }
            ],
            "time": "2020-10-26T13:16:10+00:00"
        },
        {
            "name": "phpunit/phpunit",
            "version": "9.5.27",
            "source": {
                "type": "git",
                "url": "https://github.com/sebastianbergmann/phpunit.git",
                "reference": "a2bc7ffdca99f92d959b3f2270529334030bba38"
            },
            "dist": {
                "type": "zip",
                "url": "https://api.github.com/repos/sebastianbergmann/phpunit/zipball/a2bc7ffdca99f92d959b3f2270529334030bba38",
                "reference": "a2bc7ffdca99f92d959b3f2270529334030bba38",
                "shasum": ""
            },
            "require": {
                "doctrine/instantiator": "^1.3.1",
                "ext-dom": "*",
                "ext-json": "*",
                "ext-libxml": "*",
                "ext-mbstring": "*",
                "ext-xml": "*",
                "ext-xmlwriter": "*",
                "myclabs/deep-copy": "^1.10.1",
                "phar-io/manifest": "^2.0.3",
                "phar-io/version": "^3.0.2",
                "php": ">=7.3",
                "phpunit/php-code-coverage": "^9.2.13",
                "phpunit/php-file-iterator": "^3.0.5",
                "phpunit/php-invoker": "^3.1.1",
                "phpunit/php-text-template": "^2.0.3",
                "phpunit/php-timer": "^5.0.2",
                "sebastian/cli-parser": "^1.0.1",
                "sebastian/code-unit": "^1.0.6",
                "sebastian/comparator": "^4.0.8",
                "sebastian/diff": "^4.0.3",
                "sebastian/environment": "^5.1.3",
                "sebastian/exporter": "^4.0.5",
                "sebastian/global-state": "^5.0.1",
                "sebastian/object-enumerator": "^4.0.3",
                "sebastian/resource-operations": "^3.0.3",
                "sebastian/type": "^3.2",
                "sebastian/version": "^3.0.2"
            },
            "suggest": {
                "ext-soap": "*",
                "ext-xdebug": "*"
            },
            "bin": [
                "phpunit"
            ],
            "type": "library",
            "extra": {
                "branch-alias": {
                    "dev-master": "9.5-dev"
                }
            },
            "autoload": {
                "files": [
                    "src/Framework/Assert/Functions.php"
                ],
                "classmap": [
                    "src/"
                ]
            },
            "notification-url": "https://packagist.org/downloads/",
            "license": [
                "BSD-3-Clause"
            ],
            "authors": [
                {
                    "name": "Sebastian Bergmann",
                    "email": "sebastian@phpunit.de",
                    "role": "lead"
                }
            ],
            "description": "The PHP Unit Testing framework.",
            "homepage": "https://phpunit.de/",
            "keywords": [
                "phpunit",
                "testing",
                "xunit"
            ],
            "support": {
                "issues": "https://github.com/sebastianbergmann/phpunit/issues",
                "source": "https://github.com/sebastianbergmann/phpunit/tree/9.5.27"
            },
            "funding": [
                {
                    "url": "https://phpunit.de/sponsors.html",
                    "type": "custom"
                },
                {
                    "url": "https://github.com/sebastianbergmann",
                    "type": "github"
                },
                {
                    "url": "https://tidelift.com/funding/github/packagist/phpunit/phpunit",
                    "type": "tidelift"
                }
            ],
            "time": "2022-12-09T07:31:23+00:00"
        },
        {
            "name": "psy/psysh",
            "version": "v0.11.9",
            "source": {
                "type": "git",
                "url": "https://github.com/bobthecow/psysh.git",
                "reference": "1acec99d6684a54ff92f8b548a4e41b566963778"
            },
            "dist": {
                "type": "zip",
                "url": "https://api.github.com/repos/bobthecow/psysh/zipball/1acec99d6684a54ff92f8b548a4e41b566963778",
                "reference": "1acec99d6684a54ff92f8b548a4e41b566963778",
                "shasum": ""
            },
            "require": {
                "ext-json": "*",
                "ext-tokenizer": "*",
                "nikic/php-parser": "^4.0 || ^3.1",
                "php": "^8.0 || ^7.0.8",
                "symfony/console": "^6.0 || ^5.0 || ^4.0 || ^3.4",
                "symfony/var-dumper": "^6.0 || ^5.0 || ^4.0 || ^3.4"
            },
            "conflict": {
                "symfony/console": "4.4.37 || 5.3.14 || 5.3.15 || 5.4.3 || 5.4.4 || 6.0.3 || 6.0.4"
            },
            "require-dev": {
                "bamarni/composer-bin-plugin": "^1.2"
            },
            "suggest": {
                "ext-pcntl": "Enabling the PCNTL extension makes PsySH a lot happier :)",
                "ext-pdo-sqlite": "The doc command requires SQLite to work.",
                "ext-posix": "If you have PCNTL, you'll want the POSIX extension as well.",
                "ext-readline": "Enables support for arrow-key history navigation, and showing and manipulating command history."
            },
            "bin": [
                "bin/psysh"
            ],
            "type": "library",
            "extra": {
                "branch-alias": {
                    "dev-main": "0.11.x-dev"
                }
            },
            "autoload": {
                "files": [
                    "src/functions.php"
                ],
                "psr-4": {
                    "Psy\\": "src/"
                }
            },
            "notification-url": "https://packagist.org/downloads/",
            "license": [
                "MIT"
            ],
            "authors": [
                {
                    "name": "Justin Hileman",
                    "email": "justin@justinhileman.info",
                    "homepage": "http://justinhileman.com"
                }
            ],
            "description": "An interactive shell for modern PHP.",
            "homepage": "http://psysh.org",
            "keywords": [
                "REPL",
                "console",
                "interactive",
                "shell"
            ],
            "support": {
                "issues": "https://github.com/bobthecow/psysh/issues",
                "source": "https://github.com/bobthecow/psysh/tree/v0.11.9"
            },
            "time": "2022-11-06T15:29:46+00:00"
        },
        {
            "name": "rector/rector",
            "version": "0.14.8",
            "source": {
                "type": "git",
                "url": "https://github.com/rectorphp/rector.git",
                "reference": "46ee9a173a2b2645ca92a75ffc17460139fa226e"
            },
            "dist": {
                "type": "zip",
                "url": "https://api.github.com/repos/rectorphp/rector/zipball/46ee9a173a2b2645ca92a75ffc17460139fa226e",
                "reference": "46ee9a173a2b2645ca92a75ffc17460139fa226e",
                "shasum": ""
            },
            "require": {
                "php": "^7.2|^8.0",
                "phpstan/phpstan": "^1.9.0"
            },
            "conflict": {
                "rector/rector-doctrine": "*",
                "rector/rector-downgrade-php": "*",
                "rector/rector-php-parser": "*",
                "rector/rector-phpoffice": "*",
                "rector/rector-phpunit": "*",
                "rector/rector-symfony": "*"
            },
            "bin": [
                "bin/rector"
            ],
            "type": "library",
            "extra": {
                "branch-alias": {
                    "dev-main": "0.14-dev"
                }
            },
            "autoload": {
                "files": [
                    "bootstrap.php"
                ]
            },
            "notification-url": "https://packagist.org/downloads/",
            "license": [
                "MIT"
            ],
            "description": "Instant Upgrade and Automated Refactoring of any PHP code",
            "support": {
                "issues": "https://github.com/rectorphp/rector/issues",
                "source": "https://github.com/rectorphp/rector/tree/0.14.8"
            },
            "funding": [
                {
                    "url": "https://github.com/tomasvotruba",
                    "type": "github"
                }
            ],
            "time": "2022-11-14T14:09:49+00:00"
        },
        {
            "name": "sebastian/cli-parser",
            "version": "1.0.1",
            "source": {
                "type": "git",
                "url": "https://github.com/sebastianbergmann/cli-parser.git",
                "reference": "442e7c7e687e42adc03470c7b668bc4b2402c0b2"
            },
            "dist": {
                "type": "zip",
                "url": "https://api.github.com/repos/sebastianbergmann/cli-parser/zipball/442e7c7e687e42adc03470c7b668bc4b2402c0b2",
                "reference": "442e7c7e687e42adc03470c7b668bc4b2402c0b2",
                "shasum": ""
            },
            "require": {
                "php": ">=7.3"
            },
            "require-dev": {
                "phpunit/phpunit": "^9.3"
            },
            "type": "library",
            "extra": {
                "branch-alias": {
                    "dev-master": "1.0-dev"
                }
            },
            "autoload": {
                "classmap": [
                    "src/"
                ]
            },
            "notification-url": "https://packagist.org/downloads/",
            "license": [
                "BSD-3-Clause"
            ],
            "authors": [
                {
                    "name": "Sebastian Bergmann",
                    "email": "sebastian@phpunit.de",
                    "role": "lead"
                }
            ],
            "description": "Library for parsing CLI options",
            "homepage": "https://github.com/sebastianbergmann/cli-parser",
            "support": {
                "issues": "https://github.com/sebastianbergmann/cli-parser/issues",
                "source": "https://github.com/sebastianbergmann/cli-parser/tree/1.0.1"
            },
            "funding": [
                {
                    "url": "https://github.com/sebastianbergmann",
                    "type": "github"
                }
            ],
            "time": "2020-09-28T06:08:49+00:00"
        },
        {
            "name": "sebastian/code-unit",
            "version": "1.0.8",
            "source": {
                "type": "git",
                "url": "https://github.com/sebastianbergmann/code-unit.git",
                "reference": "1fc9f64c0927627ef78ba436c9b17d967e68e120"
            },
            "dist": {
                "type": "zip",
                "url": "https://api.github.com/repos/sebastianbergmann/code-unit/zipball/1fc9f64c0927627ef78ba436c9b17d967e68e120",
                "reference": "1fc9f64c0927627ef78ba436c9b17d967e68e120",
                "shasum": ""
            },
            "require": {
                "php": ">=7.3"
            },
            "require-dev": {
                "phpunit/phpunit": "^9.3"
            },
            "type": "library",
            "extra": {
                "branch-alias": {
                    "dev-master": "1.0-dev"
                }
            },
            "autoload": {
                "classmap": [
                    "src/"
                ]
            },
            "notification-url": "https://packagist.org/downloads/",
            "license": [
                "BSD-3-Clause"
            ],
            "authors": [
                {
                    "name": "Sebastian Bergmann",
                    "email": "sebastian@phpunit.de",
                    "role": "lead"
                }
            ],
            "description": "Collection of value objects that represent the PHP code units",
            "homepage": "https://github.com/sebastianbergmann/code-unit",
            "support": {
                "issues": "https://github.com/sebastianbergmann/code-unit/issues",
                "source": "https://github.com/sebastianbergmann/code-unit/tree/1.0.8"
            },
            "funding": [
                {
                    "url": "https://github.com/sebastianbergmann",
                    "type": "github"
                }
            ],
            "time": "2020-10-26T13:08:54+00:00"
        },
        {
            "name": "sebastian/code-unit-reverse-lookup",
            "version": "2.0.3",
            "source": {
                "type": "git",
                "url": "https://github.com/sebastianbergmann/code-unit-reverse-lookup.git",
                "reference": "ac91f01ccec49fb77bdc6fd1e548bc70f7faa3e5"
            },
            "dist": {
                "type": "zip",
                "url": "https://api.github.com/repos/sebastianbergmann/code-unit-reverse-lookup/zipball/ac91f01ccec49fb77bdc6fd1e548bc70f7faa3e5",
                "reference": "ac91f01ccec49fb77bdc6fd1e548bc70f7faa3e5",
                "shasum": ""
            },
            "require": {
                "php": ">=7.3"
            },
            "require-dev": {
                "phpunit/phpunit": "^9.3"
            },
            "type": "library",
            "extra": {
                "branch-alias": {
                    "dev-master": "2.0-dev"
                }
            },
            "autoload": {
                "classmap": [
                    "src/"
                ]
            },
            "notification-url": "https://packagist.org/downloads/",
            "license": [
                "BSD-3-Clause"
            ],
            "authors": [
                {
                    "name": "Sebastian Bergmann",
                    "email": "sebastian@phpunit.de"
                }
            ],
            "description": "Looks up which function or method a line of code belongs to",
            "homepage": "https://github.com/sebastianbergmann/code-unit-reverse-lookup/",
            "support": {
                "issues": "https://github.com/sebastianbergmann/code-unit-reverse-lookup/issues",
                "source": "https://github.com/sebastianbergmann/code-unit-reverse-lookup/tree/2.0.3"
            },
            "funding": [
                {
                    "url": "https://github.com/sebastianbergmann",
                    "type": "github"
                }
            ],
            "time": "2020-09-28T05:30:19+00:00"
        },
        {
            "name": "sebastian/comparator",
            "version": "4.0.8",
            "source": {
                "type": "git",
                "url": "https://github.com/sebastianbergmann/comparator.git",
                "reference": "fa0f136dd2334583309d32b62544682ee972b51a"
            },
            "dist": {
                "type": "zip",
                "url": "https://api.github.com/repos/sebastianbergmann/comparator/zipball/fa0f136dd2334583309d32b62544682ee972b51a",
                "reference": "fa0f136dd2334583309d32b62544682ee972b51a",
                "shasum": ""
            },
            "require": {
                "php": ">=7.3",
                "sebastian/diff": "^4.0",
                "sebastian/exporter": "^4.0"
            },
            "require-dev": {
                "phpunit/phpunit": "^9.3"
            },
            "type": "library",
            "extra": {
                "branch-alias": {
                    "dev-master": "4.0-dev"
                }
            },
            "autoload": {
                "classmap": [
                    "src/"
                ]
            },
            "notification-url": "https://packagist.org/downloads/",
            "license": [
                "BSD-3-Clause"
            ],
            "authors": [
                {
                    "name": "Sebastian Bergmann",
                    "email": "sebastian@phpunit.de"
                },
                {
                    "name": "Jeff Welch",
                    "email": "whatthejeff@gmail.com"
                },
                {
                    "name": "Volker Dusch",
                    "email": "github@wallbash.com"
                },
                {
                    "name": "Bernhard Schussek",
                    "email": "bschussek@2bepublished.at"
                }
            ],
            "description": "Provides the functionality to compare PHP values for equality",
            "homepage": "https://github.com/sebastianbergmann/comparator",
            "keywords": [
                "comparator",
                "compare",
                "equality"
            ],
            "support": {
                "issues": "https://github.com/sebastianbergmann/comparator/issues",
                "source": "https://github.com/sebastianbergmann/comparator/tree/4.0.8"
            },
            "funding": [
                {
                    "url": "https://github.com/sebastianbergmann",
                    "type": "github"
                }
            ],
            "time": "2022-09-14T12:41:17+00:00"
        },
        {
            "name": "sebastian/complexity",
            "version": "2.0.2",
            "source": {
                "type": "git",
                "url": "https://github.com/sebastianbergmann/complexity.git",
                "reference": "739b35e53379900cc9ac327b2147867b8b6efd88"
            },
            "dist": {
                "type": "zip",
                "url": "https://api.github.com/repos/sebastianbergmann/complexity/zipball/739b35e53379900cc9ac327b2147867b8b6efd88",
                "reference": "739b35e53379900cc9ac327b2147867b8b6efd88",
                "shasum": ""
            },
            "require": {
                "nikic/php-parser": "^4.7",
                "php": ">=7.3"
            },
            "require-dev": {
                "phpunit/phpunit": "^9.3"
            },
            "type": "library",
            "extra": {
                "branch-alias": {
                    "dev-master": "2.0-dev"
                }
            },
            "autoload": {
                "classmap": [
                    "src/"
                ]
            },
            "notification-url": "https://packagist.org/downloads/",
            "license": [
                "BSD-3-Clause"
            ],
            "authors": [
                {
                    "name": "Sebastian Bergmann",
                    "email": "sebastian@phpunit.de",
                    "role": "lead"
                }
            ],
            "description": "Library for calculating the complexity of PHP code units",
            "homepage": "https://github.com/sebastianbergmann/complexity",
            "support": {
                "issues": "https://github.com/sebastianbergmann/complexity/issues",
                "source": "https://github.com/sebastianbergmann/complexity/tree/2.0.2"
            },
            "funding": [
                {
                    "url": "https://github.com/sebastianbergmann",
                    "type": "github"
                }
            ],
            "time": "2020-10-26T15:52:27+00:00"
        },
        {
            "name": "sebastian/diff",
            "version": "4.0.4",
            "source": {
                "type": "git",
                "url": "https://github.com/sebastianbergmann/diff.git",
                "reference": "3461e3fccc7cfdfc2720be910d3bd73c69be590d"
            },
            "dist": {
                "type": "zip",
                "url": "https://api.github.com/repos/sebastianbergmann/diff/zipball/3461e3fccc7cfdfc2720be910d3bd73c69be590d",
                "reference": "3461e3fccc7cfdfc2720be910d3bd73c69be590d",
                "shasum": ""
            },
            "require": {
                "php": ">=7.3"
            },
            "require-dev": {
                "phpunit/phpunit": "^9.3",
                "symfony/process": "^4.2 || ^5"
            },
            "type": "library",
            "extra": {
                "branch-alias": {
                    "dev-master": "4.0-dev"
                }
            },
            "autoload": {
                "classmap": [
                    "src/"
                ]
            },
            "notification-url": "https://packagist.org/downloads/",
            "license": [
                "BSD-3-Clause"
            ],
            "authors": [
                {
                    "name": "Sebastian Bergmann",
                    "email": "sebastian@phpunit.de"
                },
                {
                    "name": "Kore Nordmann",
                    "email": "mail@kore-nordmann.de"
                }
            ],
            "description": "Diff implementation",
            "homepage": "https://github.com/sebastianbergmann/diff",
            "keywords": [
                "diff",
                "udiff",
                "unidiff",
                "unified diff"
            ],
            "support": {
                "issues": "https://github.com/sebastianbergmann/diff/issues",
                "source": "https://github.com/sebastianbergmann/diff/tree/4.0.4"
            },
            "funding": [
                {
                    "url": "https://github.com/sebastianbergmann",
                    "type": "github"
                }
            ],
            "time": "2020-10-26T13:10:38+00:00"
        },
        {
            "name": "sebastian/environment",
            "version": "5.1.4",
            "source": {
                "type": "git",
                "url": "https://github.com/sebastianbergmann/environment.git",
                "reference": "1b5dff7bb151a4db11d49d90e5408e4e938270f7"
            },
            "dist": {
                "type": "zip",
                "url": "https://api.github.com/repos/sebastianbergmann/environment/zipball/1b5dff7bb151a4db11d49d90e5408e4e938270f7",
                "reference": "1b5dff7bb151a4db11d49d90e5408e4e938270f7",
                "shasum": ""
            },
            "require": {
                "php": ">=7.3"
            },
            "require-dev": {
                "phpunit/phpunit": "^9.3"
            },
            "suggest": {
                "ext-posix": "*"
            },
            "type": "library",
            "extra": {
                "branch-alias": {
                    "dev-master": "5.1-dev"
                }
            },
            "autoload": {
                "classmap": [
                    "src/"
                ]
            },
            "notification-url": "https://packagist.org/downloads/",
            "license": [
                "BSD-3-Clause"
            ],
            "authors": [
                {
                    "name": "Sebastian Bergmann",
                    "email": "sebastian@phpunit.de"
                }
            ],
            "description": "Provides functionality to handle HHVM/PHP environments",
            "homepage": "http://www.github.com/sebastianbergmann/environment",
            "keywords": [
                "Xdebug",
                "environment",
                "hhvm"
            ],
            "support": {
                "issues": "https://github.com/sebastianbergmann/environment/issues",
                "source": "https://github.com/sebastianbergmann/environment/tree/5.1.4"
            },
            "funding": [
                {
                    "url": "https://github.com/sebastianbergmann",
                    "type": "github"
                }
            ],
            "time": "2022-04-03T09:37:03+00:00"
        },
        {
            "name": "sebastian/exporter",
            "version": "4.0.5",
            "source": {
                "type": "git",
                "url": "https://github.com/sebastianbergmann/exporter.git",
                "reference": "ac230ed27f0f98f597c8a2b6eb7ac563af5e5b9d"
            },
            "dist": {
                "type": "zip",
                "url": "https://api.github.com/repos/sebastianbergmann/exporter/zipball/ac230ed27f0f98f597c8a2b6eb7ac563af5e5b9d",
                "reference": "ac230ed27f0f98f597c8a2b6eb7ac563af5e5b9d",
                "shasum": ""
            },
            "require": {
                "php": ">=7.3",
                "sebastian/recursion-context": "^4.0"
            },
            "require-dev": {
                "ext-mbstring": "*",
                "phpunit/phpunit": "^9.3"
            },
            "type": "library",
            "extra": {
                "branch-alias": {
                    "dev-master": "4.0-dev"
                }
            },
            "autoload": {
                "classmap": [
                    "src/"
                ]
            },
            "notification-url": "https://packagist.org/downloads/",
            "license": [
                "BSD-3-Clause"
            ],
            "authors": [
                {
                    "name": "Sebastian Bergmann",
                    "email": "sebastian@phpunit.de"
                },
                {
                    "name": "Jeff Welch",
                    "email": "whatthejeff@gmail.com"
                },
                {
                    "name": "Volker Dusch",
                    "email": "github@wallbash.com"
                },
                {
                    "name": "Adam Harvey",
                    "email": "aharvey@php.net"
                },
                {
                    "name": "Bernhard Schussek",
                    "email": "bschussek@gmail.com"
                }
            ],
            "description": "Provides the functionality to export PHP variables for visualization",
            "homepage": "https://www.github.com/sebastianbergmann/exporter",
            "keywords": [
                "export",
                "exporter"
            ],
            "support": {
                "issues": "https://github.com/sebastianbergmann/exporter/issues",
                "source": "https://github.com/sebastianbergmann/exporter/tree/4.0.5"
            },
            "funding": [
                {
                    "url": "https://github.com/sebastianbergmann",
                    "type": "github"
                }
            ],
            "time": "2022-09-14T06:03:37+00:00"
        },
        {
            "name": "sebastian/global-state",
            "version": "5.0.5",
            "source": {
                "type": "git",
                "url": "https://github.com/sebastianbergmann/global-state.git",
                "reference": "0ca8db5a5fc9c8646244e629625ac486fa286bf2"
            },
            "dist": {
                "type": "zip",
                "url": "https://api.github.com/repos/sebastianbergmann/global-state/zipball/0ca8db5a5fc9c8646244e629625ac486fa286bf2",
                "reference": "0ca8db5a5fc9c8646244e629625ac486fa286bf2",
                "shasum": ""
            },
            "require": {
                "php": ">=7.3",
                "sebastian/object-reflector": "^2.0",
                "sebastian/recursion-context": "^4.0"
            },
            "require-dev": {
                "ext-dom": "*",
                "phpunit/phpunit": "^9.3"
            },
            "suggest": {
                "ext-uopz": "*"
            },
            "type": "library",
            "extra": {
                "branch-alias": {
                    "dev-master": "5.0-dev"
                }
            },
            "autoload": {
                "classmap": [
                    "src/"
                ]
            },
            "notification-url": "https://packagist.org/downloads/",
            "license": [
                "BSD-3-Clause"
            ],
            "authors": [
                {
                    "name": "Sebastian Bergmann",
                    "email": "sebastian@phpunit.de"
                }
            ],
            "description": "Snapshotting of global state",
            "homepage": "http://www.github.com/sebastianbergmann/global-state",
            "keywords": [
                "global state"
            ],
            "support": {
                "issues": "https://github.com/sebastianbergmann/global-state/issues",
                "source": "https://github.com/sebastianbergmann/global-state/tree/5.0.5"
            },
            "funding": [
                {
                    "url": "https://github.com/sebastianbergmann",
                    "type": "github"
                }
            ],
            "time": "2022-02-14T08:28:10+00:00"
        },
        {
            "name": "sebastian/lines-of-code",
            "version": "1.0.3",
            "source": {
                "type": "git",
                "url": "https://github.com/sebastianbergmann/lines-of-code.git",
                "reference": "c1c2e997aa3146983ed888ad08b15470a2e22ecc"
            },
            "dist": {
                "type": "zip",
                "url": "https://api.github.com/repos/sebastianbergmann/lines-of-code/zipball/c1c2e997aa3146983ed888ad08b15470a2e22ecc",
                "reference": "c1c2e997aa3146983ed888ad08b15470a2e22ecc",
                "shasum": ""
            },
            "require": {
                "nikic/php-parser": "^4.6",
                "php": ">=7.3"
            },
            "require-dev": {
                "phpunit/phpunit": "^9.3"
            },
            "type": "library",
            "extra": {
                "branch-alias": {
                    "dev-master": "1.0-dev"
                }
            },
            "autoload": {
                "classmap": [
                    "src/"
                ]
            },
            "notification-url": "https://packagist.org/downloads/",
            "license": [
                "BSD-3-Clause"
            ],
            "authors": [
                {
                    "name": "Sebastian Bergmann",
                    "email": "sebastian@phpunit.de",
                    "role": "lead"
                }
            ],
            "description": "Library for counting the lines of code in PHP source code",
            "homepage": "https://github.com/sebastianbergmann/lines-of-code",
            "support": {
                "issues": "https://github.com/sebastianbergmann/lines-of-code/issues",
                "source": "https://github.com/sebastianbergmann/lines-of-code/tree/1.0.3"
            },
            "funding": [
                {
                    "url": "https://github.com/sebastianbergmann",
                    "type": "github"
                }
            ],
            "time": "2020-11-28T06:42:11+00:00"
        },
        {
            "name": "sebastian/object-enumerator",
            "version": "4.0.4",
            "source": {
                "type": "git",
                "url": "https://github.com/sebastianbergmann/object-enumerator.git",
                "reference": "5c9eeac41b290a3712d88851518825ad78f45c71"
            },
            "dist": {
                "type": "zip",
                "url": "https://api.github.com/repos/sebastianbergmann/object-enumerator/zipball/5c9eeac41b290a3712d88851518825ad78f45c71",
                "reference": "5c9eeac41b290a3712d88851518825ad78f45c71",
                "shasum": ""
            },
            "require": {
                "php": ">=7.3",
                "sebastian/object-reflector": "^2.0",
                "sebastian/recursion-context": "^4.0"
            },
            "require-dev": {
                "phpunit/phpunit": "^9.3"
            },
            "type": "library",
            "extra": {
                "branch-alias": {
                    "dev-master": "4.0-dev"
                }
            },
            "autoload": {
                "classmap": [
                    "src/"
                ]
            },
            "notification-url": "https://packagist.org/downloads/",
            "license": [
                "BSD-3-Clause"
            ],
            "authors": [
                {
                    "name": "Sebastian Bergmann",
                    "email": "sebastian@phpunit.de"
                }
            ],
            "description": "Traverses array structures and object graphs to enumerate all referenced objects",
            "homepage": "https://github.com/sebastianbergmann/object-enumerator/",
            "support": {
                "issues": "https://github.com/sebastianbergmann/object-enumerator/issues",
                "source": "https://github.com/sebastianbergmann/object-enumerator/tree/4.0.4"
            },
            "funding": [
                {
                    "url": "https://github.com/sebastianbergmann",
                    "type": "github"
                }
            ],
            "time": "2020-10-26T13:12:34+00:00"
        },
        {
            "name": "sebastian/object-reflector",
            "version": "2.0.4",
            "source": {
                "type": "git",
                "url": "https://github.com/sebastianbergmann/object-reflector.git",
                "reference": "b4f479ebdbf63ac605d183ece17d8d7fe49c15c7"
            },
            "dist": {
                "type": "zip",
                "url": "https://api.github.com/repos/sebastianbergmann/object-reflector/zipball/b4f479ebdbf63ac605d183ece17d8d7fe49c15c7",
                "reference": "b4f479ebdbf63ac605d183ece17d8d7fe49c15c7",
                "shasum": ""
            },
            "require": {
                "php": ">=7.3"
            },
            "require-dev": {
                "phpunit/phpunit": "^9.3"
            },
            "type": "library",
            "extra": {
                "branch-alias": {
                    "dev-master": "2.0-dev"
                }
            },
            "autoload": {
                "classmap": [
                    "src/"
                ]
            },
            "notification-url": "https://packagist.org/downloads/",
            "license": [
                "BSD-3-Clause"
            ],
            "authors": [
                {
                    "name": "Sebastian Bergmann",
                    "email": "sebastian@phpunit.de"
                }
            ],
            "description": "Allows reflection of object attributes, including inherited and non-public ones",
            "homepage": "https://github.com/sebastianbergmann/object-reflector/",
            "support": {
                "issues": "https://github.com/sebastianbergmann/object-reflector/issues",
                "source": "https://github.com/sebastianbergmann/object-reflector/tree/2.0.4"
            },
            "funding": [
                {
                    "url": "https://github.com/sebastianbergmann",
                    "type": "github"
                }
            ],
            "time": "2020-10-26T13:14:26+00:00"
        },
        {
            "name": "sebastian/recursion-context",
            "version": "4.0.4",
            "source": {
                "type": "git",
                "url": "https://github.com/sebastianbergmann/recursion-context.git",
                "reference": "cd9d8cf3c5804de4341c283ed787f099f5506172"
            },
            "dist": {
                "type": "zip",
                "url": "https://api.github.com/repos/sebastianbergmann/recursion-context/zipball/cd9d8cf3c5804de4341c283ed787f099f5506172",
                "reference": "cd9d8cf3c5804de4341c283ed787f099f5506172",
                "shasum": ""
            },
            "require": {
                "php": ">=7.3"
            },
            "require-dev": {
                "phpunit/phpunit": "^9.3"
            },
            "type": "library",
            "extra": {
                "branch-alias": {
                    "dev-master": "4.0-dev"
                }
            },
            "autoload": {
                "classmap": [
                    "src/"
                ]
            },
            "notification-url": "https://packagist.org/downloads/",
            "license": [
                "BSD-3-Clause"
            ],
            "authors": [
                {
                    "name": "Sebastian Bergmann",
                    "email": "sebastian@phpunit.de"
                },
                {
                    "name": "Jeff Welch",
                    "email": "whatthejeff@gmail.com"
                },
                {
                    "name": "Adam Harvey",
                    "email": "aharvey@php.net"
                }
            ],
            "description": "Provides functionality to recursively process PHP variables",
            "homepage": "http://www.github.com/sebastianbergmann/recursion-context",
            "support": {
                "issues": "https://github.com/sebastianbergmann/recursion-context/issues",
                "source": "https://github.com/sebastianbergmann/recursion-context/tree/4.0.4"
            },
            "funding": [
                {
                    "url": "https://github.com/sebastianbergmann",
                    "type": "github"
                }
            ],
            "time": "2020-10-26T13:17:30+00:00"
        },
        {
            "name": "sebastian/resource-operations",
            "version": "3.0.3",
            "source": {
                "type": "git",
                "url": "https://github.com/sebastianbergmann/resource-operations.git",
                "reference": "0f4443cb3a1d92ce809899753bc0d5d5a8dd19a8"
            },
            "dist": {
                "type": "zip",
                "url": "https://api.github.com/repos/sebastianbergmann/resource-operations/zipball/0f4443cb3a1d92ce809899753bc0d5d5a8dd19a8",
                "reference": "0f4443cb3a1d92ce809899753bc0d5d5a8dd19a8",
                "shasum": ""
            },
            "require": {
                "php": ">=7.3"
            },
            "require-dev": {
                "phpunit/phpunit": "^9.0"
            },
            "type": "library",
            "extra": {
                "branch-alias": {
                    "dev-master": "3.0-dev"
                }
            },
            "autoload": {
                "classmap": [
                    "src/"
                ]
            },
            "notification-url": "https://packagist.org/downloads/",
            "license": [
                "BSD-3-Clause"
            ],
            "authors": [
                {
                    "name": "Sebastian Bergmann",
                    "email": "sebastian@phpunit.de"
                }
            ],
            "description": "Provides a list of PHP built-in functions that operate on resources",
            "homepage": "https://www.github.com/sebastianbergmann/resource-operations",
            "support": {
                "issues": "https://github.com/sebastianbergmann/resource-operations/issues",
                "source": "https://github.com/sebastianbergmann/resource-operations/tree/3.0.3"
            },
            "funding": [
                {
                    "url": "https://github.com/sebastianbergmann",
                    "type": "github"
                }
            ],
            "time": "2020-09-28T06:45:17+00:00"
        },
        {
            "name": "sebastian/type",
            "version": "3.2.0",
            "source": {
                "type": "git",
                "url": "https://github.com/sebastianbergmann/type.git",
                "reference": "fb3fe09c5f0bae6bc27ef3ce933a1e0ed9464b6e"
            },
            "dist": {
                "type": "zip",
                "url": "https://api.github.com/repos/sebastianbergmann/type/zipball/fb3fe09c5f0bae6bc27ef3ce933a1e0ed9464b6e",
                "reference": "fb3fe09c5f0bae6bc27ef3ce933a1e0ed9464b6e",
                "shasum": ""
            },
            "require": {
                "php": ">=7.3"
            },
            "require-dev": {
                "phpunit/phpunit": "^9.5"
            },
            "type": "library",
            "extra": {
                "branch-alias": {
                    "dev-master": "3.2-dev"
                }
            },
            "autoload": {
                "classmap": [
                    "src/"
                ]
            },
            "notification-url": "https://packagist.org/downloads/",
            "license": [
                "BSD-3-Clause"
            ],
            "authors": [
                {
                    "name": "Sebastian Bergmann",
                    "email": "sebastian@phpunit.de",
                    "role": "lead"
                }
            ],
            "description": "Collection of value objects that represent the types of the PHP type system",
            "homepage": "https://github.com/sebastianbergmann/type",
            "support": {
                "issues": "https://github.com/sebastianbergmann/type/issues",
                "source": "https://github.com/sebastianbergmann/type/tree/3.2.0"
            },
            "funding": [
                {
                    "url": "https://github.com/sebastianbergmann",
                    "type": "github"
                }
            ],
            "time": "2022-09-12T14:47:03+00:00"
        },
        {
            "name": "sebastian/version",
            "version": "3.0.2",
            "source": {
                "type": "git",
                "url": "https://github.com/sebastianbergmann/version.git",
                "reference": "c6c1022351a901512170118436c764e473f6de8c"
            },
            "dist": {
                "type": "zip",
                "url": "https://api.github.com/repos/sebastianbergmann/version/zipball/c6c1022351a901512170118436c764e473f6de8c",
                "reference": "c6c1022351a901512170118436c764e473f6de8c",
                "shasum": ""
            },
            "require": {
                "php": ">=7.3"
            },
            "type": "library",
            "extra": {
                "branch-alias": {
                    "dev-master": "3.0-dev"
                }
            },
            "autoload": {
                "classmap": [
                    "src/"
                ]
            },
            "notification-url": "https://packagist.org/downloads/",
            "license": [
                "BSD-3-Clause"
            ],
            "authors": [
                {
                    "name": "Sebastian Bergmann",
                    "email": "sebastian@phpunit.de",
                    "role": "lead"
                }
            ],
            "description": "Library that helps with managing the version number of Git-hosted PHP projects",
            "homepage": "https://github.com/sebastianbergmann/version",
            "support": {
                "issues": "https://github.com/sebastianbergmann/version/issues",
                "source": "https://github.com/sebastianbergmann/version/tree/3.0.2"
            },
            "funding": [
                {
                    "url": "https://github.com/sebastianbergmann",
                    "type": "github"
                }
            ],
            "time": "2020-09-28T06:39:44+00:00"
        },
        {
            "name": "squizlabs/php_codesniffer",
            "version": "3.7.1",
            "source": {
                "type": "git",
                "url": "https://github.com/squizlabs/PHP_CodeSniffer.git",
                "reference": "1359e176e9307e906dc3d890bcc9603ff6d90619"
            },
            "dist": {
                "type": "zip",
                "url": "https://api.github.com/repos/squizlabs/PHP_CodeSniffer/zipball/1359e176e9307e906dc3d890bcc9603ff6d90619",
                "reference": "1359e176e9307e906dc3d890bcc9603ff6d90619",
                "shasum": ""
            },
            "require": {
                "ext-simplexml": "*",
                "ext-tokenizer": "*",
                "ext-xmlwriter": "*",
                "php": ">=5.4.0"
            },
            "require-dev": {
                "phpunit/phpunit": "^4.0 || ^5.0 || ^6.0 || ^7.0"
            },
            "bin": [
                "bin/phpcs",
                "bin/phpcbf"
            ],
            "type": "library",
            "extra": {
                "branch-alias": {
                    "dev-master": "3.x-dev"
                }
            },
            "notification-url": "https://packagist.org/downloads/",
            "license": [
                "BSD-3-Clause"
            ],
            "authors": [
                {
                    "name": "Greg Sherwood",
                    "role": "lead"
                }
            ],
            "description": "PHP_CodeSniffer tokenizes PHP, JavaScript and CSS files and detects violations of a defined set of coding standards.",
            "homepage": "https://github.com/squizlabs/PHP_CodeSniffer",
            "keywords": [
                "phpcs",
                "standards"
            ],
            "support": {
                "issues": "https://github.com/squizlabs/PHP_CodeSniffer/issues",
                "source": "https://github.com/squizlabs/PHP_CodeSniffer",
                "wiki": "https://github.com/squizlabs/PHP_CodeSniffer/wiki"
            },
            "time": "2022-06-18T07:21:10+00:00"
        },
        {
            "name": "thecodingmachine/phpstan-safe-rule",
            "version": "v1.2.0",
            "source": {
                "type": "git",
                "url": "https://github.com/thecodingmachine/phpstan-safe-rule.git",
                "reference": "8a7b88e0d54f209a488095085f183e9174c40e1e"
            },
            "dist": {
                "type": "zip",
                "url": "https://api.github.com/repos/thecodingmachine/phpstan-safe-rule/zipball/8a7b88e0d54f209a488095085f183e9174c40e1e",
                "reference": "8a7b88e0d54f209a488095085f183e9174c40e1e",
                "shasum": ""
            },
            "require": {
                "php": "^7.1 || ^8.0",
                "phpstan/phpstan": "^1.0",
                "thecodingmachine/safe": "^1.0 || ^2.0"
            },
            "require-dev": {
                "php-coveralls/php-coveralls": "^2.1",
                "phpunit/phpunit": "^7.5.2 || ^8.0",
                "squizlabs/php_codesniffer": "^3.4"
            },
            "type": "phpstan-extension",
            "extra": {
                "branch-alias": {
                    "dev-master": "1.1-dev"
                },
                "phpstan": {
                    "includes": [
                        "phpstan-safe-rule.neon"
                    ]
                }
            },
            "autoload": {
                "psr-4": {
                    "TheCodingMachine\\Safe\\PHPStan\\": "src/"
                }
            },
            "notification-url": "https://packagist.org/downloads/",
            "license": [
                "MIT"
            ],
            "authors": [
                {
                    "name": "David Négrier",
                    "email": "d.negrier@thecodingmachine.com"
                }
            ],
            "description": "A PHPStan rule to detect safety issues. Must be used in conjunction with thecodingmachine/safe",
            "support": {
                "issues": "https://github.com/thecodingmachine/phpstan-safe-rule/issues",
                "source": "https://github.com/thecodingmachine/phpstan-safe-rule/tree/v1.2.0"
            },
            "time": "2022-01-17T10:12:29+00:00"
        },
        {
            "name": "theseer/tokenizer",
            "version": "1.2.1",
            "source": {
                "type": "git",
                "url": "https://github.com/theseer/tokenizer.git",
                "reference": "34a41e998c2183e22995f158c581e7b5e755ab9e"
            },
            "dist": {
                "type": "zip",
                "url": "https://api.github.com/repos/theseer/tokenizer/zipball/34a41e998c2183e22995f158c581e7b5e755ab9e",
                "reference": "34a41e998c2183e22995f158c581e7b5e755ab9e",
                "shasum": ""
            },
            "require": {
                "ext-dom": "*",
                "ext-tokenizer": "*",
                "ext-xmlwriter": "*",
                "php": "^7.2 || ^8.0"
            },
            "type": "library",
            "autoload": {
                "classmap": [
                    "src/"
                ]
            },
            "notification-url": "https://packagist.org/downloads/",
            "license": [
                "BSD-3-Clause"
            ],
            "authors": [
                {
                    "name": "Arne Blankerts",
                    "email": "arne@blankerts.de",
                    "role": "Developer"
                }
            ],
            "description": "A small library for converting tokenized PHP source code into XML and potentially other formats",
            "support": {
                "issues": "https://github.com/theseer/tokenizer/issues",
                "source": "https://github.com/theseer/tokenizer/tree/1.2.1"
            },
            "funding": [
                {
                    "url": "https://github.com/theseer",
                    "type": "github"
                }
            ],
            "time": "2021-07-28T10:34:58+00:00"
        },
        {
            "name": "vimeo/psalm",
            "version": "4.30.0",
            "source": {
                "type": "git",
                "url": "https://github.com/vimeo/psalm.git",
                "reference": "d0bc6e25d89f649e4f36a534f330f8bb4643dd69"
            },
            "dist": {
                "type": "zip",
                "url": "https://api.github.com/repos/vimeo/psalm/zipball/d0bc6e25d89f649e4f36a534f330f8bb4643dd69",
                "reference": "d0bc6e25d89f649e4f36a534f330f8bb4643dd69",
                "shasum": ""
            },
            "require": {
                "amphp/amp": "^2.4.2",
                "amphp/byte-stream": "^1.5",
                "composer/package-versions-deprecated": "^1.8.0",
                "composer/semver": "^1.4 || ^2.0 || ^3.0",
                "composer/xdebug-handler": "^1.1 || ^2.0 || ^3.0",
                "dnoegel/php-xdg-base-dir": "^0.1.1",
                "ext-ctype": "*",
                "ext-dom": "*",
                "ext-json": "*",
                "ext-libxml": "*",
                "ext-mbstring": "*",
                "ext-simplexml": "*",
                "ext-tokenizer": "*",
                "felixfbecker/advanced-json-rpc": "^3.0.3",
                "felixfbecker/language-server-protocol": "^1.5",
                "netresearch/jsonmapper": "^1.0 || ^2.0 || ^3.0 || ^4.0",
                "nikic/php-parser": "^4.13",
                "openlss/lib-array2xml": "^1.0",
                "php": "^7.1|^8",
                "sebastian/diff": "^3.0 || ^4.0",
                "symfony/console": "^3.4.17 || ^4.1.6 || ^5.0 || ^6.0",
                "symfony/polyfill-php80": "^1.25",
                "webmozart/path-util": "^2.3"
            },
            "provide": {
                "psalm/psalm": "self.version"
            },
            "require-dev": {
                "bamarni/composer-bin-plugin": "^1.2",
                "brianium/paratest": "^4.0||^6.0",
                "ext-curl": "*",
                "php-parallel-lint/php-parallel-lint": "^1.2",
                "phpdocumentor/reflection-docblock": "^5",
                "phpmyadmin/sql-parser": "5.1.0||dev-master",
                "phpspec/prophecy": ">=1.9.0",
                "phpstan/phpdoc-parser": "1.2.* || 1.6.4",
                "phpunit/phpunit": "^9.0",
                "psalm/plugin-phpunit": "^0.16",
                "slevomat/coding-standard": "^7.0",
                "squizlabs/php_codesniffer": "^3.5",
                "symfony/process": "^4.3 || ^5.0 || ^6.0",
                "weirdan/prophecy-shim": "^1.0 || ^2.0"
            },
            "suggest": {
                "ext-curl": "In order to send data to shepherd",
                "ext-igbinary": "^2.0.5 is required, used to serialize caching data"
            },
            "bin": [
                "psalm",
                "psalm-language-server",
                "psalm-plugin",
                "psalm-refactor",
                "psalter"
            ],
            "type": "library",
            "extra": {
                "branch-alias": {
                    "dev-master": "4.x-dev",
                    "dev-3.x": "3.x-dev",
                    "dev-2.x": "2.x-dev",
                    "dev-1.x": "1.x-dev"
                }
            },
            "autoload": {
                "files": [
                    "src/functions.php",
                    "src/spl_object_id.php"
                ],
                "psr-4": {
                    "Psalm\\": "src/Psalm/"
                }
            },
            "notification-url": "https://packagist.org/downloads/",
            "license": [
                "MIT"
            ],
            "authors": [
                {
                    "name": "Matthew Brown"
                }
            ],
            "description": "A static analysis tool for finding errors in PHP applications",
            "keywords": [
                "code",
                "inspection",
                "php"
            ],
            "support": {
                "issues": "https://github.com/vimeo/psalm/issues",
                "source": "https://github.com/vimeo/psalm/tree/4.30.0"
            },
            "time": "2022-11-06T20:37:08+00:00"
        },
        {
            "name": "webmozart/path-util",
            "version": "2.3.0",
            "source": {
                "type": "git",
                "url": "https://github.com/webmozart/path-util.git",
                "reference": "d939f7edc24c9a1bb9c0dee5cb05d8e859490725"
            },
            "dist": {
                "type": "zip",
                "url": "https://api.github.com/repos/webmozart/path-util/zipball/d939f7edc24c9a1bb9c0dee5cb05d8e859490725",
                "reference": "d939f7edc24c9a1bb9c0dee5cb05d8e859490725",
                "shasum": ""
            },
            "require": {
                "php": ">=5.3.3",
                "webmozart/assert": "~1.0"
            },
            "require-dev": {
                "phpunit/phpunit": "^4.6",
                "sebastian/version": "^1.0.1"
            },
            "type": "library",
            "extra": {
                "branch-alias": {
                    "dev-master": "2.3-dev"
                }
            },
            "autoload": {
                "psr-4": {
                    "Webmozart\\PathUtil\\": "src/"
                }
            },
            "notification-url": "https://packagist.org/downloads/",
            "license": [
                "MIT"
            ],
            "authors": [
                {
                    "name": "Bernhard Schussek",
                    "email": "bschussek@gmail.com"
                }
            ],
            "description": "A robust cross-platform utility for normalizing, comparing and modifying file paths.",
            "support": {
                "issues": "https://github.com/webmozart/path-util/issues",
                "source": "https://github.com/webmozart/path-util/tree/2.3.0"
            },
            "abandoned": "symfony/filesystem",
            "time": "2015-12-17T08:42:14+00:00"
        }
    ],
    "aliases": [],
    "minimum-stability": "dev",
    "stability-flags": {
        "hyde/framework": 20,
        "hyde/ui-kit": 20,
        "hyde/realtime-compiler": 20,
        "hyde/testing": 20
    },
    "prefer-stable": true,
    "prefer-lowest": false,
    "platform": {
        "php": "^8.1"
    },
    "platform-dev": [],
    "plugin-api-version": "2.1.0"
}<|MERGE_RESOLUTION|>--- conflicted
+++ resolved
@@ -4,11 +4,7 @@
         "Read more about it at https://getcomposer.org/doc/01-basic-usage.md#installing-dependencies",
         "This file is @generated automatically"
     ],
-<<<<<<< HEAD
-    "content-hash": "30f5e04b0612b66830374a51fbb951bc",
-=======
     "content-hash": "13a14902d58b07035e4312b6a3cf01a0",
->>>>>>> efd4b8a2
     "packages": [
         {
             "name": "brick/math",
@@ -436,73 +432,6 @@
                 }
             ],
             "time": "2022-06-18T20:57:19+00:00"
-        },
-        {
-            "name": "fakerphp/faker",
-            "version": "v1.20.0",
-            "source": {
-                "type": "git",
-                "url": "https://github.com/FakerPHP/Faker.git",
-                "reference": "37f751c67a5372d4e26353bd9384bc03744ec77b"
-            },
-            "dist": {
-                "type": "zip",
-                "url": "https://api.github.com/repos/FakerPHP/Faker/zipball/37f751c67a5372d4e26353bd9384bc03744ec77b",
-                "reference": "37f751c67a5372d4e26353bd9384bc03744ec77b",
-                "shasum": ""
-            },
-            "require": {
-                "php": "^7.1 || ^8.0",
-                "psr/container": "^1.0 || ^2.0",
-                "symfony/deprecation-contracts": "^2.2 || ^3.0"
-            },
-            "conflict": {
-                "fzaninotto/faker": "*"
-            },
-            "require-dev": {
-                "bamarni/composer-bin-plugin": "^1.4.1",
-                "doctrine/persistence": "^1.3 || ^2.0",
-                "ext-intl": "*",
-                "symfony/phpunit-bridge": "^4.4 || ^5.2"
-            },
-            "suggest": {
-                "doctrine/orm": "Required to use Faker\\ORM\\Doctrine",
-                "ext-curl": "Required by Faker\\Provider\\Image to download images.",
-                "ext-dom": "Required by Faker\\Provider\\HtmlLorem for generating random HTML.",
-                "ext-iconv": "Required by Faker\\Provider\\ru_RU\\Text::realText() for generating real Russian text.",
-                "ext-mbstring": "Required for multibyte Unicode string functionality."
-            },
-            "type": "library",
-            "extra": {
-                "branch-alias": {
-                    "dev-main": "v1.20-dev"
-                }
-            },
-            "autoload": {
-                "psr-4": {
-                    "Faker\\": "src/Faker/"
-                }
-            },
-            "notification-url": "https://packagist.org/downloads/",
-            "license": [
-                "MIT"
-            ],
-            "authors": [
-                {
-                    "name": "François Zaninotto"
-                }
-            ],
-            "description": "Faker is a PHP library that generates fake data for you.",
-            "keywords": [
-                "data",
-                "faker",
-                "fixtures"
-            ],
-            "support": {
-                "issues": "https://github.com/FakerPHP/Faker/issues",
-                "source": "https://github.com/FakerPHP/Faker/tree/v1.20.0"
-            },
-            "time": "2022-07-20T13:12:54+00:00"
         },
         {
             "name": "filp/whoops",
@@ -7400,7 +7329,7 @@
             "dist": {
                 "type": "path",
                 "url": "./packages/testing",
-                "reference": "676a590d21664501707bf4d214ad532ab26a2061"
+                "reference": "05ca2f663e04439be77799bf5e1e1701faaf23c3"
             },
             "require": {
                 "illuminate/support": "^9.5",
