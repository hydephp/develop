{
    "_readme": [
        "This file locks the dependencies of your project to a known state",
        "Read more about it at https://getcomposer.org/doc/01-basic-usage.md#installing-dependencies",
        "This file is @generated automatically"
    ],
<<<<<<< HEAD
    "content-hash": "68429ce1e243af694f6440bd200b441f",
=======
    "content-hash": "2f42959a95eab447cb1ab20d7cb5c278",
>>>>>>> 72f56554
    "packages": [
        {
            "name": "brick/math",
            "version": "0.9.3",
            "source": {
                "type": "git",
                "url": "https://github.com/brick/math.git",
                "reference": "ca57d18f028f84f777b2168cd1911b0dee2343ae"
            },
            "dist": {
                "type": "zip",
                "url": "https://api.github.com/repos/brick/math/zipball/ca57d18f028f84f777b2168cd1911b0dee2343ae",
                "reference": "ca57d18f028f84f777b2168cd1911b0dee2343ae",
                "shasum": ""
            },
            "require": {
                "ext-json": "*",
                "php": "^7.1 || ^8.0"
            },
            "require-dev": {
                "php-coveralls/php-coveralls": "^2.2",
                "phpunit/phpunit": "^7.5.15 || ^8.5 || ^9.0",
                "vimeo/psalm": "4.9.2"
            },
            "type": "library",
            "autoload": {
                "psr-4": {
                    "Brick\\Math\\": "src/"
                }
            },
            "notification-url": "https://packagist.org/downloads/",
            "license": [
                "MIT"
            ],
            "description": "Arbitrary-precision arithmetic library",
            "keywords": [
                "Arbitrary-precision",
                "BigInteger",
                "BigRational",
                "arithmetic",
                "bigdecimal",
                "bignum",
                "brick",
                "math"
            ],
            "support": {
                "issues": "https://github.com/brick/math/issues",
                "source": "https://github.com/brick/math/tree/0.9.3"
            },
            "funding": [
                {
                    "url": "https://github.com/BenMorel",
                    "type": "github"
                },
                {
                    "url": "https://tidelift.com/funding/github/packagist/brick/math",
                    "type": "tidelift"
                }
            ],
            "time": "2021-08-15T20:50:18+00:00"
        },
        {
            "name": "dflydev/dot-access-data",
            "version": "v3.0.1",
            "source": {
                "type": "git",
                "url": "https://github.com/dflydev/dflydev-dot-access-data.git",
                "reference": "0992cc19268b259a39e86f296da5f0677841f42c"
            },
            "dist": {
                "type": "zip",
                "url": "https://api.github.com/repos/dflydev/dflydev-dot-access-data/zipball/0992cc19268b259a39e86f296da5f0677841f42c",
                "reference": "0992cc19268b259a39e86f296da5f0677841f42c",
                "shasum": ""
            },
            "require": {
                "php": "^7.1 || ^8.0"
            },
            "require-dev": {
                "phpstan/phpstan": "^0.12.42",
                "phpunit/phpunit": "^7.5 || ^8.5 || ^9.3",
                "scrutinizer/ocular": "1.6.0",
                "squizlabs/php_codesniffer": "^3.5",
                "vimeo/psalm": "^3.14"
            },
            "type": "library",
            "extra": {
                "branch-alias": {
                    "dev-main": "3.x-dev"
                }
            },
            "autoload": {
                "psr-4": {
                    "Dflydev\\DotAccessData\\": "src/"
                }
            },
            "notification-url": "https://packagist.org/downloads/",
            "license": [
                "MIT"
            ],
            "authors": [
                {
                    "name": "Dragonfly Development Inc.",
                    "email": "info@dflydev.com",
                    "homepage": "http://dflydev.com"
                },
                {
                    "name": "Beau Simensen",
                    "email": "beau@dflydev.com",
                    "homepage": "http://beausimensen.com"
                },
                {
                    "name": "Carlos Frutos",
                    "email": "carlos@kiwing.it",
                    "homepage": "https://github.com/cfrutos"
                },
                {
                    "name": "Colin O'Dell",
                    "email": "colinodell@gmail.com",
                    "homepage": "https://www.colinodell.com"
                }
            ],
            "description": "Given a deep data structure, access data by dot notation.",
            "homepage": "https://github.com/dflydev/dflydev-dot-access-data",
            "keywords": [
                "access",
                "data",
                "dot",
                "notation"
            ],
            "support": {
                "issues": "https://github.com/dflydev/dflydev-dot-access-data/issues",
                "source": "https://github.com/dflydev/dflydev-dot-access-data/tree/v3.0.1"
            },
            "time": "2021-08-13T13:06:58+00:00"
        },
        {
            "name": "doctrine/inflector",
            "version": "2.0.4",
            "source": {
                "type": "git",
                "url": "https://github.com/doctrine/inflector.git",
                "reference": "8b7ff3e4b7de6b2c84da85637b59fd2880ecaa89"
            },
            "dist": {
                "type": "zip",
                "url": "https://api.github.com/repos/doctrine/inflector/zipball/8b7ff3e4b7de6b2c84da85637b59fd2880ecaa89",
                "reference": "8b7ff3e4b7de6b2c84da85637b59fd2880ecaa89",
                "shasum": ""
            },
            "require": {
                "php": "^7.2 || ^8.0"
            },
            "require-dev": {
                "doctrine/coding-standard": "^8.2",
                "phpstan/phpstan": "^0.12",
                "phpstan/phpstan-phpunit": "^0.12",
                "phpstan/phpstan-strict-rules": "^0.12",
                "phpunit/phpunit": "^7.0 || ^8.0 || ^9.0",
                "vimeo/psalm": "^4.10"
            },
            "type": "library",
            "autoload": {
                "psr-4": {
                    "Doctrine\\Inflector\\": "lib/Doctrine/Inflector"
                }
            },
            "notification-url": "https://packagist.org/downloads/",
            "license": [
                "MIT"
            ],
            "authors": [
                {
                    "name": "Guilherme Blanco",
                    "email": "guilhermeblanco@gmail.com"
                },
                {
                    "name": "Roman Borschel",
                    "email": "roman@code-factory.org"
                },
                {
                    "name": "Benjamin Eberlei",
                    "email": "kontakt@beberlei.de"
                },
                {
                    "name": "Jonathan Wage",
                    "email": "jonwage@gmail.com"
                },
                {
                    "name": "Johannes Schmitt",
                    "email": "schmittjoh@gmail.com"
                }
            ],
            "description": "PHP Doctrine Inflector is a small library that can perform string manipulations with regard to upper/lowercase and singular/plural forms of words.",
            "homepage": "https://www.doctrine-project.org/projects/inflector.html",
            "keywords": [
                "inflection",
                "inflector",
                "lowercase",
                "manipulation",
                "php",
                "plural",
                "singular",
                "strings",
                "uppercase",
                "words"
            ],
            "support": {
                "issues": "https://github.com/doctrine/inflector/issues",
                "source": "https://github.com/doctrine/inflector/tree/2.0.4"
            },
            "funding": [
                {
                    "url": "https://www.doctrine-project.org/sponsorship.html",
                    "type": "custom"
                },
                {
                    "url": "https://www.patreon.com/phpdoctrine",
                    "type": "patreon"
                },
                {
                    "url": "https://tidelift.com/funding/github/packagist/doctrine%2Finflector",
                    "type": "tidelift"
                }
            ],
            "time": "2021-10-22T20:16:43+00:00"
        },
        {
            "name": "dragonmantank/cron-expression",
            "version": "v3.3.1",
            "source": {
                "type": "git",
                "url": "https://github.com/dragonmantank/cron-expression.git",
                "reference": "be85b3f05b46c39bbc0d95f6c071ddff669510fa"
            },
            "dist": {
                "type": "zip",
                "url": "https://api.github.com/repos/dragonmantank/cron-expression/zipball/be85b3f05b46c39bbc0d95f6c071ddff669510fa",
                "reference": "be85b3f05b46c39bbc0d95f6c071ddff669510fa",
                "shasum": ""
            },
            "require": {
                "php": "^7.2|^8.0",
                "webmozart/assert": "^1.0"
            },
            "replace": {
                "mtdowling/cron-expression": "^1.0"
            },
            "require-dev": {
                "phpstan/extension-installer": "^1.0",
                "phpstan/phpstan": "^1.0",
                "phpstan/phpstan-webmozart-assert": "^1.0",
                "phpunit/phpunit": "^7.0|^8.0|^9.0"
            },
            "type": "library",
            "autoload": {
                "psr-4": {
                    "Cron\\": "src/Cron/"
                }
            },
            "notification-url": "https://packagist.org/downloads/",
            "license": [
                "MIT"
            ],
            "authors": [
                {
                    "name": "Chris Tankersley",
                    "email": "chris@ctankersley.com",
                    "homepage": "https://github.com/dragonmantank"
                }
            ],
            "description": "CRON for PHP: Calculate the next or previous run date and determine if a CRON expression is due",
            "keywords": [
                "cron",
                "schedule"
            ],
            "support": {
                "issues": "https://github.com/dragonmantank/cron-expression/issues",
                "source": "https://github.com/dragonmantank/cron-expression/tree/v3.3.1"
            },
            "funding": [
                {
                    "url": "https://github.com/dragonmantank",
                    "type": "github"
                }
            ],
            "time": "2022-01-18T15:43:28+00:00"
        },
        {
            "name": "facade/ignition-contracts",
            "version": "1.0.2",
            "source": {
                "type": "git",
                "url": "https://github.com/facade/ignition-contracts.git",
                "reference": "3c921a1cdba35b68a7f0ccffc6dffc1995b18267"
            },
            "dist": {
                "type": "zip",
                "url": "https://api.github.com/repos/facade/ignition-contracts/zipball/3c921a1cdba35b68a7f0ccffc6dffc1995b18267",
                "reference": "3c921a1cdba35b68a7f0ccffc6dffc1995b18267",
                "shasum": ""
            },
            "require": {
                "php": "^7.3|^8.0"
            },
            "require-dev": {
                "friendsofphp/php-cs-fixer": "^v2.15.8",
                "phpunit/phpunit": "^9.3.11",
                "vimeo/psalm": "^3.17.1"
            },
            "type": "library",
            "autoload": {
                "psr-4": {
                    "Facade\\IgnitionContracts\\": "src"
                }
            },
            "notification-url": "https://packagist.org/downloads/",
            "license": [
                "MIT"
            ],
            "authors": [
                {
                    "name": "Freek Van der Herten",
                    "email": "freek@spatie.be",
                    "homepage": "https://flareapp.io",
                    "role": "Developer"
                }
            ],
            "description": "Solution contracts for Ignition",
            "homepage": "https://github.com/facade/ignition-contracts",
            "keywords": [
                "contracts",
                "flare",
                "ignition"
            ],
            "support": {
                "issues": "https://github.com/facade/ignition-contracts/issues",
                "source": "https://github.com/facade/ignition-contracts/tree/1.0.2"
            },
            "time": "2020-10-16T08:27:54+00:00"
        },
        {
            "name": "filp/whoops",
            "version": "2.14.5",
            "source": {
                "type": "git",
                "url": "https://github.com/filp/whoops.git",
                "reference": "a63e5e8f26ebbebf8ed3c5c691637325512eb0dc"
            },
            "dist": {
                "type": "zip",
                "url": "https://api.github.com/repos/filp/whoops/zipball/a63e5e8f26ebbebf8ed3c5c691637325512eb0dc",
                "reference": "a63e5e8f26ebbebf8ed3c5c691637325512eb0dc",
                "shasum": ""
            },
            "require": {
                "php": "^5.5.9 || ^7.0 || ^8.0",
                "psr/log": "^1.0.1 || ^2.0 || ^3.0"
            },
            "require-dev": {
                "mockery/mockery": "^0.9 || ^1.0",
                "phpunit/phpunit": "^4.8.36 || ^5.7.27 || ^6.5.14 || ^7.5.20 || ^8.5.8 || ^9.3.3",
                "symfony/var-dumper": "^2.6 || ^3.0 || ^4.0 || ^5.0"
            },
            "suggest": {
                "symfony/var-dumper": "Pretty print complex values better with var-dumper available",
                "whoops/soap": "Formats errors as SOAP responses"
            },
            "type": "library",
            "extra": {
                "branch-alias": {
                    "dev-master": "2.7-dev"
                }
            },
            "autoload": {
                "psr-4": {
                    "Whoops\\": "src/Whoops/"
                }
            },
            "notification-url": "https://packagist.org/downloads/",
            "license": [
                "MIT"
            ],
            "authors": [
                {
                    "name": "Filipe Dobreira",
                    "homepage": "https://github.com/filp",
                    "role": "Developer"
                }
            ],
            "description": "php error handling for cool kids",
            "homepage": "https://filp.github.io/whoops/",
            "keywords": [
                "error",
                "exception",
                "handling",
                "library",
                "throwable",
                "whoops"
            ],
            "support": {
                "issues": "https://github.com/filp/whoops/issues",
                "source": "https://github.com/filp/whoops/tree/2.14.5"
            },
            "funding": [
                {
                    "url": "https://github.com/denis-sokolov",
                    "type": "github"
                }
            ],
            "time": "2022-01-07T12:00:00+00:00"
        },
        {
            "name": "fruitcake/php-cors",
            "version": "v1.2.0",
            "source": {
                "type": "git",
                "url": "https://github.com/fruitcake/php-cors.git",
                "reference": "58571acbaa5f9f462c9c77e911700ac66f446d4e"
            },
            "dist": {
                "type": "zip",
                "url": "https://api.github.com/repos/fruitcake/php-cors/zipball/58571acbaa5f9f462c9c77e911700ac66f446d4e",
                "reference": "58571acbaa5f9f462c9c77e911700ac66f446d4e",
                "shasum": ""
            },
            "require": {
                "php": "^7.4|^8.0",
                "symfony/http-foundation": "^4.4|^5.4|^6"
            },
            "require-dev": {
                "phpstan/phpstan": "^1.4",
                "phpunit/phpunit": "^9",
                "squizlabs/php_codesniffer": "^3.5"
            },
            "type": "library",
            "extra": {
                "branch-alias": {
                    "dev-main": "1.1-dev"
                }
            },
            "autoload": {
                "psr-4": {
                    "Fruitcake\\Cors\\": "src/"
                }
            },
            "notification-url": "https://packagist.org/downloads/",
            "license": [
                "MIT"
            ],
            "authors": [
                {
                    "name": "Fruitcake",
                    "homepage": "https://fruitcake.nl"
                },
                {
                    "name": "Barryvdh",
                    "email": "barryvdh@gmail.com"
                }
            ],
            "description": "Cross-origin resource sharing library for the Symfony HttpFoundation",
            "homepage": "https://github.com/fruitcake/php-cors",
            "keywords": [
                "cors",
                "laravel",
                "symfony"
            ],
            "support": {
                "issues": "https://github.com/fruitcake/php-cors/issues",
                "source": "https://github.com/fruitcake/php-cors/tree/v1.2.0"
            },
            "funding": [
                {
                    "url": "https://fruitcake.nl",
                    "type": "custom"
                },
                {
                    "url": "https://github.com/barryvdh",
                    "type": "github"
                }
            ],
            "time": "2022-02-20T15:07:15+00:00"
        },
        {
            "name": "graham-campbell/result-type",
            "version": "v1.1.0",
            "source": {
                "type": "git",
                "url": "https://github.com/GrahamCampbell/Result-Type.git",
                "reference": "a878d45c1914464426dc94da61c9e1d36ae262a8"
            },
            "dist": {
                "type": "zip",
                "url": "https://api.github.com/repos/GrahamCampbell/Result-Type/zipball/a878d45c1914464426dc94da61c9e1d36ae262a8",
                "reference": "a878d45c1914464426dc94da61c9e1d36ae262a8",
                "shasum": ""
            },
            "require": {
                "php": "^7.2.5 || ^8.0",
                "phpoption/phpoption": "^1.9"
            },
            "require-dev": {
                "phpunit/phpunit": "^8.5.28 || ^9.5.21"
            },
            "type": "library",
            "autoload": {
                "psr-4": {
                    "GrahamCampbell\\ResultType\\": "src/"
                }
            },
            "notification-url": "https://packagist.org/downloads/",
            "license": [
                "MIT"
            ],
            "authors": [
                {
                    "name": "Graham Campbell",
                    "email": "hello@gjcampbell.co.uk",
                    "homepage": "https://github.com/GrahamCampbell"
                }
            ],
            "description": "An Implementation Of The Result Type",
            "keywords": [
                "Graham Campbell",
                "GrahamCampbell",
                "Result Type",
                "Result-Type",
                "result"
            ],
            "support": {
                "issues": "https://github.com/GrahamCampbell/Result-Type/issues",
                "source": "https://github.com/GrahamCampbell/Result-Type/tree/v1.1.0"
            },
            "funding": [
                {
                    "url": "https://github.com/GrahamCampbell",
                    "type": "github"
                },
                {
                    "url": "https://tidelift.com/funding/github/packagist/graham-campbell/result-type",
                    "type": "tidelift"
                }
            ],
            "time": "2022-07-30T15:56:11+00:00"
        },
        {
            "name": "guzzlehttp/guzzle",
            "version": "7.4.5",
            "source": {
                "type": "git",
                "url": "https://github.com/guzzle/guzzle.git",
                "reference": "1dd98b0564cb3f6bd16ce683cb755f94c10fbd82"
            },
            "dist": {
                "type": "zip",
                "url": "https://api.github.com/repos/guzzle/guzzle/zipball/1dd98b0564cb3f6bd16ce683cb755f94c10fbd82",
                "reference": "1dd98b0564cb3f6bd16ce683cb755f94c10fbd82",
                "shasum": ""
            },
            "require": {
                "ext-json": "*",
                "guzzlehttp/promises": "^1.5",
                "guzzlehttp/psr7": "^1.9 || ^2.4",
                "php": "^7.2.5 || ^8.0",
                "psr/http-client": "^1.0",
                "symfony/deprecation-contracts": "^2.2 || ^3.0"
            },
            "provide": {
                "psr/http-client-implementation": "1.0"
            },
            "require-dev": {
                "bamarni/composer-bin-plugin": "^1.4.1",
                "ext-curl": "*",
                "php-http/client-integration-tests": "^3.0",
                "phpunit/phpunit": "^8.5.5 || ^9.3.5",
                "psr/log": "^1.1 || ^2.0 || ^3.0"
            },
            "suggest": {
                "ext-curl": "Required for CURL handler support",
                "ext-intl": "Required for Internationalized Domain Name (IDN) support",
                "psr/log": "Required for using the Log middleware"
            },
            "type": "library",
            "extra": {
                "branch-alias": {
                    "dev-master": "7.4-dev"
                }
            },
            "autoload": {
                "files": [
                    "src/functions_include.php"
                ],
                "psr-4": {
                    "GuzzleHttp\\": "src/"
                }
            },
            "notification-url": "https://packagist.org/downloads/",
            "license": [
                "MIT"
            ],
            "authors": [
                {
                    "name": "Graham Campbell",
                    "email": "hello@gjcampbell.co.uk",
                    "homepage": "https://github.com/GrahamCampbell"
                },
                {
                    "name": "Michael Dowling",
                    "email": "mtdowling@gmail.com",
                    "homepage": "https://github.com/mtdowling"
                },
                {
                    "name": "Jeremy Lindblom",
                    "email": "jeremeamia@gmail.com",
                    "homepage": "https://github.com/jeremeamia"
                },
                {
                    "name": "George Mponos",
                    "email": "gmponos@gmail.com",
                    "homepage": "https://github.com/gmponos"
                },
                {
                    "name": "Tobias Nyholm",
                    "email": "tobias.nyholm@gmail.com",
                    "homepage": "https://github.com/Nyholm"
                },
                {
                    "name": "Márk Sági-Kazár",
                    "email": "mark.sagikazar@gmail.com",
                    "homepage": "https://github.com/sagikazarmark"
                },
                {
                    "name": "Tobias Schultze",
                    "email": "webmaster@tubo-world.de",
                    "homepage": "https://github.com/Tobion"
                }
            ],
            "description": "Guzzle is a PHP HTTP client library",
            "keywords": [
                "client",
                "curl",
                "framework",
                "http",
                "http client",
                "psr-18",
                "psr-7",
                "rest",
                "web service"
            ],
            "support": {
                "issues": "https://github.com/guzzle/guzzle/issues",
                "source": "https://github.com/guzzle/guzzle/tree/7.4.5"
            },
            "funding": [
                {
                    "url": "https://github.com/GrahamCampbell",
                    "type": "github"
                },
                {
                    "url": "https://github.com/Nyholm",
                    "type": "github"
                },
                {
                    "url": "https://tidelift.com/funding/github/packagist/guzzlehttp/guzzle",
                    "type": "tidelift"
                }
            ],
            "time": "2022-06-20T22:16:13+00:00"
        },
        {
            "name": "guzzlehttp/promises",
            "version": "1.5.1",
            "source": {
                "type": "git",
                "url": "https://github.com/guzzle/promises.git",
                "reference": "fe752aedc9fd8fcca3fe7ad05d419d32998a06da"
            },
            "dist": {
                "type": "zip",
                "url": "https://api.github.com/repos/guzzle/promises/zipball/fe752aedc9fd8fcca3fe7ad05d419d32998a06da",
                "reference": "fe752aedc9fd8fcca3fe7ad05d419d32998a06da",
                "shasum": ""
            },
            "require": {
                "php": ">=5.5"
            },
            "require-dev": {
                "symfony/phpunit-bridge": "^4.4 || ^5.1"
            },
            "type": "library",
            "extra": {
                "branch-alias": {
                    "dev-master": "1.5-dev"
                }
            },
            "autoload": {
                "files": [
                    "src/functions_include.php"
                ],
                "psr-4": {
                    "GuzzleHttp\\Promise\\": "src/"
                }
            },
            "notification-url": "https://packagist.org/downloads/",
            "license": [
                "MIT"
            ],
            "authors": [
                {
                    "name": "Graham Campbell",
                    "email": "hello@gjcampbell.co.uk",
                    "homepage": "https://github.com/GrahamCampbell"
                },
                {
                    "name": "Michael Dowling",
                    "email": "mtdowling@gmail.com",
                    "homepage": "https://github.com/mtdowling"
                },
                {
                    "name": "Tobias Nyholm",
                    "email": "tobias.nyholm@gmail.com",
                    "homepage": "https://github.com/Nyholm"
                },
                {
                    "name": "Tobias Schultze",
                    "email": "webmaster@tubo-world.de",
                    "homepage": "https://github.com/Tobion"
                }
            ],
            "description": "Guzzle promises library",
            "keywords": [
                "promise"
            ],
            "support": {
                "issues": "https://github.com/guzzle/promises/issues",
                "source": "https://github.com/guzzle/promises/tree/1.5.1"
            },
            "funding": [
                {
                    "url": "https://github.com/GrahamCampbell",
                    "type": "github"
                },
                {
                    "url": "https://github.com/Nyholm",
                    "type": "github"
                },
                {
                    "url": "https://tidelift.com/funding/github/packagist/guzzlehttp/promises",
                    "type": "tidelift"
                }
            ],
            "time": "2021-10-22T20:56:57+00:00"
        },
        {
            "name": "guzzlehttp/psr7",
            "version": "2.4.0",
            "source": {
                "type": "git",
                "url": "https://github.com/guzzle/psr7.git",
                "reference": "13388f00956b1503577598873fffb5ae994b5737"
            },
            "dist": {
                "type": "zip",
                "url": "https://api.github.com/repos/guzzle/psr7/zipball/13388f00956b1503577598873fffb5ae994b5737",
                "reference": "13388f00956b1503577598873fffb5ae994b5737",
                "shasum": ""
            },
            "require": {
                "php": "^7.2.5 || ^8.0",
                "psr/http-factory": "^1.0",
                "psr/http-message": "^1.0",
                "ralouphie/getallheaders": "^3.0"
            },
            "provide": {
                "psr/http-factory-implementation": "1.0",
                "psr/http-message-implementation": "1.0"
            },
            "require-dev": {
                "bamarni/composer-bin-plugin": "^1.4.1",
                "http-interop/http-factory-tests": "^0.9",
                "phpunit/phpunit": "^8.5.8 || ^9.3.10"
            },
            "suggest": {
                "laminas/laminas-httphandlerrunner": "Emit PSR-7 responses"
            },
            "type": "library",
            "extra": {
                "branch-alias": {
                    "dev-master": "2.4-dev"
                }
            },
            "autoload": {
                "psr-4": {
                    "GuzzleHttp\\Psr7\\": "src/"
                }
            },
            "notification-url": "https://packagist.org/downloads/",
            "license": [
                "MIT"
            ],
            "authors": [
                {
                    "name": "Graham Campbell",
                    "email": "hello@gjcampbell.co.uk",
                    "homepage": "https://github.com/GrahamCampbell"
                },
                {
                    "name": "Michael Dowling",
                    "email": "mtdowling@gmail.com",
                    "homepage": "https://github.com/mtdowling"
                },
                {
                    "name": "George Mponos",
                    "email": "gmponos@gmail.com",
                    "homepage": "https://github.com/gmponos"
                },
                {
                    "name": "Tobias Nyholm",
                    "email": "tobias.nyholm@gmail.com",
                    "homepage": "https://github.com/Nyholm"
                },
                {
                    "name": "Márk Sági-Kazár",
                    "email": "mark.sagikazar@gmail.com",
                    "homepage": "https://github.com/sagikazarmark"
                },
                {
                    "name": "Tobias Schultze",
                    "email": "webmaster@tubo-world.de",
                    "homepage": "https://github.com/Tobion"
                },
                {
                    "name": "Márk Sági-Kazár",
                    "email": "mark.sagikazar@gmail.com",
                    "homepage": "https://sagikazarmark.hu"
                }
            ],
            "description": "PSR-7 message implementation that also provides common utility methods",
            "keywords": [
                "http",
                "message",
                "psr-7",
                "request",
                "response",
                "stream",
                "uri",
                "url"
            ],
            "support": {
                "issues": "https://github.com/guzzle/psr7/issues",
                "source": "https://github.com/guzzle/psr7/tree/2.4.0"
            },
            "funding": [
                {
                    "url": "https://github.com/GrahamCampbell",
                    "type": "github"
                },
                {
                    "url": "https://github.com/Nyholm",
                    "type": "github"
                },
                {
                    "url": "https://tidelift.com/funding/github/packagist/guzzlehttp/psr7",
                    "type": "tidelift"
                }
            ],
            "time": "2022-06-20T21:43:11+00:00"
        },
        {
            "name": "hyde/framework",
            "version": "dev-master",
            "dist": {
                "type": "path",
                "url": "./packages/framework",
                "reference": "d71fa7045c2127a1d4987f0a1ef8adaea02ed1c5"
            },
            "require": {
                "illuminate/support": "^9.5",
                "illuminate/view": "^9.0",
                "league/commonmark": "^2.2",
                "php": "^8.0",
                "spatie/yaml-front-matter": "^2.0.7",
                "symfony/yaml": "^6.0",
                "torchlight/torchlight-commonmark": "^0.5.5"
            },
            "suggest": {
                "ext-simplexml": "Required to generate sitemaps and RSS feeds.",
                "hyde/hyde": "The Framework package contains the Hyde Core. To create your site you should use the Hyde/Hyde project.",
                "laravel-zero/framework": "^9.1"
            },
            "type": "library",
            "autoload": {
                "psr-4": {
                    "Hyde\\Framework\\": "src/"
                },
                "files": [
                    "src/helpers.php"
                ]
            },
            "autoload-dev": {
                "psr-4": {
                    "Hyde\\Framework\\Testing\\": "tests/"
                }
            },
            "license": [
                "MIT"
            ],
            "authors": [
                {
                    "name": "Caen De Silva",
                    "email": "caen@desilva.se"
                }
            ],
            "description": "The HydePHP Framework",
            "transport-options": {
                "relative": true
            }
        },
        {
            "name": "illuminate/bus",
<<<<<<< HEAD
            "version": "v9.20.0",
=======
            "version": "v9.22.1",
>>>>>>> 72f56554
            "source": {
                "type": "git",
                "url": "https://github.com/illuminate/bus.git",
                "reference": "14060207ad684e6ea29b9ff3f349813d1d2a2a0a"
            },
            "dist": {
                "type": "zip",
                "url": "https://api.github.com/repos/illuminate/bus/zipball/14060207ad684e6ea29b9ff3f349813d1d2a2a0a",
                "reference": "14060207ad684e6ea29b9ff3f349813d1d2a2a0a",
                "shasum": ""
            },
            "require": {
                "illuminate/collections": "^9.0",
                "illuminate/contracts": "^9.0",
                "illuminate/pipeline": "^9.0",
                "illuminate/support": "^9.0",
                "php": "^8.0.2"
            },
            "suggest": {
                "illuminate/queue": "Required to use closures when chaining jobs (^7.0)."
            },
            "type": "library",
            "extra": {
                "branch-alias": {
                    "dev-master": "9.x-dev"
                }
            },
            "autoload": {
                "psr-4": {
                    "Illuminate\\Bus\\": ""
                }
            },
            "notification-url": "https://packagist.org/downloads/",
            "license": [
                "MIT"
            ],
            "authors": [
                {
                    "name": "Taylor Otwell",
                    "email": "taylor@laravel.com"
                }
            ],
            "description": "The Illuminate Bus package.",
            "homepage": "https://laravel.com",
            "support": {
                "issues": "https://github.com/laravel/framework/issues",
                "source": "https://github.com/laravel/framework"
            },
            "time": "2022-06-15T06:56:01+00:00"
        },
        {
            "name": "illuminate/cache",
<<<<<<< HEAD
            "version": "v9.20.0",
=======
            "version": "v9.22.1",
>>>>>>> 72f56554
            "source": {
                "type": "git",
                "url": "https://github.com/illuminate/cache.git",
                "reference": "e1b322de78f25950d7e9e555f49ea0e1e5a9d3e3"
            },
            "dist": {
                "type": "zip",
                "url": "https://api.github.com/repos/illuminate/cache/zipball/e1b322de78f25950d7e9e555f49ea0e1e5a9d3e3",
                "reference": "e1b322de78f25950d7e9e555f49ea0e1e5a9d3e3",
                "shasum": ""
            },
            "require": {
                "illuminate/collections": "^9.0",
                "illuminate/contracts": "^9.0",
                "illuminate/macroable": "^9.0",
                "illuminate/support": "^9.0",
                "php": "^8.0.2"
            },
            "provide": {
                "psr/simple-cache-implementation": "1.0|2.0|3.0"
            },
            "suggest": {
                "ext-memcached": "Required to use the memcache cache driver.",
                "illuminate/database": "Required to use the database cache driver (^9.0).",
                "illuminate/filesystem": "Required to use the file cache driver (^9.0).",
                "illuminate/redis": "Required to use the redis cache driver (^9.0).",
                "symfony/cache": "Required to use PSR-6 cache bridge (^6.0)."
            },
            "type": "library",
            "extra": {
                "branch-alias": {
                    "dev-master": "9.x-dev"
                }
            },
            "autoload": {
                "psr-4": {
                    "Illuminate\\Cache\\": ""
                }
            },
            "notification-url": "https://packagist.org/downloads/",
            "license": [
                "MIT"
            ],
            "authors": [
                {
                    "name": "Taylor Otwell",
                    "email": "taylor@laravel.com"
                }
            ],
            "description": "The Illuminate Cache package.",
            "homepage": "https://laravel.com",
            "support": {
                "issues": "https://github.com/laravel/framework/issues",
                "source": "https://github.com/laravel/framework"
            },
            "time": "2022-07-25T09:03:29+00:00"
        },
        {
            "name": "illuminate/collections",
<<<<<<< HEAD
            "version": "v9.20.0",
            "source": {
                "type": "git",
                "url": "https://github.com/illuminate/collections.git",
                "reference": "b53d26fbcfb623c4f7538eadd9bc5083e0a59bdd"
            },
            "dist": {
                "type": "zip",
                "url": "https://api.github.com/repos/illuminate/collections/zipball/b53d26fbcfb623c4f7538eadd9bc5083e0a59bdd",
                "reference": "b53d26fbcfb623c4f7538eadd9bc5083e0a59bdd",
=======
            "version": "v9.22.1",
            "source": {
                "type": "git",
                "url": "https://github.com/illuminate/collections.git",
                "reference": "9b862a8e7c0da5b00af75b1422d3a29080ef7adb"
            },
            "dist": {
                "type": "zip",
                "url": "https://api.github.com/repos/illuminate/collections/zipball/9b862a8e7c0da5b00af75b1422d3a29080ef7adb",
                "reference": "9b862a8e7c0da5b00af75b1422d3a29080ef7adb",
>>>>>>> 72f56554
                "shasum": ""
            },
            "require": {
                "illuminate/conditionable": "^9.0",
                "illuminate/contracts": "^9.0",
                "illuminate/macroable": "^9.0",
                "php": "^8.0.2"
            },
            "suggest": {
                "symfony/var-dumper": "Required to use the dump method (^6.0)."
            },
            "type": "library",
            "extra": {
                "branch-alias": {
                    "dev-master": "9.x-dev"
                }
            },
            "autoload": {
                "files": [
                    "helpers.php"
                ],
                "psr-4": {
                    "Illuminate\\Support\\": ""
                }
            },
            "notification-url": "https://packagist.org/downloads/",
            "license": [
                "MIT"
            ],
            "authors": [
                {
                    "name": "Taylor Otwell",
                    "email": "taylor@laravel.com"
                }
            ],
            "description": "The Illuminate Collections package.",
            "homepage": "https://laravel.com",
            "support": {
                "issues": "https://github.com/laravel/framework/issues",
                "source": "https://github.com/laravel/framework"
            },
<<<<<<< HEAD
            "time": "2022-07-01T20:41:17+00:00"
        },
        {
            "name": "illuminate/conditionable",
            "version": "v9.20.0",
=======
            "time": "2022-07-18T13:54:30+00:00"
        },
        {
            "name": "illuminate/conditionable",
            "version": "v9.22.1",
>>>>>>> 72f56554
            "source": {
                "type": "git",
                "url": "https://github.com/illuminate/conditionable.git",
                "reference": "46b7beed47948bd2e67f523d0a76daa62775031e"
            },
            "dist": {
                "type": "zip",
                "url": "https://api.github.com/repos/illuminate/conditionable/zipball/46b7beed47948bd2e67f523d0a76daa62775031e",
                "reference": "46b7beed47948bd2e67f523d0a76daa62775031e",
                "shasum": ""
            },
            "require": {
                "php": "^8.0.2"
            },
            "type": "library",
            "extra": {
                "branch-alias": {
                    "dev-master": "9.x-dev"
                }
            },
            "autoload": {
                "psr-4": {
                    "Illuminate\\Support\\": ""
                }
            },
            "notification-url": "https://packagist.org/downloads/",
            "license": [
                "MIT"
            ],
            "authors": [
                {
                    "name": "Taylor Otwell",
                    "email": "taylor@laravel.com"
                }
            ],
            "description": "The Illuminate Conditionable package.",
            "homepage": "https://laravel.com",
            "support": {
                "issues": "https://github.com/laravel/framework/issues",
                "source": "https://github.com/laravel/framework"
            },
            "time": "2022-05-31T14:47:50+00:00"
        },
        {
            "name": "illuminate/config",
<<<<<<< HEAD
            "version": "v9.20.0",
=======
            "version": "v9.22.1",
>>>>>>> 72f56554
            "source": {
                "type": "git",
                "url": "https://github.com/illuminate/config.git",
                "reference": "d2dc74fdcc89239e1910a8d08b2b2e5ad26a043c"
            },
            "dist": {
                "type": "zip",
                "url": "https://api.github.com/repos/illuminate/config/zipball/d2dc74fdcc89239e1910a8d08b2b2e5ad26a043c",
                "reference": "d2dc74fdcc89239e1910a8d08b2b2e5ad26a043c",
                "shasum": ""
            },
            "require": {
                "illuminate/collections": "^9.0",
                "illuminate/contracts": "^9.0",
                "php": "^8.0.2"
            },
            "type": "library",
            "extra": {
                "branch-alias": {
                    "dev-master": "9.x-dev"
                }
            },
            "autoload": {
                "psr-4": {
                    "Illuminate\\Config\\": ""
                }
            },
            "notification-url": "https://packagist.org/downloads/",
            "license": [
                "MIT"
            ],
            "authors": [
                {
                    "name": "Taylor Otwell",
                    "email": "taylor@laravel.com"
                }
            ],
            "description": "The Illuminate Config package.",
            "homepage": "https://laravel.com",
            "support": {
                "issues": "https://github.com/laravel/framework/issues",
                "source": "https://github.com/laravel/framework"
            },
            "time": "2022-02-01T16:16:50+00:00"
        },
        {
            "name": "illuminate/console",
<<<<<<< HEAD
            "version": "v9.20.0",
            "source": {
                "type": "git",
                "url": "https://github.com/illuminate/console.git",
                "reference": "5eeadc4fecb6a23c31b705eddf0e7d65d2a8fa38"
            },
            "dist": {
                "type": "zip",
                "url": "https://api.github.com/repos/illuminate/console/zipball/5eeadc4fecb6a23c31b705eddf0e7d65d2a8fa38",
                "reference": "5eeadc4fecb6a23c31b705eddf0e7d65d2a8fa38",
=======
            "version": "v9.22.1",
            "source": {
                "type": "git",
                "url": "https://github.com/illuminate/console.git",
                "reference": "0f02a659344fe2033676ae0aae4928aed4e0d335"
            },
            "dist": {
                "type": "zip",
                "url": "https://api.github.com/repos/illuminate/console/zipball/0f02a659344fe2033676ae0aae4928aed4e0d335",
                "reference": "0f02a659344fe2033676ae0aae4928aed4e0d335",
>>>>>>> 72f56554
                "shasum": ""
            },
            "require": {
                "illuminate/collections": "^9.0",
                "illuminate/contracts": "^9.0",
                "illuminate/macroable": "^9.0",
                "illuminate/support": "^9.0",
                "illuminate/view": "^9.0",
                "nunomaduro/termwind": "^1.13",
                "php": "^8.0.2",
                "symfony/console": "^6.0",
                "symfony/process": "^6.0"
            },
            "suggest": {
                "dragonmantank/cron-expression": "Required to use scheduler (^3.1).",
                "guzzlehttp/guzzle": "Required to use the ping methods on schedules (^7.2).",
                "illuminate/bus": "Required to use the scheduled job dispatcher (^9.0).",
                "illuminate/container": "Required to use the scheduler (^9.0).",
                "illuminate/filesystem": "Required to use the generator command (^9.0).",
                "illuminate/queue": "Required to use closures for scheduled jobs (^9.0)."
            },
            "type": "library",
            "extra": {
                "branch-alias": {
                    "dev-master": "9.x-dev"
                }
            },
            "autoload": {
                "psr-4": {
                    "Illuminate\\Console\\": ""
                }
            },
            "notification-url": "https://packagist.org/downloads/",
            "license": [
                "MIT"
            ],
            "authors": [
                {
                    "name": "Taylor Otwell",
                    "email": "taylor@laravel.com"
                }
            ],
            "description": "The Illuminate Console package.",
            "homepage": "https://laravel.com",
            "support": {
                "issues": "https://github.com/laravel/framework/issues",
                "source": "https://github.com/laravel/framework"
            },
<<<<<<< HEAD
            "time": "2022-07-12T13:39:25+00:00"
        },
        {
            "name": "illuminate/container",
            "version": "v9.20.0",
=======
            "time": "2022-07-26T12:59:46+00:00"
        },
        {
            "name": "illuminate/container",
            "version": "v9.22.1",
>>>>>>> 72f56554
            "source": {
                "type": "git",
                "url": "https://github.com/illuminate/container.git",
                "reference": "d86b073cae04713cf28def54417fa771621bc4f1"
            },
            "dist": {
                "type": "zip",
                "url": "https://api.github.com/repos/illuminate/container/zipball/d86b073cae04713cf28def54417fa771621bc4f1",
                "reference": "d86b073cae04713cf28def54417fa771621bc4f1",
                "shasum": ""
            },
            "require": {
                "illuminate/contracts": "^9.0",
                "php": "^8.0.2",
                "psr/container": "^1.1.1|^2.0.1"
            },
            "provide": {
                "psr/container-implementation": "1.1|2.0"
            },
            "type": "library",
            "extra": {
                "branch-alias": {
                    "dev-master": "9.x-dev"
                }
            },
            "autoload": {
                "psr-4": {
                    "Illuminate\\Container\\": ""
                }
            },
            "notification-url": "https://packagist.org/downloads/",
            "license": [
                "MIT"
            ],
            "authors": [
                {
                    "name": "Taylor Otwell",
                    "email": "taylor@laravel.com"
                }
            ],
            "description": "The Illuminate Container package.",
            "homepage": "https://laravel.com",
            "support": {
                "issues": "https://github.com/laravel/framework/issues",
                "source": "https://github.com/laravel/framework"
            },
            "time": "2022-05-16T15:53:09+00:00"
        },
        {
            "name": "illuminate/contracts",
<<<<<<< HEAD
            "version": "v9.20.0",
=======
            "version": "v9.22.1",
>>>>>>> 72f56554
            "source": {
                "type": "git",
                "url": "https://github.com/illuminate/contracts.git",
                "reference": "ac7f63520e18721f214e80fa7e8f0a5c77ed2719"
            },
            "dist": {
                "type": "zip",
                "url": "https://api.github.com/repos/illuminate/contracts/zipball/ac7f63520e18721f214e80fa7e8f0a5c77ed2719",
                "reference": "ac7f63520e18721f214e80fa7e8f0a5c77ed2719",
                "shasum": ""
            },
            "require": {
                "php": "^8.0.2",
                "psr/container": "^1.1.1|^2.0.1",
                "psr/simple-cache": "^1.0|^2.0|^3.0"
            },
            "type": "library",
            "extra": {
                "branch-alias": {
                    "dev-master": "9.x-dev"
                }
            },
            "autoload": {
                "psr-4": {
                    "Illuminate\\Contracts\\": ""
                }
            },
            "notification-url": "https://packagist.org/downloads/",
            "license": [
                "MIT"
            ],
            "authors": [
                {
                    "name": "Taylor Otwell",
                    "email": "taylor@laravel.com"
                }
            ],
            "description": "The Illuminate Contracts package.",
            "homepage": "https://laravel.com",
            "support": {
                "issues": "https://github.com/laravel/framework/issues",
                "source": "https://github.com/laravel/framework"
            },
            "time": "2022-07-26T14:41:38+00:00"
        },
        {
            "name": "illuminate/events",
<<<<<<< HEAD
            "version": "v9.20.0",
=======
            "version": "v9.22.1",
>>>>>>> 72f56554
            "source": {
                "type": "git",
                "url": "https://github.com/illuminate/events.git",
                "reference": "2dea521665d295f6cefef78f1b5abeea6b94e35f"
            },
            "dist": {
                "type": "zip",
                "url": "https://api.github.com/repos/illuminate/events/zipball/2dea521665d295f6cefef78f1b5abeea6b94e35f",
                "reference": "2dea521665d295f6cefef78f1b5abeea6b94e35f",
                "shasum": ""
            },
            "require": {
                "illuminate/bus": "^9.0",
                "illuminate/collections": "^9.0",
                "illuminate/container": "^9.0",
                "illuminate/contracts": "^9.0",
                "illuminate/macroable": "^9.0",
                "illuminate/support": "^9.0",
                "php": "^8.0.2"
            },
            "type": "library",
            "extra": {
                "branch-alias": {
                    "dev-master": "9.x-dev"
                }
            },
            "autoload": {
                "files": [
                    "functions.php"
                ],
                "psr-4": {
                    "Illuminate\\Events\\": ""
                }
            },
            "notification-url": "https://packagist.org/downloads/",
            "license": [
                "MIT"
            ],
            "authors": [
                {
                    "name": "Taylor Otwell",
                    "email": "taylor@laravel.com"
                }
            ],
            "description": "The Illuminate Events package.",
            "homepage": "https://laravel.com",
            "support": {
                "issues": "https://github.com/laravel/framework/issues",
                "source": "https://github.com/laravel/framework"
            },
            "time": "2022-05-02T13:59:45+00:00"
        },
        {
            "name": "illuminate/filesystem",
<<<<<<< HEAD
            "version": "v9.20.0",
=======
            "version": "v9.22.1",
>>>>>>> 72f56554
            "source": {
                "type": "git",
                "url": "https://github.com/illuminate/filesystem.git",
                "reference": "68b747c2031a74fa28ee76d25b88518140f4f821"
            },
            "dist": {
                "type": "zip",
                "url": "https://api.github.com/repos/illuminate/filesystem/zipball/68b747c2031a74fa28ee76d25b88518140f4f821",
                "reference": "68b747c2031a74fa28ee76d25b88518140f4f821",
                "shasum": ""
            },
            "require": {
                "illuminate/collections": "^9.0",
                "illuminate/contracts": "^9.0",
                "illuminate/macroable": "^9.0",
                "illuminate/support": "^9.0",
                "php": "^8.0.2",
                "symfony/finder": "^6.0"
            },
            "suggest": {
                "ext-ftp": "Required to use the Flysystem FTP driver.",
                "illuminate/http": "Required for handling uploaded files (^7.0).",
                "league/flysystem": "Required to use the Flysystem local driver (^3.0.16).",
                "league/flysystem-aws-s3-v3": "Required to use the Flysystem S3 driver (^3.0).",
                "league/flysystem-ftp": "Required to use the Flysystem FTP driver (^3.0).",
                "league/flysystem-sftp-v3": "Required to use the Flysystem SFTP driver (^3.0).",
                "psr/http-message": "Required to allow Storage::put to accept a StreamInterface (^1.0).",
                "symfony/filesystem": "Required to enable support for relative symbolic links (^6.0).",
                "symfony/mime": "Required to enable support for guessing extensions (^6.0)."
            },
            "type": "library",
            "extra": {
                "branch-alias": {
                    "dev-master": "9.x-dev"
                }
            },
            "autoload": {
                "psr-4": {
                    "Illuminate\\Filesystem\\": ""
                }
            },
            "notification-url": "https://packagist.org/downloads/",
            "license": [
                "MIT"
            ],
            "authors": [
                {
                    "name": "Taylor Otwell",
                    "email": "taylor@laravel.com"
                }
            ],
            "description": "The Illuminate Filesystem package.",
            "homepage": "https://laravel.com",
            "support": {
                "issues": "https://github.com/laravel/framework/issues",
                "source": "https://github.com/laravel/framework"
            },
            "time": "2022-07-25T14:09:17+00:00"
        },
        {
            "name": "illuminate/http",
<<<<<<< HEAD
            "version": "v9.20.0",
            "source": {
                "type": "git",
                "url": "https://github.com/illuminate/http.git",
                "reference": "7599468daab7aea2f117e4412df3533be2c7ea19"
            },
            "dist": {
                "type": "zip",
                "url": "https://api.github.com/repos/illuminate/http/zipball/7599468daab7aea2f117e4412df3533be2c7ea19",
                "reference": "7599468daab7aea2f117e4412df3533be2c7ea19",
=======
            "version": "v9.22.1",
            "source": {
                "type": "git",
                "url": "https://github.com/illuminate/http.git",
                "reference": "d8305835f9f531aa50088d94db8d196ec1c50e11"
            },
            "dist": {
                "type": "zip",
                "url": "https://api.github.com/repos/illuminate/http/zipball/d8305835f9f531aa50088d94db8d196ec1c50e11",
                "reference": "d8305835f9f531aa50088d94db8d196ec1c50e11",
>>>>>>> 72f56554
                "shasum": ""
            },
            "require": {
                "ext-json": "*",
                "fruitcake/php-cors": "^1.2",
                "illuminate/collections": "^9.0",
                "illuminate/macroable": "^9.0",
                "illuminate/session": "^9.0",
                "illuminate/support": "^9.0",
                "php": "^8.0.2",
                "symfony/http-foundation": "^6.0",
                "symfony/http-kernel": "^6.0",
                "symfony/mime": "^6.0"
            },
            "suggest": {
                "ext-gd": "Required to use Illuminate\\Http\\Testing\\FileFactory::image().",
                "guzzlehttp/guzzle": "Required to use the HTTP Client (^7.2)."
            },
            "type": "library",
            "extra": {
                "branch-alias": {
                    "dev-master": "9.x-dev"
                }
            },
            "autoload": {
                "psr-4": {
                    "Illuminate\\Http\\": ""
                }
            },
            "notification-url": "https://packagist.org/downloads/",
            "license": [
                "MIT"
            ],
            "authors": [
                {
                    "name": "Taylor Otwell",
                    "email": "taylor@laravel.com"
                }
            ],
            "description": "The Illuminate Http package.",
            "homepage": "https://laravel.com",
            "support": {
                "issues": "https://github.com/laravel/framework/issues",
                "source": "https://github.com/laravel/framework"
            },
<<<<<<< HEAD
            "time": "2022-07-05T02:51:49+00:00"
        },
        {
            "name": "illuminate/macroable",
            "version": "v9.20.0",
=======
            "time": "2022-07-26T13:16:08+00:00"
        },
        {
            "name": "illuminate/macroable",
            "version": "v9.22.1",
>>>>>>> 72f56554
            "source": {
                "type": "git",
                "url": "https://github.com/illuminate/macroable.git",
                "reference": "25a2c6dac2b7541ecbadef952702e84ae15f5354"
            },
            "dist": {
                "type": "zip",
                "url": "https://api.github.com/repos/illuminate/macroable/zipball/25a2c6dac2b7541ecbadef952702e84ae15f5354",
                "reference": "25a2c6dac2b7541ecbadef952702e84ae15f5354",
                "shasum": ""
            },
            "require": {
                "php": "^8.0.2"
            },
            "type": "library",
            "extra": {
                "branch-alias": {
                    "dev-master": "9.x-dev"
                }
            },
            "autoload": {
                "psr-4": {
                    "Illuminate\\Support\\": ""
                }
            },
            "notification-url": "https://packagist.org/downloads/",
            "license": [
                "MIT"
            ],
            "authors": [
                {
                    "name": "Taylor Otwell",
                    "email": "taylor@laravel.com"
                }
            ],
            "description": "The Illuminate Macroable package.",
            "homepage": "https://laravel.com",
            "support": {
                "issues": "https://github.com/laravel/framework/issues",
                "source": "https://github.com/laravel/framework"
            },
            "time": "2022-02-01T14:44:21+00:00"
        },
        {
            "name": "illuminate/pipeline",
<<<<<<< HEAD
            "version": "v9.20.0",
=======
            "version": "v9.22.1",
>>>>>>> 72f56554
            "source": {
                "type": "git",
                "url": "https://github.com/illuminate/pipeline.git",
                "reference": "e0be3f3f79f8235ad7334919ca4094d5074e02f6"
            },
            "dist": {
                "type": "zip",
                "url": "https://api.github.com/repos/illuminate/pipeline/zipball/e0be3f3f79f8235ad7334919ca4094d5074e02f6",
                "reference": "e0be3f3f79f8235ad7334919ca4094d5074e02f6",
                "shasum": ""
            },
            "require": {
                "illuminate/contracts": "^9.0",
                "illuminate/support": "^9.0",
                "php": "^8.0.2"
            },
            "type": "library",
            "extra": {
                "branch-alias": {
                    "dev-master": "9.x-dev"
                }
            },
            "autoload": {
                "psr-4": {
                    "Illuminate\\Pipeline\\": ""
                }
            },
            "notification-url": "https://packagist.org/downloads/",
            "license": [
                "MIT"
            ],
            "authors": [
                {
                    "name": "Taylor Otwell",
                    "email": "taylor@laravel.com"
                }
            ],
            "description": "The Illuminate Pipeline package.",
            "homepage": "https://laravel.com",
            "support": {
                "issues": "https://github.com/laravel/framework/issues",
                "source": "https://github.com/laravel/framework"
            },
            "time": "2022-06-09T14:13:53+00:00"
        },
        {
            "name": "illuminate/session",
<<<<<<< HEAD
            "version": "v9.20.0",
=======
            "version": "v9.22.1",
>>>>>>> 72f56554
            "source": {
                "type": "git",
                "url": "https://github.com/illuminate/session.git",
                "reference": "64158515982a0b034c137ca4b783ba7054b39689"
            },
            "dist": {
                "type": "zip",
                "url": "https://api.github.com/repos/illuminate/session/zipball/64158515982a0b034c137ca4b783ba7054b39689",
                "reference": "64158515982a0b034c137ca4b783ba7054b39689",
                "shasum": ""
            },
            "require": {
                "ext-json": "*",
                "illuminate/collections": "^9.0",
                "illuminate/contracts": "^9.0",
                "illuminate/filesystem": "^9.0",
                "illuminate/support": "^9.0",
                "php": "^8.0.2",
                "symfony/finder": "^6.0",
                "symfony/http-foundation": "^6.0"
            },
            "suggest": {
                "illuminate/console": "Required to use the session:table command (^9.0)."
            },
            "type": "library",
            "extra": {
                "branch-alias": {
                    "dev-master": "9.x-dev"
                }
            },
            "autoload": {
                "psr-4": {
                    "Illuminate\\Session\\": ""
                }
            },
            "notification-url": "https://packagist.org/downloads/",
            "license": [
                "MIT"
            ],
            "authors": [
                {
                    "name": "Taylor Otwell",
                    "email": "taylor@laravel.com"
                }
            ],
            "description": "The Illuminate Session package.",
            "homepage": "https://laravel.com",
            "support": {
                "issues": "https://github.com/laravel/framework/issues",
                "source": "https://github.com/laravel/framework"
            },
            "time": "2022-07-14T14:38:53+00:00"
        },
        {
            "name": "illuminate/support",
<<<<<<< HEAD
            "version": "v9.20.0",
            "source": {
                "type": "git",
                "url": "https://github.com/illuminate/support.git",
                "reference": "153993a1dfc8d1d5fb029b2f74a6df3c0712d89a"
            },
            "dist": {
                "type": "zip",
                "url": "https://api.github.com/repos/illuminate/support/zipball/153993a1dfc8d1d5fb029b2f74a6df3c0712d89a",
                "reference": "153993a1dfc8d1d5fb029b2f74a6df3c0712d89a",
=======
            "version": "v9.22.1",
            "source": {
                "type": "git",
                "url": "https://github.com/illuminate/support.git",
                "reference": "0ec179658019011bf11c744e1b535cfcd1a4e7a5"
            },
            "dist": {
                "type": "zip",
                "url": "https://api.github.com/repos/illuminate/support/zipball/0ec179658019011bf11c744e1b535cfcd1a4e7a5",
                "reference": "0ec179658019011bf11c744e1b535cfcd1a4e7a5",
>>>>>>> 72f56554
                "shasum": ""
            },
            "require": {
                "doctrine/inflector": "^2.0",
                "ext-json": "*",
                "ext-mbstring": "*",
                "illuminate/collections": "^9.0",
                "illuminate/conditionable": "^9.0",
                "illuminate/contracts": "^9.0",
                "illuminate/macroable": "^9.0",
                "nesbot/carbon": "^2.53.1",
                "php": "^8.0.2",
                "voku/portable-ascii": "^2.0"
            },
            "conflict": {
                "tightenco/collect": "<5.5.33"
            },
            "suggest": {
                "illuminate/filesystem": "Required to use the composer class (^9.0).",
                "league/commonmark": "Required to use Str::markdown() and Stringable::markdown() (^2.0.2).",
                "ramsey/uuid": "Required to use Str::uuid() (^4.2.2).",
                "symfony/process": "Required to use the composer class (^6.0).",
                "symfony/var-dumper": "Required to use the dd function (^6.0).",
                "vlucas/phpdotenv": "Required to use the Env class and env helper (^5.4.1)."
            },
            "type": "library",
            "extra": {
                "branch-alias": {
                    "dev-master": "9.x-dev"
                }
            },
            "autoload": {
                "files": [
                    "helpers.php"
                ],
                "psr-4": {
                    "Illuminate\\Support\\": ""
                }
            },
            "notification-url": "https://packagist.org/downloads/",
            "license": [
                "MIT"
            ],
            "authors": [
                {
                    "name": "Taylor Otwell",
                    "email": "taylor@laravel.com"
                }
            ],
            "description": "The Illuminate Support package.",
            "homepage": "https://laravel.com",
            "support": {
                "issues": "https://github.com/laravel/framework/issues",
                "source": "https://github.com/laravel/framework"
            },
<<<<<<< HEAD
            "time": "2022-07-13T13:11:02+00:00"
        },
        {
            "name": "illuminate/testing",
            "version": "v9.20.0",
=======
            "time": "2022-07-21T08:53:50+00:00"
        },
        {
            "name": "illuminate/testing",
            "version": "v9.22.1",
>>>>>>> 72f56554
            "source": {
                "type": "git",
                "url": "https://github.com/illuminate/testing.git",
                "reference": "e03e0cea096215ae693b8e3d808fa48302f7be71"
            },
            "dist": {
                "type": "zip",
                "url": "https://api.github.com/repos/illuminate/testing/zipball/e03e0cea096215ae693b8e3d808fa48302f7be71",
                "reference": "e03e0cea096215ae693b8e3d808fa48302f7be71",
                "shasum": ""
            },
            "require": {
                "illuminate/collections": "^9.0",
                "illuminate/contracts": "^9.0",
                "illuminate/macroable": "^9.0",
                "illuminate/support": "^9.0",
                "php": "^8.0.2"
            },
            "suggest": {
                "brianium/paratest": "Required to run tests in parallel (^6.0).",
                "illuminate/console": "Required to assert console commands (^9.0).",
                "illuminate/database": "Required to assert databases (^9.0).",
                "illuminate/http": "Required to assert responses (^9.0).",
                "mockery/mockery": "Required to use mocking (^1.4.4).",
                "phpunit/phpunit": "Required to use assertions and run tests (^9.5.8)."
            },
            "type": "library",
            "extra": {
                "branch-alias": {
                    "dev-master": "9.x-dev"
                }
            },
            "autoload": {
                "psr-4": {
                    "Illuminate\\Testing\\": ""
                }
            },
            "notification-url": "https://packagist.org/downloads/",
            "license": [
                "MIT"
            ],
            "authors": [
                {
                    "name": "Taylor Otwell",
                    "email": "taylor@laravel.com"
                }
            ],
            "description": "The Illuminate Testing package.",
            "homepage": "https://laravel.com",
            "support": {
                "issues": "https://github.com/laravel/framework/issues",
                "source": "https://github.com/laravel/framework"
            },
            "time": "2022-07-14T13:59:10+00:00"
        },
        {
            "name": "illuminate/view",
<<<<<<< HEAD
            "version": "v9.20.0",
=======
            "version": "v9.22.1",
>>>>>>> 72f56554
            "source": {
                "type": "git",
                "url": "https://github.com/illuminate/view.git",
                "reference": "dbbdb49604b7639c9b35e73a1882f0b7a4e06b51"
            },
            "dist": {
                "type": "zip",
                "url": "https://api.github.com/repos/illuminate/view/zipball/dbbdb49604b7639c9b35e73a1882f0b7a4e06b51",
                "reference": "dbbdb49604b7639c9b35e73a1882f0b7a4e06b51",
                "shasum": ""
            },
            "require": {
                "ext-json": "*",
                "illuminate/collections": "^9.0",
                "illuminate/container": "^9.0",
                "illuminate/contracts": "^9.0",
                "illuminate/events": "^9.0",
                "illuminate/filesystem": "^9.0",
                "illuminate/macroable": "^9.0",
                "illuminate/support": "^9.0",
                "php": "^8.0.2"
            },
            "type": "library",
            "extra": {
                "branch-alias": {
                    "dev-master": "9.x-dev"
                }
            },
            "autoload": {
                "psr-4": {
                    "Illuminate\\View\\": ""
                }
            },
            "notification-url": "https://packagist.org/downloads/",
            "license": [
                "MIT"
            ],
            "authors": [
                {
                    "name": "Taylor Otwell",
                    "email": "taylor@laravel.com"
                }
            ],
            "description": "The Illuminate View package.",
            "homepage": "https://laravel.com",
            "support": {
                "issues": "https://github.com/laravel/framework/issues",
                "source": "https://github.com/laravel/framework"
            },
            "time": "2022-07-11T11:45:25+00:00"
        },
        {
            "name": "jolicode/jolinotif",
            "version": "v2.4.0",
            "source": {
                "type": "git",
                "url": "https://github.com/jolicode/JoliNotif.git",
                "reference": "a15bfc0d5aef432f150385924ede4e099643edb7"
            },
            "dist": {
                "type": "zip",
                "url": "https://api.github.com/repos/jolicode/JoliNotif/zipball/a15bfc0d5aef432f150385924ede4e099643edb7",
                "reference": "a15bfc0d5aef432f150385924ede4e099643edb7",
                "shasum": ""
            },
            "require": {
                "php": ">=7.4",
                "symfony/process": "^4.0|^5.0|^6.0"
            },
            "require-dev": {
                "friendsofphp/php-cs-fixer": "^3.0",
                "symfony/finder": "^5.0",
                "symfony/phpunit-bridge": "^5.0"
            },
            "bin": [
                "jolinotif"
            ],
            "type": "library",
            "autoload": {
                "psr-4": {
                    "Joli\\JoliNotif\\": "src/"
                }
            },
            "notification-url": "https://packagist.org/downloads/",
            "license": [
                "MIT"
            ],
            "authors": [
                {
                    "name": "Loïck Piera",
                    "email": "pyrech@gmail.com"
                }
            ],
            "description": "Send desktop notifications on Windows, Linux, MacOS.",
            "keywords": [
                "MAC",
                "growl",
                "linux",
                "notification",
                "windows"
            ],
            "support": {
                "issues": "https://github.com/jolicode/JoliNotif/issues",
                "source": "https://github.com/jolicode/JoliNotif/tree/v2.4.0"
            },
            "funding": [
                {
                    "url": "https://tidelift.com/funding/github/packagist/jolicode/jolinotif",
                    "type": "tidelift"
                }
            ],
            "time": "2021-12-01T16:20:42+00:00"
        },
        {
            "name": "laravel-zero/foundation",
            "version": "v9.21.0",
            "source": {
                "type": "git",
                "url": "https://github.com/laravel-zero/foundation.git",
                "reference": "29bb55e7dbe879c5013a2430626f1bd92440b621"
            },
            "dist": {
                "type": "zip",
                "url": "https://api.github.com/repos/laravel-zero/foundation/zipball/29bb55e7dbe879c5013a2430626f1bd92440b621",
                "reference": "29bb55e7dbe879c5013a2430626f1bd92440b621",
                "shasum": ""
            },
            "require": {
                "php": "^8.0"
            },
            "type": "library",
            "extra": {
                "branch-alias": {
                    "dev-main": "9.x-dev"
                }
            },
            "autoload": {
                "files": [
                    "src/Illuminate/Foundation/helpers.php"
                ],
                "psr-4": {
                    "Illuminate\\": "src/Illuminate/"
                }
            },
            "notification-url": "https://packagist.org/downloads/",
            "license": [
                "MIT"
            ],
            "description": "This is a mirror from illuminate/foundation.",
            "keywords": [
                "framework",
                "laravel"
            ],
            "support": {
                "source": "https://github.com/laravel-zero/foundation/tree/v9.21.0"
            },
            "time": "2022-07-19T15:21:41+00:00"
        },
        {
            "name": "laravel-zero/framework",
            "version": "v9.1.2",
            "source": {
                "type": "git",
                "url": "https://github.com/laravel-zero/framework.git",
                "reference": "bfb3b8adc23fbb92d4c7fddde79ce4da6989ad54"
            },
            "dist": {
                "type": "zip",
                "url": "https://api.github.com/repos/laravel-zero/framework/zipball/bfb3b8adc23fbb92d4c7fddde79ce4da6989ad54",
                "reference": "bfb3b8adc23fbb92d4c7fddde79ce4da6989ad54",
                "shasum": ""
            },
            "require": {
                "dragonmantank/cron-expression": "^3.2.4",
                "ext-json": "*",
                "illuminate/cache": "^9.0.0",
                "illuminate/collections": "^9.0.0",
                "illuminate/config": "^9.0.0",
                "illuminate/console": "^9.0.0",
                "illuminate/container": "^9.0.0",
                "illuminate/contracts": "^9.0.0",
                "illuminate/events": "^9.0.0",
                "illuminate/filesystem": "^9.0.0",
                "illuminate/support": "^9.0.0",
                "illuminate/testing": "^9.0.0",
                "laravel-zero/foundation": "^9.21",
                "league/flysystem": "^3.0.0",
                "nunomaduro/collision": "^6.0.0",
                "nunomaduro/laravel-console-summary": "^1.8.0",
                "nunomaduro/laravel-console-task": "^1.7.0",
                "nunomaduro/laravel-desktop-notifier": "^2.6.0",
                "php": "^8.0.2",
                "psr/log": "^1.1.4|^2.0.0|^3.0.0",
                "ramsey/uuid": "^4.2.3",
                "symfony/console": "^6.0.0",
                "symfony/error-handler": "^6.0.0",
                "symfony/finder": "^6.0.0",
                "symfony/process": "^6.0.0",
                "symfony/var-dumper": "^6.0.0",
                "vlucas/phpdotenv": "^5.4.1"
            },
            "require-dev": {
                "guzzlehttp/guzzle": "^7.4.1",
                "illuminate/bus": "^9.0.0",
                "illuminate/database": "^9.0.0",
                "illuminate/http": "^9.0.0",
                "illuminate/log": "^9.0.0",
                "illuminate/queue": "^9.0.0",
                "illuminate/redis": "^9.0.0",
                "illuminate/view": "^9.0.0",
                "laminas/laminas-text": "^2.9.0",
                "laravel-zero/phar-updater": "^1.2",
                "laravel/pint": "^0.2.3",
                "nunomaduro/laravel-console-dusk": "^1.10.0",
                "nunomaduro/laravel-console-menu": "^3.3.0",
                "nunomaduro/termwind": "^1.3",
                "pestphp/pest": "^1.21.1",
                "phpstan/phpstan": "^1.4.6"
            },
            "suggest": {
                "ext-pcntl": "Required to ensure that data is cleared when cancelling the build process."
            },
            "type": "library",
            "extra": {
                "branch-alias": {
                    "dev-master": "9.x-dev"
                }
            },
            "autoload": {
                "psr-4": {
                    "LaravelZero\\Framework\\": "src"
                }
            },
            "notification-url": "https://packagist.org/downloads/",
            "license": [
                "MIT"
            ],
            "authors": [
                {
                    "name": "Nuno Maduro",
                    "email": "enunomaduro@gmail.com"
                }
            ],
            "description": "The Laravel Zero Framework.",
            "homepage": "https://laravel-zero.com",
            "keywords": [
                "Laravel Zero",
                "cli",
                "console",
                "framework",
                "laravel"
            ],
            "support": {
                "issues": "https://github.com/laravel-zero/laravel-zero/issues",
                "source": "https://github.com/laravel-zero/laravel-zero"
            },
            "time": "2022-07-19T15:31:45+00:00"
        },
        {
            "name": "league/commonmark",
            "version": "2.3.5",
            "source": {
                "type": "git",
                "url": "https://github.com/thephpleague/commonmark.git",
                "reference": "84d74485fdb7074f4f9dd6f02ab957b1de513257"
            },
            "dist": {
                "type": "zip",
                "url": "https://api.github.com/repos/thephpleague/commonmark/zipball/84d74485fdb7074f4f9dd6f02ab957b1de513257",
                "reference": "84d74485fdb7074f4f9dd6f02ab957b1de513257",
                "shasum": ""
            },
            "require": {
                "ext-mbstring": "*",
                "league/config": "^1.1.1",
                "php": "^7.4 || ^8.0",
                "psr/event-dispatcher": "^1.0",
                "symfony/deprecation-contracts": "^2.1 || ^3.0",
                "symfony/polyfill-php80": "^1.16"
            },
            "require-dev": {
                "cebe/markdown": "^1.0",
                "commonmark/cmark": "0.30.0",
                "commonmark/commonmark.js": "0.30.0",
                "composer/package-versions-deprecated": "^1.8",
                "embed/embed": "^4.4",
                "erusev/parsedown": "^1.0",
                "ext-json": "*",
                "github/gfm": "0.29.0",
                "michelf/php-markdown": "^1.4",
                "nyholm/psr7": "^1.5",
                "phpstan/phpstan": "^1.8.2",
                "phpunit/phpunit": "^9.5.21",
                "scrutinizer/ocular": "^1.8.1",
                "symfony/finder": "^5.3 | ^6.0",
                "symfony/yaml": "^2.3 | ^3.0 | ^4.0 | ^5.0 | ^6.0",
                "unleashedtech/php-coding-standard": "^3.1.1",
                "vimeo/psalm": "^4.24.0"
            },
            "suggest": {
                "symfony/yaml": "v2.3+ required if using the Front Matter extension"
            },
            "type": "library",
            "extra": {
                "branch-alias": {
                    "dev-main": "2.4-dev"
                }
            },
            "autoload": {
                "psr-4": {
                    "League\\CommonMark\\": "src"
                }
            },
            "notification-url": "https://packagist.org/downloads/",
            "license": [
                "BSD-3-Clause"
            ],
            "authors": [
                {
                    "name": "Colin O'Dell",
                    "email": "colinodell@gmail.com",
                    "homepage": "https://www.colinodell.com",
                    "role": "Lead Developer"
                }
            ],
            "description": "Highly-extensible PHP Markdown parser which fully supports the CommonMark spec and GitHub-Flavored Markdown (GFM)",
            "homepage": "https://commonmark.thephpleague.com",
            "keywords": [
                "commonmark",
                "flavored",
                "gfm",
                "github",
                "github-flavored",
                "markdown",
                "md",
                "parser"
            ],
            "support": {
                "docs": "https://commonmark.thephpleague.com/",
                "forum": "https://github.com/thephpleague/commonmark/discussions",
                "issues": "https://github.com/thephpleague/commonmark/issues",
                "rss": "https://github.com/thephpleague/commonmark/releases.atom",
                "source": "https://github.com/thephpleague/commonmark"
            },
            "funding": [
                {
                    "url": "https://www.colinodell.com/sponsor",
                    "type": "custom"
                },
                {
                    "url": "https://www.paypal.me/colinpodell/10.00",
                    "type": "custom"
                },
                {
                    "url": "https://github.com/colinodell",
                    "type": "github"
                },
                {
                    "url": "https://tidelift.com/funding/github/packagist/league/commonmark",
                    "type": "tidelift"
                }
            ],
            "time": "2022-07-29T10:59:45+00:00"
        },
        {
            "name": "league/config",
            "version": "v1.1.1",
            "source": {
                "type": "git",
                "url": "https://github.com/thephpleague/config.git",
                "reference": "a9d39eeeb6cc49d10a6e6c36f22c4c1f4a767f3e"
            },
            "dist": {
                "type": "zip",
                "url": "https://api.github.com/repos/thephpleague/config/zipball/a9d39eeeb6cc49d10a6e6c36f22c4c1f4a767f3e",
                "reference": "a9d39eeeb6cc49d10a6e6c36f22c4c1f4a767f3e",
                "shasum": ""
            },
            "require": {
                "dflydev/dot-access-data": "^3.0.1",
                "nette/schema": "^1.2",
                "php": "^7.4 || ^8.0"
            },
            "require-dev": {
                "phpstan/phpstan": "^0.12.90",
                "phpunit/phpunit": "^9.5.5",
                "scrutinizer/ocular": "^1.8.1",
                "unleashedtech/php-coding-standard": "^3.1",
                "vimeo/psalm": "^4.7.3"
            },
            "type": "library",
            "extra": {
                "branch-alias": {
                    "dev-main": "1.2-dev"
                }
            },
            "autoload": {
                "psr-4": {
                    "League\\Config\\": "src"
                }
            },
            "notification-url": "https://packagist.org/downloads/",
            "license": [
                "BSD-3-Clause"
            ],
            "authors": [
                {
                    "name": "Colin O'Dell",
                    "email": "colinodell@gmail.com",
                    "homepage": "https://www.colinodell.com",
                    "role": "Lead Developer"
                }
            ],
            "description": "Define configuration arrays with strict schemas and access values with dot notation",
            "homepage": "https://config.thephpleague.com",
            "keywords": [
                "array",
                "config",
                "configuration",
                "dot",
                "dot-access",
                "nested",
                "schema"
            ],
            "support": {
                "docs": "https://config.thephpleague.com/",
                "issues": "https://github.com/thephpleague/config/issues",
                "rss": "https://github.com/thephpleague/config/releases.atom",
                "source": "https://github.com/thephpleague/config"
            },
            "funding": [
                {
                    "url": "https://www.colinodell.com/sponsor",
                    "type": "custom"
                },
                {
                    "url": "https://www.paypal.me/colinpodell/10.00",
                    "type": "custom"
                },
                {
                    "url": "https://github.com/colinodell",
                    "type": "github"
                }
            ],
            "time": "2021-08-14T12:15:32+00:00"
        },
        {
            "name": "league/flysystem",
            "version": "3.2.0",
            "source": {
                "type": "git",
                "url": "https://github.com/thephpleague/flysystem.git",
                "reference": "ed0ecc7f9b5c2f4a9872185846974a808a3b052a"
            },
            "dist": {
                "type": "zip",
                "url": "https://api.github.com/repos/thephpleague/flysystem/zipball/ed0ecc7f9b5c2f4a9872185846974a808a3b052a",
                "reference": "ed0ecc7f9b5c2f4a9872185846974a808a3b052a",
                "shasum": ""
            },
            "require": {
                "league/mime-type-detection": "^1.0.0",
                "php": "^8.0.2"
            },
            "conflict": {
                "aws/aws-sdk-php": "3.209.31 || 3.210.0",
                "guzzlehttp/guzzle": "<7.0",
                "guzzlehttp/ringphp": "<1.1.1",
                "symfony/http-client": "<5.2"
            },
            "require-dev": {
                "async-aws/s3": "^1.5",
                "async-aws/simple-s3": "^1.0",
                "aws/aws-sdk-php": "^3.198.1",
                "composer/semver": "^3.0",
                "ext-fileinfo": "*",
                "ext-ftp": "*",
                "ext-zip": "*",
                "friendsofphp/php-cs-fixer": "^3.5",
                "google/cloud-storage": "^1.23",
                "microsoft/azure-storage-blob": "^1.1",
                "phpseclib/phpseclib": "^2.0",
                "phpstan/phpstan": "^0.12.26",
                "phpunit/phpunit": "^9.5.11",
                "sabre/dav": "^4.3.1"
            },
            "type": "library",
            "autoload": {
                "psr-4": {
                    "League\\Flysystem\\": "src"
                }
            },
            "notification-url": "https://packagist.org/downloads/",
            "license": [
                "MIT"
            ],
            "authors": [
                {
                    "name": "Frank de Jonge",
                    "email": "info@frankdejonge.nl"
                }
            ],
            "description": "File storage abstraction for PHP",
            "keywords": [
                "WebDAV",
                "aws",
                "cloud",
                "file",
                "files",
                "filesystem",
                "filesystems",
                "ftp",
                "s3",
                "sftp",
                "storage"
            ],
            "support": {
                "issues": "https://github.com/thephpleague/flysystem/issues",
                "source": "https://github.com/thephpleague/flysystem/tree/3.2.0"
            },
            "funding": [
                {
                    "url": "https://offset.earth/frankdejonge",
                    "type": "custom"
                },
                {
                    "url": "https://github.com/frankdejonge",
                    "type": "github"
                },
                {
                    "url": "https://tidelift.com/funding/github/packagist/league/flysystem",
                    "type": "tidelift"
                }
            ],
            "time": "2022-07-26T07:26:36+00:00"
        },
        {
            "name": "league/mime-type-detection",
            "version": "1.11.0",
            "source": {
                "type": "git",
                "url": "https://github.com/thephpleague/mime-type-detection.git",
                "reference": "ff6248ea87a9f116e78edd6002e39e5128a0d4dd"
            },
            "dist": {
                "type": "zip",
                "url": "https://api.github.com/repos/thephpleague/mime-type-detection/zipball/ff6248ea87a9f116e78edd6002e39e5128a0d4dd",
                "reference": "ff6248ea87a9f116e78edd6002e39e5128a0d4dd",
                "shasum": ""
            },
            "require": {
                "ext-fileinfo": "*",
                "php": "^7.2 || ^8.0"
            },
            "require-dev": {
                "friendsofphp/php-cs-fixer": "^3.2",
                "phpstan/phpstan": "^0.12.68",
                "phpunit/phpunit": "^8.5.8 || ^9.3"
            },
            "type": "library",
            "autoload": {
                "psr-4": {
                    "League\\MimeTypeDetection\\": "src"
                }
            },
            "notification-url": "https://packagist.org/downloads/",
            "license": [
                "MIT"
            ],
            "authors": [
                {
                    "name": "Frank de Jonge",
                    "email": "info@frankdejonge.nl"
                }
            ],
            "description": "Mime-type detection for Flysystem",
            "support": {
                "issues": "https://github.com/thephpleague/mime-type-detection/issues",
                "source": "https://github.com/thephpleague/mime-type-detection/tree/1.11.0"
            },
            "funding": [
                {
                    "url": "https://github.com/frankdejonge",
                    "type": "github"
                },
                {
                    "url": "https://tidelift.com/funding/github/packagist/league/flysystem",
                    "type": "tidelift"
                }
            ],
            "time": "2022-04-17T13:12:02+00:00"
        },
        {
            "name": "nesbot/carbon",
            "version": "2.60.0",
            "source": {
                "type": "git",
                "url": "https://github.com/briannesbitt/Carbon.git",
                "reference": "00a259ae02b003c563158b54fb6743252b638ea6"
            },
            "dist": {
                "type": "zip",
                "url": "https://api.github.com/repos/briannesbitt/Carbon/zipball/00a259ae02b003c563158b54fb6743252b638ea6",
                "reference": "00a259ae02b003c563158b54fb6743252b638ea6",
                "shasum": ""
            },
            "require": {
                "ext-json": "*",
                "php": "^7.1.8 || ^8.0",
                "symfony/polyfill-mbstring": "^1.0",
                "symfony/polyfill-php80": "^1.16",
                "symfony/translation": "^3.4 || ^4.0 || ^5.0 || ^6.0"
            },
            "require-dev": {
                "doctrine/dbal": "^2.0 || ^3.0",
                "doctrine/orm": "^2.7",
                "friendsofphp/php-cs-fixer": "^3.0",
                "kylekatarnls/multi-tester": "^2.0",
                "ondrejmirtes/better-reflection": "*",
                "phpmd/phpmd": "^2.9",
                "phpstan/extension-installer": "^1.0",
                "phpstan/phpstan": "^0.12.99 || ^1.7.14",
                "phpunit/php-file-iterator": "^2.0.5 || ^3.0.6",
                "phpunit/phpunit": "^7.5.20 || ^8.5.26 || ^9.5.20",
                "squizlabs/php_codesniffer": "^3.4"
            },
            "bin": [
                "bin/carbon"
            ],
            "type": "library",
            "extra": {
                "branch-alias": {
                    "dev-3.x": "3.x-dev",
                    "dev-master": "2.x-dev"
                },
                "laravel": {
                    "providers": [
                        "Carbon\\Laravel\\ServiceProvider"
                    ]
                },
                "phpstan": {
                    "includes": [
                        "extension.neon"
                    ]
                }
            },
            "autoload": {
                "psr-4": {
                    "Carbon\\": "src/Carbon/"
                }
            },
            "notification-url": "https://packagist.org/downloads/",
            "license": [
                "MIT"
            ],
            "authors": [
                {
                    "name": "Brian Nesbitt",
                    "email": "brian@nesbot.com",
                    "homepage": "https://markido.com"
                },
                {
                    "name": "kylekatarnls",
                    "homepage": "https://github.com/kylekatarnls"
                }
            ],
            "description": "An API extension for DateTime that supports 281 different languages.",
            "homepage": "https://carbon.nesbot.com",
            "keywords": [
                "date",
                "datetime",
                "time"
            ],
            "support": {
                "docs": "https://carbon.nesbot.com/docs",
                "issues": "https://github.com/briannesbitt/Carbon/issues",
                "source": "https://github.com/briannesbitt/Carbon"
            },
            "funding": [
                {
                    "url": "https://github.com/sponsors/kylekatarnls",
                    "type": "github"
                },
                {
                    "url": "https://opencollective.com/Carbon#sponsor",
                    "type": "opencollective"
                },
                {
                    "url": "https://tidelift.com/subscription/pkg/packagist-nesbot-carbon?utm_source=packagist-nesbot-carbon&utm_medium=referral&utm_campaign=readme",
                    "type": "tidelift"
                }
            ],
            "time": "2022-07-27T15:57:48+00:00"
        },
        {
            "name": "nette/schema",
            "version": "v1.2.2",
            "source": {
                "type": "git",
                "url": "https://github.com/nette/schema.git",
                "reference": "9a39cef03a5b34c7de64f551538cbba05c2be5df"
            },
            "dist": {
                "type": "zip",
                "url": "https://api.github.com/repos/nette/schema/zipball/9a39cef03a5b34c7de64f551538cbba05c2be5df",
                "reference": "9a39cef03a5b34c7de64f551538cbba05c2be5df",
                "shasum": ""
            },
            "require": {
                "nette/utils": "^2.5.7 || ^3.1.5 ||  ^4.0",
                "php": ">=7.1 <8.2"
            },
            "require-dev": {
                "nette/tester": "^2.3 || ^2.4",
                "phpstan/phpstan-nette": "^0.12",
                "tracy/tracy": "^2.7"
            },
            "type": "library",
            "extra": {
                "branch-alias": {
                    "dev-master": "1.2-dev"
                }
            },
            "autoload": {
                "classmap": [
                    "src/"
                ]
            },
            "notification-url": "https://packagist.org/downloads/",
            "license": [
                "BSD-3-Clause",
                "GPL-2.0-only",
                "GPL-3.0-only"
            ],
            "authors": [
                {
                    "name": "David Grudl",
                    "homepage": "https://davidgrudl.com"
                },
                {
                    "name": "Nette Community",
                    "homepage": "https://nette.org/contributors"
                }
            ],
            "description": "📐 Nette Schema: validating data structures against a given Schema.",
            "homepage": "https://nette.org",
            "keywords": [
                "config",
                "nette"
            ],
            "support": {
                "issues": "https://github.com/nette/schema/issues",
                "source": "https://github.com/nette/schema/tree/v1.2.2"
            },
            "time": "2021-10-15T11:40:02+00:00"
        },
        {
            "name": "nette/utils",
            "version": "v3.2.7",
            "source": {
                "type": "git",
                "url": "https://github.com/nette/utils.git",
                "reference": "0af4e3de4df9f1543534beab255ccf459e7a2c99"
            },
            "dist": {
                "type": "zip",
                "url": "https://api.github.com/repos/nette/utils/zipball/0af4e3de4df9f1543534beab255ccf459e7a2c99",
                "reference": "0af4e3de4df9f1543534beab255ccf459e7a2c99",
                "shasum": ""
            },
            "require": {
                "php": ">=7.2 <8.2"
            },
            "conflict": {
                "nette/di": "<3.0.6"
            },
            "require-dev": {
                "nette/tester": "~2.0",
                "phpstan/phpstan": "^1.0",
                "tracy/tracy": "^2.3"
            },
            "suggest": {
                "ext-gd": "to use Image",
                "ext-iconv": "to use Strings::webalize(), toAscii(), chr() and reverse()",
                "ext-intl": "to use Strings::webalize(), toAscii(), normalize() and compare()",
                "ext-json": "to use Nette\\Utils\\Json",
                "ext-mbstring": "to use Strings::lower() etc...",
                "ext-tokenizer": "to use Nette\\Utils\\Reflection::getUseStatements()",
                "ext-xml": "to use Strings::length() etc. when mbstring is not available"
            },
            "type": "library",
            "extra": {
                "branch-alias": {
                    "dev-master": "3.2-dev"
                }
            },
            "autoload": {
                "classmap": [
                    "src/"
                ]
            },
            "notification-url": "https://packagist.org/downloads/",
            "license": [
                "BSD-3-Clause",
                "GPL-2.0-only",
                "GPL-3.0-only"
            ],
            "authors": [
                {
                    "name": "David Grudl",
                    "homepage": "https://davidgrudl.com"
                },
                {
                    "name": "Nette Community",
                    "homepage": "https://nette.org/contributors"
                }
            ],
            "description": "🛠  Nette Utils: lightweight utilities for string & array manipulation, image handling, safe JSON encoding/decoding, validation, slug or strong password generating etc.",
            "homepage": "https://nette.org",
            "keywords": [
                "array",
                "core",
                "datetime",
                "images",
                "json",
                "nette",
                "paginator",
                "password",
                "slugify",
                "string",
                "unicode",
                "utf-8",
                "utility",
                "validation"
            ],
            "support": {
                "issues": "https://github.com/nette/utils/issues",
                "source": "https://github.com/nette/utils/tree/v3.2.7"
            },
            "time": "2022-01-24T11:29:14+00:00"
        },
        {
            "name": "nunomaduro/collision",
            "version": "v6.2.1",
            "source": {
                "type": "git",
                "url": "https://github.com/nunomaduro/collision.git",
                "reference": "5f058f7e39278b701e455b3c82ec5298cf001d89"
            },
            "dist": {
                "type": "zip",
                "url": "https://api.github.com/repos/nunomaduro/collision/zipball/5f058f7e39278b701e455b3c82ec5298cf001d89",
                "reference": "5f058f7e39278b701e455b3c82ec5298cf001d89",
                "shasum": ""
            },
            "require": {
                "facade/ignition-contracts": "^1.0.2",
                "filp/whoops": "^2.14.5",
                "php": "^8.0.0",
                "symfony/console": "^6.0.2"
            },
            "require-dev": {
                "brianium/paratest": "^6.4.1",
                "laravel/framework": "^9.7",
                "laravel/pint": "^0.2.1",
                "nunomaduro/larastan": "^1.0.2",
                "nunomaduro/mock-final-classes": "^1.1.0",
                "orchestra/testbench": "^7.3.0",
                "phpunit/phpunit": "^9.5.11"
            },
            "type": "library",
            "extra": {
                "branch-alias": {
                    "dev-develop": "6.x-dev"
                },
                "laravel": {
                    "providers": [
                        "NunoMaduro\\Collision\\Adapters\\Laravel\\CollisionServiceProvider"
                    ]
                }
            },
            "autoload": {
                "psr-4": {
                    "NunoMaduro\\Collision\\": "src/"
                }
            },
            "notification-url": "https://packagist.org/downloads/",
            "license": [
                "MIT"
            ],
            "authors": [
                {
                    "name": "Nuno Maduro",
                    "email": "enunomaduro@gmail.com"
                }
            ],
            "description": "Cli error handling for console/command-line PHP applications.",
            "keywords": [
                "artisan",
                "cli",
                "command-line",
                "console",
                "error",
                "handling",
                "laravel",
                "laravel-zero",
                "php",
                "symfony"
            ],
            "support": {
                "issues": "https://github.com/nunomaduro/collision/issues",
                "source": "https://github.com/nunomaduro/collision"
            },
            "funding": [
                {
                    "url": "https://www.paypal.com/paypalme/enunomaduro",
                    "type": "custom"
                },
                {
                    "url": "https://github.com/nunomaduro",
                    "type": "github"
                },
                {
                    "url": "https://www.patreon.com/nunomaduro",
                    "type": "patreon"
                }
            ],
            "time": "2022-06-27T16:11:16+00:00"
        },
        {
            "name": "nunomaduro/laravel-console-summary",
            "version": "v1.8.0",
            "source": {
                "type": "git",
                "url": "https://github.com/nunomaduro/laravel-console-summary.git",
                "reference": "1b32af3f39a744223c4ed6d2a5080fc5baa037da"
            },
            "dist": {
                "type": "zip",
                "url": "https://api.github.com/repos/nunomaduro/laravel-console-summary/zipball/1b32af3f39a744223c4ed6d2a5080fc5baa037da",
                "reference": "1b32af3f39a744223c4ed6d2a5080fc5baa037da",
                "shasum": ""
            },
            "require": {
                "illuminate/console": "^7.0|^8.0|^9.0",
                "illuminate/support": "^7.0|^8.0|^9.0",
                "php": "^7.2.5|^8.0"
            },
            "type": "library",
            "extra": {
                "laravel": {
                    "providers": [
                        "NunoMaduro\\LaravelConsoleSummary\\LaravelConsoleSummaryServiceProvider"
                    ]
                }
            },
            "autoload": {
                "psr-4": {
                    "NunoMaduro\\LaravelConsoleSummary\\": "src/"
                }
            },
            "notification-url": "https://packagist.org/downloads/",
            "license": [
                "MIT"
            ],
            "authors": [
                {
                    "name": "Nuno Maduro",
                    "email": "enunomaduro@gmail.com"
                }
            ],
            "description": "A Beautiful Laravel Console Summary for your Laravel/Laravel Zero commands.",
            "keywords": [
                "artisan",
                "cli",
                "command-line",
                "console",
                "laravel",
                "laravel-zero",
                "php",
                "symfony"
            ],
            "support": {
                "issues": "https://github.com/nunomaduro/laravel-console-summary/issues",
                "source": "https://github.com/nunomaduro/laravel-console-summary"
            },
            "time": "2022-01-13T14:34:23+00:00"
        },
        {
            "name": "nunomaduro/laravel-console-task",
            "version": "v1.7.0",
            "source": {
                "type": "git",
                "url": "https://github.com/nunomaduro/laravel-console-task.git",
                "reference": "7613432d2eb77498d5c7bdce560a33b7d82d8eeb"
            },
            "dist": {
                "type": "zip",
                "url": "https://api.github.com/repos/nunomaduro/laravel-console-task/zipball/7613432d2eb77498d5c7bdce560a33b7d82d8eeb",
                "reference": "7613432d2eb77498d5c7bdce560a33b7d82d8eeb",
                "shasum": ""
            },
            "require": {
                "illuminate/console": "^6.0|^7.0|^8.0|^9.0",
                "illuminate/support": "^6.0|^7.0|^8.0|^9.0",
                "php": "^7.2.5|^8.0"
            },
            "require-dev": {
                "pestphp/pest": "^1.20"
            },
            "type": "library",
            "extra": {
                "laravel": {
                    "providers": [
                        "NunoMaduro\\LaravelConsoleTask\\LaravelConsoleTaskServiceProvider"
                    ]
                }
            },
            "autoload": {
                "psr-4": {
                    "NunoMaduro\\LaravelConsoleTask\\": "src/"
                }
            },
            "notification-url": "https://packagist.org/downloads/",
            "license": [
                "MIT"
            ],
            "authors": [
                {
                    "name": "Nuno Maduro",
                    "email": "enunomaduro@gmail.com"
                }
            ],
            "description": "Laravel Console Task is a output method for your Laravel/Laravel Zero commands.",
            "keywords": [
                "artisan",
                "cli",
                "command-line",
                "console",
                "laravel",
                "laravel-zero",
                "php",
                "symfony"
            ],
            "support": {
                "issues": "https://github.com/nunomaduro/laravel-console-task/issues",
                "source": "https://github.com/nunomaduro/laravel-console-task"
            },
            "time": "2022-01-13T14:40:41+00:00"
        },
        {
            "name": "nunomaduro/laravel-desktop-notifier",
            "version": "v2.6.0",
            "source": {
                "type": "git",
                "url": "https://github.com/nunomaduro/laravel-desktop-notifier.git",
                "reference": "f70febce1c6cc931bc71fd9c61049eb6b8d3c302"
            },
            "dist": {
                "type": "zip",
                "url": "https://api.github.com/repos/nunomaduro/laravel-desktop-notifier/zipball/f70febce1c6cc931bc71fd9c61049eb6b8d3c302",
                "reference": "f70febce1c6cc931bc71fd9c61049eb6b8d3c302",
                "shasum": ""
            },
            "require": {
                "illuminate/console": "^6.20|^7.29|^8.12|^9.0",
                "illuminate/support": "^6.20|^7.29|^8.12|^9.0",
                "jolicode/jolinotif": "^2.0",
                "php": "^7.2.5|^8.0"
            },
            "require-dev": {
                "graham-campbell/testbench": "^5.5",
                "phpunit/phpunit": "^8.5.8|^9.0"
            },
            "type": "library",
            "extra": {
                "laravel": {
                    "providers": [
                        "NunoMaduro\\LaravelDesktopNotifier\\LaravelDesktopNotifierServiceProvider"
                    ],
                    "aliases": {
                        "Notifier": "NunoMaduro\\LaravelDesktopNotifier\\Facaces\\Notifier"
                    }
                }
            },
            "autoload": {
                "psr-4": {
                    "NunoMaduro\\LaravelDesktopNotifier\\": "src/"
                }
            },
            "notification-url": "https://packagist.org/downloads/",
            "license": [
                "MIT"
            ],
            "authors": [
                {
                    "name": "Nuno Maduro",
                    "email": "enunomaduro@gmail.com"
                }
            ],
            "description": "Send notifications to your desktop from your Laravel commands. An JoliNotif wrapper for Laravel 5.",
            "keywords": [
                "JoliNotif",
                "Nuno Maduro",
                "NunoMaduro",
                "artisan",
                "console",
                "framework",
                "laravel",
                "notification",
                "notifier",
                "php",
                "wrapper"
            ],
            "support": {
                "issues": "https://github.com/nunomaduro/laravel-desktop-notifier/issues",
                "source": "https://github.com/nunomaduro/laravel-desktop-notifier/tree/v2.6.0"
            },
            "time": "2022-01-13T15:10:14+00:00"
        },
        {
            "name": "nunomaduro/termwind",
            "version": "v1.13.0",
            "source": {
                "type": "git",
                "url": "https://github.com/nunomaduro/termwind.git",
                "reference": "132a24bd3e8c559e7f14fa14ba1b83772a0f97f8"
            },
            "dist": {
                "type": "zip",
                "url": "https://api.github.com/repos/nunomaduro/termwind/zipball/132a24bd3e8c559e7f14fa14ba1b83772a0f97f8",
                "reference": "132a24bd3e8c559e7f14fa14ba1b83772a0f97f8",
                "shasum": ""
            },
            "require": {
                "ext-mbstring": "*",
                "php": "^8.0",
                "symfony/console": "^5.3.0|^6.0.0"
            },
            "require-dev": {
                "ergebnis/phpstan-rules": "^1.0.",
                "illuminate/console": "^8.0|^9.0",
                "illuminate/support": "^8.0|^9.0",
                "laravel/pint": "^0.2.0",
                "pestphp/pest": "^1.21.0",
                "pestphp/pest-plugin-mock": "^1.0",
                "phpstan/phpstan": "^1.4.6",
                "phpstan/phpstan-strict-rules": "^1.1.0",
                "symfony/var-dumper": "^5.2.7|^6.0.0",
                "thecodingmachine/phpstan-strict-rules": "^1.0.0"
            },
            "type": "library",
            "extra": {
                "laravel": {
                    "providers": [
                        "Termwind\\Laravel\\TermwindServiceProvider"
                    ]
                }
            },
            "autoload": {
                "files": [
                    "src/Functions.php"
                ],
                "psr-4": {
                    "Termwind\\": "src/"
                }
            },
            "notification-url": "https://packagist.org/downloads/",
            "license": [
                "MIT"
            ],
            "authors": [
                {
                    "name": "Nuno Maduro",
                    "email": "enunomaduro@gmail.com"
                }
            ],
            "description": "Its like Tailwind CSS, but for the console.",
            "keywords": [
                "cli",
                "console",
                "css",
                "package",
                "php",
                "style"
            ],
            "support": {
                "issues": "https://github.com/nunomaduro/termwind/issues",
                "source": "https://github.com/nunomaduro/termwind/tree/v1.13.0"
            },
            "funding": [
                {
                    "url": "https://www.paypal.com/paypalme/enunomaduro",
                    "type": "custom"
                },
                {
                    "url": "https://github.com/nunomaduro",
                    "type": "github"
                },
                {
                    "url": "https://github.com/xiCO2k",
                    "type": "github"
                }
            ],
            "time": "2022-07-01T15:06:55+00:00"
        },
        {
            "name": "phpoption/phpoption",
            "version": "1.9.0",
            "source": {
                "type": "git",
                "url": "https://github.com/schmittjoh/php-option.git",
                "reference": "dc5ff11e274a90cc1c743f66c9ad700ce50db9ab"
            },
            "dist": {
                "type": "zip",
                "url": "https://api.github.com/repos/schmittjoh/php-option/zipball/dc5ff11e274a90cc1c743f66c9ad700ce50db9ab",
                "reference": "dc5ff11e274a90cc1c743f66c9ad700ce50db9ab",
                "shasum": ""
            },
            "require": {
                "php": "^7.2.5 || ^8.0"
            },
            "require-dev": {
                "bamarni/composer-bin-plugin": "^1.8",
                "phpunit/phpunit": "^8.5.28 || ^9.5.21"
            },
            "type": "library",
            "extra": {
                "bamarni-bin": {
                    "bin-links": true,
                    "forward-command": true
                },
                "branch-alias": {
                    "dev-master": "1.9-dev"
                }
            },
            "autoload": {
                "psr-4": {
                    "PhpOption\\": "src/PhpOption/"
                }
            },
            "notification-url": "https://packagist.org/downloads/",
            "license": [
                "Apache-2.0"
            ],
            "authors": [
                {
                    "name": "Johannes M. Schmitt",
                    "email": "schmittjoh@gmail.com",
                    "homepage": "https://github.com/schmittjoh"
                },
                {
                    "name": "Graham Campbell",
                    "email": "hello@gjcampbell.co.uk",
                    "homepage": "https://github.com/GrahamCampbell"
                }
            ],
            "description": "Option Type for PHP",
            "keywords": [
                "language",
                "option",
                "php",
                "type"
            ],
            "support": {
                "issues": "https://github.com/schmittjoh/php-option/issues",
                "source": "https://github.com/schmittjoh/php-option/tree/1.9.0"
            },
            "funding": [
                {
                    "url": "https://github.com/GrahamCampbell",
                    "type": "github"
                },
                {
                    "url": "https://tidelift.com/funding/github/packagist/phpoption/phpoption",
                    "type": "tidelift"
                }
            ],
            "time": "2022-07-30T15:51:26+00:00"
        },
        {
            "name": "psr/container",
            "version": "2.0.2",
            "source": {
                "type": "git",
                "url": "https://github.com/php-fig/container.git",
                "reference": "c71ecc56dfe541dbd90c5360474fbc405f8d5963"
            },
            "dist": {
                "type": "zip",
                "url": "https://api.github.com/repos/php-fig/container/zipball/c71ecc56dfe541dbd90c5360474fbc405f8d5963",
                "reference": "c71ecc56dfe541dbd90c5360474fbc405f8d5963",
                "shasum": ""
            },
            "require": {
                "php": ">=7.4.0"
            },
            "type": "library",
            "extra": {
                "branch-alias": {
                    "dev-master": "2.0.x-dev"
                }
            },
            "autoload": {
                "psr-4": {
                    "Psr\\Container\\": "src/"
                }
            },
            "notification-url": "https://packagist.org/downloads/",
            "license": [
                "MIT"
            ],
            "authors": [
                {
                    "name": "PHP-FIG",
                    "homepage": "https://www.php-fig.org/"
                }
            ],
            "description": "Common Container Interface (PHP FIG PSR-11)",
            "homepage": "https://github.com/php-fig/container",
            "keywords": [
                "PSR-11",
                "container",
                "container-interface",
                "container-interop",
                "psr"
            ],
            "support": {
                "issues": "https://github.com/php-fig/container/issues",
                "source": "https://github.com/php-fig/container/tree/2.0.2"
            },
            "time": "2021-11-05T16:47:00+00:00"
        },
        {
            "name": "psr/event-dispatcher",
            "version": "1.0.0",
            "source": {
                "type": "git",
                "url": "https://github.com/php-fig/event-dispatcher.git",
                "reference": "dbefd12671e8a14ec7f180cab83036ed26714bb0"
            },
            "dist": {
                "type": "zip",
                "url": "https://api.github.com/repos/php-fig/event-dispatcher/zipball/dbefd12671e8a14ec7f180cab83036ed26714bb0",
                "reference": "dbefd12671e8a14ec7f180cab83036ed26714bb0",
                "shasum": ""
            },
            "require": {
                "php": ">=7.2.0"
            },
            "type": "library",
            "extra": {
                "branch-alias": {
                    "dev-master": "1.0.x-dev"
                }
            },
            "autoload": {
                "psr-4": {
                    "Psr\\EventDispatcher\\": "src/"
                }
            },
            "notification-url": "https://packagist.org/downloads/",
            "license": [
                "MIT"
            ],
            "authors": [
                {
                    "name": "PHP-FIG",
                    "homepage": "http://www.php-fig.org/"
                }
            ],
            "description": "Standard interfaces for event handling.",
            "keywords": [
                "events",
                "psr",
                "psr-14"
            ],
            "support": {
                "issues": "https://github.com/php-fig/event-dispatcher/issues",
                "source": "https://github.com/php-fig/event-dispatcher/tree/1.0.0"
            },
            "time": "2019-01-08T18:20:26+00:00"
        },
        {
            "name": "psr/http-client",
            "version": "1.0.1",
            "source": {
                "type": "git",
                "url": "https://github.com/php-fig/http-client.git",
                "reference": "2dfb5f6c5eff0e91e20e913f8c5452ed95b86621"
            },
            "dist": {
                "type": "zip",
                "url": "https://api.github.com/repos/php-fig/http-client/zipball/2dfb5f6c5eff0e91e20e913f8c5452ed95b86621",
                "reference": "2dfb5f6c5eff0e91e20e913f8c5452ed95b86621",
                "shasum": ""
            },
            "require": {
                "php": "^7.0 || ^8.0",
                "psr/http-message": "^1.0"
            },
            "type": "library",
            "extra": {
                "branch-alias": {
                    "dev-master": "1.0.x-dev"
                }
            },
            "autoload": {
                "psr-4": {
                    "Psr\\Http\\Client\\": "src/"
                }
            },
            "notification-url": "https://packagist.org/downloads/",
            "license": [
                "MIT"
            ],
            "authors": [
                {
                    "name": "PHP-FIG",
                    "homepage": "http://www.php-fig.org/"
                }
            ],
            "description": "Common interface for HTTP clients",
            "homepage": "https://github.com/php-fig/http-client",
            "keywords": [
                "http",
                "http-client",
                "psr",
                "psr-18"
            ],
            "support": {
                "source": "https://github.com/php-fig/http-client/tree/master"
            },
            "time": "2020-06-29T06:28:15+00:00"
        },
        {
            "name": "psr/http-factory",
            "version": "1.0.1",
            "source": {
                "type": "git",
                "url": "https://github.com/php-fig/http-factory.git",
                "reference": "12ac7fcd07e5b077433f5f2bee95b3a771bf61be"
            },
            "dist": {
                "type": "zip",
                "url": "https://api.github.com/repos/php-fig/http-factory/zipball/12ac7fcd07e5b077433f5f2bee95b3a771bf61be",
                "reference": "12ac7fcd07e5b077433f5f2bee95b3a771bf61be",
                "shasum": ""
            },
            "require": {
                "php": ">=7.0.0",
                "psr/http-message": "^1.0"
            },
            "type": "library",
            "extra": {
                "branch-alias": {
                    "dev-master": "1.0.x-dev"
                }
            },
            "autoload": {
                "psr-4": {
                    "Psr\\Http\\Message\\": "src/"
                }
            },
            "notification-url": "https://packagist.org/downloads/",
            "license": [
                "MIT"
            ],
            "authors": [
                {
                    "name": "PHP-FIG",
                    "homepage": "http://www.php-fig.org/"
                }
            ],
            "description": "Common interfaces for PSR-7 HTTP message factories",
            "keywords": [
                "factory",
                "http",
                "message",
                "psr",
                "psr-17",
                "psr-7",
                "request",
                "response"
            ],
            "support": {
                "source": "https://github.com/php-fig/http-factory/tree/master"
            },
            "time": "2019-04-30T12:38:16+00:00"
        },
        {
            "name": "psr/http-message",
            "version": "1.0.1",
            "source": {
                "type": "git",
                "url": "https://github.com/php-fig/http-message.git",
                "reference": "f6561bf28d520154e4b0ec72be95418abe6d9363"
            },
            "dist": {
                "type": "zip",
                "url": "https://api.github.com/repos/php-fig/http-message/zipball/f6561bf28d520154e4b0ec72be95418abe6d9363",
                "reference": "f6561bf28d520154e4b0ec72be95418abe6d9363",
                "shasum": ""
            },
            "require": {
                "php": ">=5.3.0"
            },
            "type": "library",
            "extra": {
                "branch-alias": {
                    "dev-master": "1.0.x-dev"
                }
            },
            "autoload": {
                "psr-4": {
                    "Psr\\Http\\Message\\": "src/"
                }
            },
            "notification-url": "https://packagist.org/downloads/",
            "license": [
                "MIT"
            ],
            "authors": [
                {
                    "name": "PHP-FIG",
                    "homepage": "http://www.php-fig.org/"
                }
            ],
            "description": "Common interface for HTTP messages",
            "homepage": "https://github.com/php-fig/http-message",
            "keywords": [
                "http",
                "http-message",
                "psr",
                "psr-7",
                "request",
                "response"
            ],
            "support": {
                "source": "https://github.com/php-fig/http-message/tree/master"
            },
            "time": "2016-08-06T14:39:51+00:00"
        },
        {
            "name": "psr/log",
            "version": "3.0.0",
            "source": {
                "type": "git",
                "url": "https://github.com/php-fig/log.git",
                "reference": "fe5ea303b0887d5caefd3d431c3e61ad47037001"
            },
            "dist": {
                "type": "zip",
                "url": "https://api.github.com/repos/php-fig/log/zipball/fe5ea303b0887d5caefd3d431c3e61ad47037001",
                "reference": "fe5ea303b0887d5caefd3d431c3e61ad47037001",
                "shasum": ""
            },
            "require": {
                "php": ">=8.0.0"
            },
            "type": "library",
            "extra": {
                "branch-alias": {
                    "dev-master": "3.x-dev"
                }
            },
            "autoload": {
                "psr-4": {
                    "Psr\\Log\\": "src"
                }
            },
            "notification-url": "https://packagist.org/downloads/",
            "license": [
                "MIT"
            ],
            "authors": [
                {
                    "name": "PHP-FIG",
                    "homepage": "https://www.php-fig.org/"
                }
            ],
            "description": "Common interface for logging libraries",
            "homepage": "https://github.com/php-fig/log",
            "keywords": [
                "log",
                "psr",
                "psr-3"
            ],
            "support": {
                "source": "https://github.com/php-fig/log/tree/3.0.0"
            },
            "time": "2021-07-14T16:46:02+00:00"
        },
        {
            "name": "psr/simple-cache",
            "version": "3.0.0",
            "source": {
                "type": "git",
                "url": "https://github.com/php-fig/simple-cache.git",
                "reference": "764e0b3939f5ca87cb904f570ef9be2d78a07865"
            },
            "dist": {
                "type": "zip",
                "url": "https://api.github.com/repos/php-fig/simple-cache/zipball/764e0b3939f5ca87cb904f570ef9be2d78a07865",
                "reference": "764e0b3939f5ca87cb904f570ef9be2d78a07865",
                "shasum": ""
            },
            "require": {
                "php": ">=8.0.0"
            },
            "type": "library",
            "extra": {
                "branch-alias": {
                    "dev-master": "3.0.x-dev"
                }
            },
            "autoload": {
                "psr-4": {
                    "Psr\\SimpleCache\\": "src/"
                }
            },
            "notification-url": "https://packagist.org/downloads/",
            "license": [
                "MIT"
            ],
            "authors": [
                {
                    "name": "PHP-FIG",
                    "homepage": "https://www.php-fig.org/"
                }
            ],
            "description": "Common interfaces for simple caching",
            "keywords": [
                "cache",
                "caching",
                "psr",
                "psr-16",
                "simple-cache"
            ],
            "support": {
                "source": "https://github.com/php-fig/simple-cache/tree/3.0.0"
            },
            "time": "2021-10-29T13:26:27+00:00"
        },
        {
            "name": "ralouphie/getallheaders",
            "version": "3.0.3",
            "source": {
                "type": "git",
                "url": "https://github.com/ralouphie/getallheaders.git",
                "reference": "120b605dfeb996808c31b6477290a714d356e822"
            },
            "dist": {
                "type": "zip",
                "url": "https://api.github.com/repos/ralouphie/getallheaders/zipball/120b605dfeb996808c31b6477290a714d356e822",
                "reference": "120b605dfeb996808c31b6477290a714d356e822",
                "shasum": ""
            },
            "require": {
                "php": ">=5.6"
            },
            "require-dev": {
                "php-coveralls/php-coveralls": "^2.1",
                "phpunit/phpunit": "^5 || ^6.5"
            },
            "type": "library",
            "autoload": {
                "files": [
                    "src/getallheaders.php"
                ]
            },
            "notification-url": "https://packagist.org/downloads/",
            "license": [
                "MIT"
            ],
            "authors": [
                {
                    "name": "Ralph Khattar",
                    "email": "ralph.khattar@gmail.com"
                }
            ],
            "description": "A polyfill for getallheaders.",
            "support": {
                "issues": "https://github.com/ralouphie/getallheaders/issues",
                "source": "https://github.com/ralouphie/getallheaders/tree/develop"
            },
            "time": "2019-03-08T08:55:37+00:00"
        },
        {
            "name": "ramsey/collection",
            "version": "1.2.2",
            "source": {
                "type": "git",
                "url": "https://github.com/ramsey/collection.git",
                "reference": "cccc74ee5e328031b15640b51056ee8d3bb66c0a"
            },
            "dist": {
                "type": "zip",
                "url": "https://api.github.com/repos/ramsey/collection/zipball/cccc74ee5e328031b15640b51056ee8d3bb66c0a",
                "reference": "cccc74ee5e328031b15640b51056ee8d3bb66c0a",
                "shasum": ""
            },
            "require": {
                "php": "^7.3 || ^8",
                "symfony/polyfill-php81": "^1.23"
            },
            "require-dev": {
                "captainhook/captainhook": "^5.3",
                "dealerdirect/phpcodesniffer-composer-installer": "^0.7.0",
                "ergebnis/composer-normalize": "^2.6",
                "fakerphp/faker": "^1.5",
                "hamcrest/hamcrest-php": "^2",
                "jangregor/phpstan-prophecy": "^0.8",
                "mockery/mockery": "^1.3",
                "phpspec/prophecy-phpunit": "^2.0",
                "phpstan/extension-installer": "^1",
                "phpstan/phpstan": "^0.12.32",
                "phpstan/phpstan-mockery": "^0.12.5",
                "phpstan/phpstan-phpunit": "^0.12.11",
                "phpunit/phpunit": "^8.5 || ^9",
                "psy/psysh": "^0.10.4",
                "slevomat/coding-standard": "^6.3",
                "squizlabs/php_codesniffer": "^3.5",
                "vimeo/psalm": "^4.4"
            },
            "type": "library",
            "autoload": {
                "psr-4": {
                    "Ramsey\\Collection\\": "src/"
                }
            },
            "notification-url": "https://packagist.org/downloads/",
            "license": [
                "MIT"
            ],
            "authors": [
                {
                    "name": "Ben Ramsey",
                    "email": "ben@benramsey.com",
                    "homepage": "https://benramsey.com"
                }
            ],
            "description": "A PHP library for representing and manipulating collections.",
            "keywords": [
                "array",
                "collection",
                "hash",
                "map",
                "queue",
                "set"
            ],
            "support": {
                "issues": "https://github.com/ramsey/collection/issues",
                "source": "https://github.com/ramsey/collection/tree/1.2.2"
            },
            "funding": [
                {
                    "url": "https://github.com/ramsey",
                    "type": "github"
                },
                {
                    "url": "https://tidelift.com/funding/github/packagist/ramsey/collection",
                    "type": "tidelift"
                }
            ],
            "time": "2021-10-10T03:01:02+00:00"
        },
        {
            "name": "ramsey/uuid",
            "version": "4.3.1",
            "source": {
                "type": "git",
                "url": "https://github.com/ramsey/uuid.git",
                "reference": "8505afd4fea63b81a85d3b7b53ac3cb8dc347c28"
            },
            "dist": {
                "type": "zip",
                "url": "https://api.github.com/repos/ramsey/uuid/zipball/8505afd4fea63b81a85d3b7b53ac3cb8dc347c28",
                "reference": "8505afd4fea63b81a85d3b7b53ac3cb8dc347c28",
                "shasum": ""
            },
            "require": {
                "brick/math": "^0.8 || ^0.9",
                "ext-ctype": "*",
                "ext-json": "*",
                "php": "^8.0",
                "ramsey/collection": "^1.0"
            },
            "replace": {
                "rhumsaa/uuid": "self.version"
            },
            "require-dev": {
                "captainhook/captainhook": "^5.10",
                "captainhook/plugin-composer": "^5.3",
                "dealerdirect/phpcodesniffer-composer-installer": "^0.7.0",
                "doctrine/annotations": "^1.8",
                "ergebnis/composer-normalize": "^2.15",
                "mockery/mockery": "^1.3",
                "moontoast/math": "^1.1",
                "paragonie/random-lib": "^2",
                "php-mock/php-mock": "^2.2",
                "php-mock/php-mock-mockery": "^1.3",
                "php-parallel-lint/php-parallel-lint": "^1.1",
                "phpbench/phpbench": "^1.0",
                "phpstan/extension-installer": "^1.0",
                "phpstan/phpstan": "^0.12",
                "phpstan/phpstan-mockery": "^0.12",
                "phpstan/phpstan-phpunit": "^0.12",
                "phpunit/phpunit": "^8.5 || ^9",
                "slevomat/coding-standard": "^7.0",
                "squizlabs/php_codesniffer": "^3.5",
                "vimeo/psalm": "^4.9"
            },
            "suggest": {
                "ext-bcmath": "Enables faster math with arbitrary-precision integers using BCMath.",
                "ext-ctype": "Enables faster processing of character classification using ctype functions.",
                "ext-gmp": "Enables faster math with arbitrary-precision integers using GMP.",
                "ext-uuid": "Enables the use of PeclUuidTimeGenerator and PeclUuidRandomGenerator.",
                "paragonie/random-lib": "Provides RandomLib for use with the RandomLibAdapter",
                "ramsey/uuid-doctrine": "Allows the use of Ramsey\\Uuid\\Uuid as Doctrine field type."
            },
            "type": "library",
            "extra": {
                "captainhook": {
                    "force-install": true
                }
            },
            "autoload": {
                "files": [
                    "src/functions.php"
                ],
                "psr-4": {
                    "Ramsey\\Uuid\\": "src/"
                }
            },
            "notification-url": "https://packagist.org/downloads/",
            "license": [
                "MIT"
            ],
            "description": "A PHP library for generating and working with universally unique identifiers (UUIDs).",
            "keywords": [
                "guid",
                "identifier",
                "uuid"
            ],
            "support": {
                "issues": "https://github.com/ramsey/uuid/issues",
                "source": "https://github.com/ramsey/uuid/tree/4.3.1"
            },
            "funding": [
                {
                    "url": "https://github.com/ramsey",
                    "type": "github"
                },
                {
                    "url": "https://tidelift.com/funding/github/packagist/ramsey/uuid",
                    "type": "tidelift"
                }
            ],
            "time": "2022-03-27T21:42:02+00:00"
        },
        {
            "name": "spatie/yaml-front-matter",
            "version": "2.0.7",
            "source": {
                "type": "git",
                "url": "https://github.com/spatie/yaml-front-matter.git",
                "reference": "f49f228994de70827ca857efffdd3bd7703aea34"
            },
            "dist": {
                "type": "zip",
                "url": "https://api.github.com/repos/spatie/yaml-front-matter/zipball/f49f228994de70827ca857efffdd3bd7703aea34",
                "reference": "f49f228994de70827ca857efffdd3bd7703aea34",
                "shasum": ""
            },
            "require": {
                "php": "^7.0|^8.0",
                "symfony/yaml": "^3.0|^4.0|^5.0|^6.0"
            },
            "require-dev": {
                "phpunit/phpunit": "^9.0"
            },
            "type": "library",
            "autoload": {
                "psr-4": {
                    "Spatie\\YamlFrontMatter\\": "src"
                }
            },
            "notification-url": "https://packagist.org/downloads/",
            "license": [
                "MIT"
            ],
            "authors": [
                {
                    "name": "Sebastian De Deyne",
                    "email": "sebastian@spatie.be",
                    "homepage": "https://spatie.be",
                    "role": "Developer"
                }
            ],
            "description": "A to the point yaml front matter parser",
            "homepage": "https://github.com/sebastiandedeyne/yaml-front-matter",
            "keywords": [
                "front matter",
                "jekyll",
                "spatie",
                "yaml"
            ],
            "support": {
                "source": "https://github.com/spatie/yaml-front-matter/tree/2.0.7"
            },
            "funding": [
                {
                    "url": "https://spatie.be/open-source/support-us",
                    "type": "custom"
                },
                {
                    "url": "https://github.com/spatie",
                    "type": "github"
                }
            ],
            "time": "2022-04-06T12:03:55+00:00"
        },
        {
            "name": "symfony/console",
            "version": "v6.0.11",
            "source": {
                "type": "git",
                "url": "https://github.com/symfony/console.git",
                "reference": "09b8e50f09bf0e5bbde9b61b19d7f53751114725"
            },
            "dist": {
                "type": "zip",
                "url": "https://api.github.com/repos/symfony/console/zipball/09b8e50f09bf0e5bbde9b61b19d7f53751114725",
                "reference": "09b8e50f09bf0e5bbde9b61b19d7f53751114725",
                "shasum": ""
            },
            "require": {
                "php": ">=8.0.2",
                "symfony/polyfill-mbstring": "~1.0",
                "symfony/service-contracts": "^1.1|^2|^3",
                "symfony/string": "^5.4|^6.0"
            },
            "conflict": {
                "symfony/dependency-injection": "<5.4",
                "symfony/dotenv": "<5.4",
                "symfony/event-dispatcher": "<5.4",
                "symfony/lock": "<5.4",
                "symfony/process": "<5.4"
            },
            "provide": {
                "psr/log-implementation": "1.0|2.0|3.0"
            },
            "require-dev": {
                "psr/log": "^1|^2|^3",
                "symfony/config": "^5.4|^6.0",
                "symfony/dependency-injection": "^5.4|^6.0",
                "symfony/event-dispatcher": "^5.4|^6.0",
                "symfony/lock": "^5.4|^6.0",
                "symfony/process": "^5.4|^6.0",
                "symfony/var-dumper": "^5.4|^6.0"
            },
            "suggest": {
                "psr/log": "For using the console logger",
                "symfony/event-dispatcher": "",
                "symfony/lock": "",
                "symfony/process": ""
            },
            "type": "library",
            "autoload": {
                "psr-4": {
                    "Symfony\\Component\\Console\\": ""
                },
                "exclude-from-classmap": [
                    "/Tests/"
                ]
            },
            "notification-url": "https://packagist.org/downloads/",
            "license": [
                "MIT"
            ],
            "authors": [
                {
                    "name": "Fabien Potencier",
                    "email": "fabien@symfony.com"
                },
                {
                    "name": "Symfony Community",
                    "homepage": "https://symfony.com/contributors"
                }
            ],
            "description": "Eases the creation of beautiful and testable command line interfaces",
            "homepage": "https://symfony.com",
            "keywords": [
                "cli",
                "command line",
                "console",
                "terminal"
            ],
            "support": {
                "source": "https://github.com/symfony/console/tree/v6.0.11"
            },
            "funding": [
                {
                    "url": "https://symfony.com/sponsor",
                    "type": "custom"
                },
                {
                    "url": "https://github.com/fabpot",
                    "type": "github"
                },
                {
                    "url": "https://tidelift.com/funding/github/packagist/symfony/symfony",
                    "type": "tidelift"
                }
            ],
            "time": "2022-07-22T14:17:38+00:00"
        },
        {
            "name": "symfony/deprecation-contracts",
            "version": "v3.0.2",
            "source": {
                "type": "git",
                "url": "https://github.com/symfony/deprecation-contracts.git",
                "reference": "26954b3d62a6c5fd0ea8a2a00c0353a14978d05c"
            },
            "dist": {
                "type": "zip",
                "url": "https://api.github.com/repos/symfony/deprecation-contracts/zipball/26954b3d62a6c5fd0ea8a2a00c0353a14978d05c",
                "reference": "26954b3d62a6c5fd0ea8a2a00c0353a14978d05c",
                "shasum": ""
            },
            "require": {
                "php": ">=8.0.2"
            },
            "type": "library",
            "extra": {
                "branch-alias": {
                    "dev-main": "3.0-dev"
                },
                "thanks": {
                    "name": "symfony/contracts",
                    "url": "https://github.com/symfony/contracts"
                }
            },
            "autoload": {
                "files": [
                    "function.php"
                ]
            },
            "notification-url": "https://packagist.org/downloads/",
            "license": [
                "MIT"
            ],
            "authors": [
                {
                    "name": "Nicolas Grekas",
                    "email": "p@tchwork.com"
                },
                {
                    "name": "Symfony Community",
                    "homepage": "https://symfony.com/contributors"
                }
            ],
            "description": "A generic function and convention to trigger deprecation notices",
            "homepage": "https://symfony.com",
            "support": {
                "source": "https://github.com/symfony/deprecation-contracts/tree/v3.0.2"
            },
            "funding": [
                {
                    "url": "https://symfony.com/sponsor",
                    "type": "custom"
                },
                {
                    "url": "https://github.com/fabpot",
                    "type": "github"
                },
                {
                    "url": "https://tidelift.com/funding/github/packagist/symfony/symfony",
                    "type": "tidelift"
                }
            ],
            "time": "2022-01-02T09:55:41+00:00"
        },
        {
            "name": "symfony/error-handler",
            "version": "v6.0.11",
            "source": {
                "type": "git",
                "url": "https://github.com/symfony/error-handler.git",
                "reference": "cb302377e1b862540436f22be9ff07079a5836ae"
            },
            "dist": {
                "type": "zip",
                "url": "https://api.github.com/repos/symfony/error-handler/zipball/cb302377e1b862540436f22be9ff07079a5836ae",
                "reference": "cb302377e1b862540436f22be9ff07079a5836ae",
                "shasum": ""
            },
            "require": {
                "php": ">=8.0.2",
                "psr/log": "^1|^2|^3",
                "symfony/var-dumper": "^5.4|^6.0"
            },
            "require-dev": {
                "symfony/deprecation-contracts": "^2.1|^3",
                "symfony/http-kernel": "^5.4|^6.0",
                "symfony/serializer": "^5.4|^6.0"
            },
            "bin": [
                "Resources/bin/patch-type-declarations"
            ],
            "type": "library",
            "autoload": {
                "psr-4": {
                    "Symfony\\Component\\ErrorHandler\\": ""
                },
                "exclude-from-classmap": [
                    "/Tests/"
                ]
            },
            "notification-url": "https://packagist.org/downloads/",
            "license": [
                "MIT"
            ],
            "authors": [
                {
                    "name": "Fabien Potencier",
                    "email": "fabien@symfony.com"
                },
                {
                    "name": "Symfony Community",
                    "homepage": "https://symfony.com/contributors"
                }
            ],
            "description": "Provides tools to manage errors and ease debugging PHP code",
            "homepage": "https://symfony.com",
            "support": {
                "source": "https://github.com/symfony/error-handler/tree/v6.0.11"
            },
            "funding": [
                {
                    "url": "https://symfony.com/sponsor",
                    "type": "custom"
                },
                {
                    "url": "https://github.com/fabpot",
                    "type": "github"
                },
                {
                    "url": "https://tidelift.com/funding/github/packagist/symfony/symfony",
                    "type": "tidelift"
                }
            ],
            "time": "2022-07-29T07:39:48+00:00"
        },
        {
            "name": "symfony/event-dispatcher",
            "version": "v6.0.9",
            "source": {
                "type": "git",
                "url": "https://github.com/symfony/event-dispatcher.git",
                "reference": "5c85b58422865d42c6eb46f7693339056db098a8"
            },
            "dist": {
                "type": "zip",
                "url": "https://api.github.com/repos/symfony/event-dispatcher/zipball/5c85b58422865d42c6eb46f7693339056db098a8",
                "reference": "5c85b58422865d42c6eb46f7693339056db098a8",
                "shasum": ""
            },
            "require": {
                "php": ">=8.0.2",
                "symfony/event-dispatcher-contracts": "^2|^3"
            },
            "conflict": {
                "symfony/dependency-injection": "<5.4"
            },
            "provide": {
                "psr/event-dispatcher-implementation": "1.0",
                "symfony/event-dispatcher-implementation": "2.0|3.0"
            },
            "require-dev": {
                "psr/log": "^1|^2|^3",
                "symfony/config": "^5.4|^6.0",
                "symfony/dependency-injection": "^5.4|^6.0",
                "symfony/error-handler": "^5.4|^6.0",
                "symfony/expression-language": "^5.4|^6.0",
                "symfony/http-foundation": "^5.4|^6.0",
                "symfony/service-contracts": "^1.1|^2|^3",
                "symfony/stopwatch": "^5.4|^6.0"
            },
            "suggest": {
                "symfony/dependency-injection": "",
                "symfony/http-kernel": ""
            },
            "type": "library",
            "autoload": {
                "psr-4": {
                    "Symfony\\Component\\EventDispatcher\\": ""
                },
                "exclude-from-classmap": [
                    "/Tests/"
                ]
            },
            "notification-url": "https://packagist.org/downloads/",
            "license": [
                "MIT"
            ],
            "authors": [
                {
                    "name": "Fabien Potencier",
                    "email": "fabien@symfony.com"
                },
                {
                    "name": "Symfony Community",
                    "homepage": "https://symfony.com/contributors"
                }
            ],
            "description": "Provides tools that allow your application components to communicate with each other by dispatching events and listening to them",
            "homepage": "https://symfony.com",
            "support": {
                "source": "https://github.com/symfony/event-dispatcher/tree/v6.0.9"
            },
            "funding": [
                {
                    "url": "https://symfony.com/sponsor",
                    "type": "custom"
                },
                {
                    "url": "https://github.com/fabpot",
                    "type": "github"
                },
                {
                    "url": "https://tidelift.com/funding/github/packagist/symfony/symfony",
                    "type": "tidelift"
                }
            ],
            "time": "2022-05-05T16:45:52+00:00"
        },
        {
            "name": "symfony/event-dispatcher-contracts",
            "version": "v3.0.2",
            "source": {
                "type": "git",
                "url": "https://github.com/symfony/event-dispatcher-contracts.git",
                "reference": "7bc61cc2db649b4637d331240c5346dcc7708051"
            },
            "dist": {
                "type": "zip",
                "url": "https://api.github.com/repos/symfony/event-dispatcher-contracts/zipball/7bc61cc2db649b4637d331240c5346dcc7708051",
                "reference": "7bc61cc2db649b4637d331240c5346dcc7708051",
                "shasum": ""
            },
            "require": {
                "php": ">=8.0.2",
                "psr/event-dispatcher": "^1"
            },
            "suggest": {
                "symfony/event-dispatcher-implementation": ""
            },
            "type": "library",
            "extra": {
                "branch-alias": {
                    "dev-main": "3.0-dev"
                },
                "thanks": {
                    "name": "symfony/contracts",
                    "url": "https://github.com/symfony/contracts"
                }
            },
            "autoload": {
                "psr-4": {
                    "Symfony\\Contracts\\EventDispatcher\\": ""
                }
            },
            "notification-url": "https://packagist.org/downloads/",
            "license": [
                "MIT"
            ],
            "authors": [
                {
                    "name": "Nicolas Grekas",
                    "email": "p@tchwork.com"
                },
                {
                    "name": "Symfony Community",
                    "homepage": "https://symfony.com/contributors"
                }
            ],
            "description": "Generic abstractions related to dispatching event",
            "homepage": "https://symfony.com",
            "keywords": [
                "abstractions",
                "contracts",
                "decoupling",
                "interfaces",
                "interoperability",
                "standards"
            ],
            "support": {
                "source": "https://github.com/symfony/event-dispatcher-contracts/tree/v3.0.2"
            },
            "funding": [
                {
                    "url": "https://symfony.com/sponsor",
                    "type": "custom"
                },
                {
                    "url": "https://github.com/fabpot",
                    "type": "github"
                },
                {
                    "url": "https://tidelift.com/funding/github/packagist/symfony/symfony",
                    "type": "tidelift"
                }
            ],
            "time": "2022-01-02T09:55:41+00:00"
        },
        {
            "name": "symfony/finder",
            "version": "v6.0.11",
            "source": {
                "type": "git",
                "url": "https://github.com/symfony/finder.git",
                "reference": "09cb683ba5720385ea6966e5e06be2a34f2568b1"
            },
            "dist": {
                "type": "zip",
                "url": "https://api.github.com/repos/symfony/finder/zipball/09cb683ba5720385ea6966e5e06be2a34f2568b1",
                "reference": "09cb683ba5720385ea6966e5e06be2a34f2568b1",
                "shasum": ""
            },
            "require": {
                "php": ">=8.0.2"
            },
            "type": "library",
            "autoload": {
                "psr-4": {
                    "Symfony\\Component\\Finder\\": ""
                },
                "exclude-from-classmap": [
                    "/Tests/"
                ]
            },
            "notification-url": "https://packagist.org/downloads/",
            "license": [
                "MIT"
            ],
            "authors": [
                {
                    "name": "Fabien Potencier",
                    "email": "fabien@symfony.com"
                },
                {
                    "name": "Symfony Community",
                    "homepage": "https://symfony.com/contributors"
                }
            ],
            "description": "Finds files and directories via an intuitive fluent interface",
            "homepage": "https://symfony.com",
            "support": {
                "source": "https://github.com/symfony/finder/tree/v6.0.11"
            },
            "funding": [
                {
                    "url": "https://symfony.com/sponsor",
                    "type": "custom"
                },
                {
                    "url": "https://github.com/fabpot",
                    "type": "github"
                },
                {
                    "url": "https://tidelift.com/funding/github/packagist/symfony/symfony",
                    "type": "tidelift"
                }
            ],
            "time": "2022-07-29T07:39:48+00:00"
        },
        {
            "name": "symfony/http-foundation",
            "version": "v6.0.11",
            "source": {
                "type": "git",
                "url": "https://github.com/symfony/http-foundation.git",
                "reference": "69302fb4a7d65f6373c60b6d9ca89b91d2c9e0e6"
            },
            "dist": {
                "type": "zip",
                "url": "https://api.github.com/repos/symfony/http-foundation/zipball/69302fb4a7d65f6373c60b6d9ca89b91d2c9e0e6",
                "reference": "69302fb4a7d65f6373c60b6d9ca89b91d2c9e0e6",
                "shasum": ""
            },
            "require": {
                "php": ">=8.0.2",
                "symfony/deprecation-contracts": "^2.1|^3",
                "symfony/polyfill-mbstring": "~1.1"
            },
            "require-dev": {
                "predis/predis": "~1.0",
                "symfony/cache": "^5.4|^6.0",
                "symfony/expression-language": "^5.4|^6.0",
                "symfony/mime": "^5.4|^6.0"
            },
            "suggest": {
                "symfony/mime": "To use the file extension guesser"
            },
            "type": "library",
            "autoload": {
                "psr-4": {
                    "Symfony\\Component\\HttpFoundation\\": ""
                },
                "exclude-from-classmap": [
                    "/Tests/"
                ]
            },
            "notification-url": "https://packagist.org/downloads/",
            "license": [
                "MIT"
            ],
            "authors": [
                {
                    "name": "Fabien Potencier",
                    "email": "fabien@symfony.com"
                },
                {
                    "name": "Symfony Community",
                    "homepage": "https://symfony.com/contributors"
                }
            ],
            "description": "Defines an object-oriented layer for the HTTP specification",
            "homepage": "https://symfony.com",
            "support": {
                "source": "https://github.com/symfony/http-foundation/tree/v6.0.11"
            },
            "funding": [
                {
                    "url": "https://symfony.com/sponsor",
                    "type": "custom"
                },
                {
                    "url": "https://github.com/fabpot",
                    "type": "github"
                },
                {
                    "url": "https://tidelift.com/funding/github/packagist/symfony/symfony",
                    "type": "tidelift"
                }
            ],
            "time": "2022-07-22T16:13:32+00:00"
        },
        {
            "name": "symfony/http-kernel",
            "version": "v6.0.11",
            "source": {
                "type": "git",
                "url": "https://github.com/symfony/http-kernel.git",
                "reference": "961268a36f3fa4bda9fde1400d2ae7004318b717"
            },
            "dist": {
                "type": "zip",
                "url": "https://api.github.com/repos/symfony/http-kernel/zipball/961268a36f3fa4bda9fde1400d2ae7004318b717",
                "reference": "961268a36f3fa4bda9fde1400d2ae7004318b717",
                "shasum": ""
            },
            "require": {
                "php": ">=8.0.2",
                "psr/log": "^1|^2|^3",
                "symfony/error-handler": "^5.4|^6.0",
                "symfony/event-dispatcher": "^5.4|^6.0",
                "symfony/http-foundation": "^5.4|^6.0",
                "symfony/polyfill-ctype": "^1.8"
            },
            "conflict": {
                "symfony/browser-kit": "<5.4",
                "symfony/cache": "<5.4",
                "symfony/config": "<5.4",
                "symfony/console": "<5.4",
                "symfony/dependency-injection": "<5.4",
                "symfony/doctrine-bridge": "<5.4",
                "symfony/form": "<5.4",
                "symfony/http-client": "<5.4",
                "symfony/mailer": "<5.4",
                "symfony/messenger": "<5.4",
                "symfony/translation": "<5.4",
                "symfony/twig-bridge": "<5.4",
                "symfony/validator": "<5.4",
                "twig/twig": "<2.13"
            },
            "provide": {
                "psr/log-implementation": "1.0|2.0|3.0"
            },
            "require-dev": {
                "psr/cache": "^1.0|^2.0|^3.0",
                "symfony/browser-kit": "^5.4|^6.0",
                "symfony/config": "^5.4|^6.0",
                "symfony/console": "^5.4|^6.0",
                "symfony/css-selector": "^5.4|^6.0",
                "symfony/dependency-injection": "^5.4|^6.0",
                "symfony/dom-crawler": "^5.4|^6.0",
                "symfony/expression-language": "^5.4|^6.0",
                "symfony/finder": "^5.4|^6.0",
                "symfony/http-client-contracts": "^1.1|^2|^3",
                "symfony/process": "^5.4|^6.0",
                "symfony/routing": "^5.4|^6.0",
                "symfony/stopwatch": "^5.4|^6.0",
                "symfony/translation": "^5.4|^6.0",
                "symfony/translation-contracts": "^1.1|^2|^3",
                "twig/twig": "^2.13|^3.0.4"
            },
            "suggest": {
                "symfony/browser-kit": "",
                "symfony/config": "",
                "symfony/console": "",
                "symfony/dependency-injection": ""
            },
            "type": "library",
            "autoload": {
                "psr-4": {
                    "Symfony\\Component\\HttpKernel\\": ""
                },
                "exclude-from-classmap": [
                    "/Tests/"
                ]
            },
            "notification-url": "https://packagist.org/downloads/",
            "license": [
                "MIT"
            ],
            "authors": [
                {
                    "name": "Fabien Potencier",
                    "email": "fabien@symfony.com"
                },
                {
                    "name": "Symfony Community",
                    "homepage": "https://symfony.com/contributors"
                }
            ],
            "description": "Provides a structured process for converting a Request into a Response",
            "homepage": "https://symfony.com",
            "support": {
                "source": "https://github.com/symfony/http-kernel/tree/v6.0.11"
            },
            "funding": [
                {
                    "url": "https://symfony.com/sponsor",
                    "type": "custom"
                },
                {
                    "url": "https://github.com/fabpot",
                    "type": "github"
                },
                {
                    "url": "https://tidelift.com/funding/github/packagist/symfony/symfony",
                    "type": "tidelift"
                }
            ],
            "time": "2022-07-29T12:37:40+00:00"
        },
        {
            "name": "symfony/mime",
            "version": "v6.0.11",
            "source": {
                "type": "git",
                "url": "https://github.com/symfony/mime.git",
                "reference": "c6f16f6789587348f6518b193d3499c0e1f5e5c5"
            },
            "dist": {
                "type": "zip",
                "url": "https://api.github.com/repos/symfony/mime/zipball/c6f16f6789587348f6518b193d3499c0e1f5e5c5",
                "reference": "c6f16f6789587348f6518b193d3499c0e1f5e5c5",
                "shasum": ""
            },
            "require": {
                "php": ">=8.0.2",
                "symfony/polyfill-intl-idn": "^1.10",
                "symfony/polyfill-mbstring": "^1.0"
            },
            "conflict": {
                "egulias/email-validator": "~3.0.0",
                "phpdocumentor/reflection-docblock": "<3.2.2",
                "phpdocumentor/type-resolver": "<1.4.0",
                "symfony/mailer": "<5.4"
            },
            "require-dev": {
                "egulias/email-validator": "^2.1.10|^3.1",
                "phpdocumentor/reflection-docblock": "^3.0|^4.0|^5.0",
                "symfony/dependency-injection": "^5.4|^6.0",
                "symfony/property-access": "^5.4|^6.0",
                "symfony/property-info": "^5.4|^6.0",
                "symfony/serializer": "^5.4|^6.0"
            },
            "type": "library",
            "autoload": {
                "psr-4": {
                    "Symfony\\Component\\Mime\\": ""
                },
                "exclude-from-classmap": [
                    "/Tests/"
                ]
            },
            "notification-url": "https://packagist.org/downloads/",
            "license": [
                "MIT"
            ],
            "authors": [
                {
                    "name": "Fabien Potencier",
                    "email": "fabien@symfony.com"
                },
                {
                    "name": "Symfony Community",
                    "homepage": "https://symfony.com/contributors"
                }
            ],
            "description": "Allows manipulating MIME messages",
            "homepage": "https://symfony.com",
            "keywords": [
                "mime",
                "mime-type"
            ],
            "support": {
                "source": "https://github.com/symfony/mime/tree/v6.0.11"
            },
            "funding": [
                {
                    "url": "https://symfony.com/sponsor",
                    "type": "custom"
                },
                {
                    "url": "https://github.com/fabpot",
                    "type": "github"
                },
                {
                    "url": "https://tidelift.com/funding/github/packagist/symfony/symfony",
                    "type": "tidelift"
                }
            ],
            "time": "2022-07-20T13:45:53+00:00"
        },
        {
            "name": "symfony/polyfill-ctype",
            "version": "v1.26.0",
            "source": {
                "type": "git",
                "url": "https://github.com/symfony/polyfill-ctype.git",
                "reference": "6fd1b9a79f6e3cf65f9e679b23af304cd9e010d4"
            },
            "dist": {
                "type": "zip",
                "url": "https://api.github.com/repos/symfony/polyfill-ctype/zipball/6fd1b9a79f6e3cf65f9e679b23af304cd9e010d4",
                "reference": "6fd1b9a79f6e3cf65f9e679b23af304cd9e010d4",
                "shasum": ""
            },
            "require": {
                "php": ">=7.1"
            },
            "provide": {
                "ext-ctype": "*"
            },
            "suggest": {
                "ext-ctype": "For best performance"
            },
            "type": "library",
            "extra": {
                "branch-alias": {
                    "dev-main": "1.26-dev"
                },
                "thanks": {
                    "name": "symfony/polyfill",
                    "url": "https://github.com/symfony/polyfill"
                }
            },
            "autoload": {
                "files": [
                    "bootstrap.php"
                ],
                "psr-4": {
                    "Symfony\\Polyfill\\Ctype\\": ""
                }
            },
            "notification-url": "https://packagist.org/downloads/",
            "license": [
                "MIT"
            ],
            "authors": [
                {
                    "name": "Gert de Pagter",
                    "email": "BackEndTea@gmail.com"
                },
                {
                    "name": "Symfony Community",
                    "homepage": "https://symfony.com/contributors"
                }
            ],
            "description": "Symfony polyfill for ctype functions",
            "homepage": "https://symfony.com",
            "keywords": [
                "compatibility",
                "ctype",
                "polyfill",
                "portable"
            ],
            "support": {
                "source": "https://github.com/symfony/polyfill-ctype/tree/v1.26.0"
            },
            "funding": [
                {
                    "url": "https://symfony.com/sponsor",
                    "type": "custom"
                },
                {
                    "url": "https://github.com/fabpot",
                    "type": "github"
                },
                {
                    "url": "https://tidelift.com/funding/github/packagist/symfony/symfony",
                    "type": "tidelift"
                }
            ],
            "time": "2022-05-24T11:49:31+00:00"
        },
        {
            "name": "symfony/polyfill-intl-grapheme",
            "version": "v1.26.0",
            "source": {
                "type": "git",
                "url": "https://github.com/symfony/polyfill-intl-grapheme.git",
                "reference": "433d05519ce6990bf3530fba6957499d327395c2"
            },
            "dist": {
                "type": "zip",
                "url": "https://api.github.com/repos/symfony/polyfill-intl-grapheme/zipball/433d05519ce6990bf3530fba6957499d327395c2",
                "reference": "433d05519ce6990bf3530fba6957499d327395c2",
                "shasum": ""
            },
            "require": {
                "php": ">=7.1"
            },
            "suggest": {
                "ext-intl": "For best performance"
            },
            "type": "library",
            "extra": {
                "branch-alias": {
                    "dev-main": "1.26-dev"
                },
                "thanks": {
                    "name": "symfony/polyfill",
                    "url": "https://github.com/symfony/polyfill"
                }
            },
            "autoload": {
                "files": [
                    "bootstrap.php"
                ],
                "psr-4": {
                    "Symfony\\Polyfill\\Intl\\Grapheme\\": ""
                }
            },
            "notification-url": "https://packagist.org/downloads/",
            "license": [
                "MIT"
            ],
            "authors": [
                {
                    "name": "Nicolas Grekas",
                    "email": "p@tchwork.com"
                },
                {
                    "name": "Symfony Community",
                    "homepage": "https://symfony.com/contributors"
                }
            ],
            "description": "Symfony polyfill for intl's grapheme_* functions",
            "homepage": "https://symfony.com",
            "keywords": [
                "compatibility",
                "grapheme",
                "intl",
                "polyfill",
                "portable",
                "shim"
            ],
            "support": {
                "source": "https://github.com/symfony/polyfill-intl-grapheme/tree/v1.26.0"
            },
            "funding": [
                {
                    "url": "https://symfony.com/sponsor",
                    "type": "custom"
                },
                {
                    "url": "https://github.com/fabpot",
                    "type": "github"
                },
                {
                    "url": "https://tidelift.com/funding/github/packagist/symfony/symfony",
                    "type": "tidelift"
                }
            ],
            "time": "2022-05-24T11:49:31+00:00"
        },
        {
            "name": "symfony/polyfill-intl-idn",
            "version": "v1.26.0",
            "source": {
                "type": "git",
                "url": "https://github.com/symfony/polyfill-intl-idn.git",
                "reference": "59a8d271f00dd0e4c2e518104cc7963f655a1aa8"
            },
            "dist": {
                "type": "zip",
                "url": "https://api.github.com/repos/symfony/polyfill-intl-idn/zipball/59a8d271f00dd0e4c2e518104cc7963f655a1aa8",
                "reference": "59a8d271f00dd0e4c2e518104cc7963f655a1aa8",
                "shasum": ""
            },
            "require": {
                "php": ">=7.1",
                "symfony/polyfill-intl-normalizer": "^1.10",
                "symfony/polyfill-php72": "^1.10"
            },
            "suggest": {
                "ext-intl": "For best performance"
            },
            "type": "library",
            "extra": {
                "branch-alias": {
                    "dev-main": "1.26-dev"
                },
                "thanks": {
                    "name": "symfony/polyfill",
                    "url": "https://github.com/symfony/polyfill"
                }
            },
            "autoload": {
                "files": [
                    "bootstrap.php"
                ],
                "psr-4": {
                    "Symfony\\Polyfill\\Intl\\Idn\\": ""
                }
            },
            "notification-url": "https://packagist.org/downloads/",
            "license": [
                "MIT"
            ],
            "authors": [
                {
                    "name": "Laurent Bassin",
                    "email": "laurent@bassin.info"
                },
                {
                    "name": "Trevor Rowbotham",
                    "email": "trevor.rowbotham@pm.me"
                },
                {
                    "name": "Symfony Community",
                    "homepage": "https://symfony.com/contributors"
                }
            ],
            "description": "Symfony polyfill for intl's idn_to_ascii and idn_to_utf8 functions",
            "homepage": "https://symfony.com",
            "keywords": [
                "compatibility",
                "idn",
                "intl",
                "polyfill",
                "portable",
                "shim"
            ],
            "support": {
                "source": "https://github.com/symfony/polyfill-intl-idn/tree/v1.26.0"
            },
            "funding": [
                {
                    "url": "https://symfony.com/sponsor",
                    "type": "custom"
                },
                {
                    "url": "https://github.com/fabpot",
                    "type": "github"
                },
                {
                    "url": "https://tidelift.com/funding/github/packagist/symfony/symfony",
                    "type": "tidelift"
                }
            ],
            "time": "2022-05-24T11:49:31+00:00"
        },
        {
            "name": "symfony/polyfill-intl-normalizer",
            "version": "v1.26.0",
            "source": {
                "type": "git",
                "url": "https://github.com/symfony/polyfill-intl-normalizer.git",
                "reference": "219aa369ceff116e673852dce47c3a41794c14bd"
            },
            "dist": {
                "type": "zip",
                "url": "https://api.github.com/repos/symfony/polyfill-intl-normalizer/zipball/219aa369ceff116e673852dce47c3a41794c14bd",
                "reference": "219aa369ceff116e673852dce47c3a41794c14bd",
                "shasum": ""
            },
            "require": {
                "php": ">=7.1"
            },
            "suggest": {
                "ext-intl": "For best performance"
            },
            "type": "library",
            "extra": {
                "branch-alias": {
                    "dev-main": "1.26-dev"
                },
                "thanks": {
                    "name": "symfony/polyfill",
                    "url": "https://github.com/symfony/polyfill"
                }
            },
            "autoload": {
                "files": [
                    "bootstrap.php"
                ],
                "psr-4": {
                    "Symfony\\Polyfill\\Intl\\Normalizer\\": ""
                },
                "classmap": [
                    "Resources/stubs"
                ]
            },
            "notification-url": "https://packagist.org/downloads/",
            "license": [
                "MIT"
            ],
            "authors": [
                {
                    "name": "Nicolas Grekas",
                    "email": "p@tchwork.com"
                },
                {
                    "name": "Symfony Community",
                    "homepage": "https://symfony.com/contributors"
                }
            ],
            "description": "Symfony polyfill for intl's Normalizer class and related functions",
            "homepage": "https://symfony.com",
            "keywords": [
                "compatibility",
                "intl",
                "normalizer",
                "polyfill",
                "portable",
                "shim"
            ],
            "support": {
                "source": "https://github.com/symfony/polyfill-intl-normalizer/tree/v1.26.0"
            },
            "funding": [
                {
                    "url": "https://symfony.com/sponsor",
                    "type": "custom"
                },
                {
                    "url": "https://github.com/fabpot",
                    "type": "github"
                },
                {
                    "url": "https://tidelift.com/funding/github/packagist/symfony/symfony",
                    "type": "tidelift"
                }
            ],
            "time": "2022-05-24T11:49:31+00:00"
        },
        {
            "name": "symfony/polyfill-mbstring",
            "version": "v1.26.0",
            "source": {
                "type": "git",
                "url": "https://github.com/symfony/polyfill-mbstring.git",
                "reference": "9344f9cb97f3b19424af1a21a3b0e75b0a7d8d7e"
            },
            "dist": {
                "type": "zip",
                "url": "https://api.github.com/repos/symfony/polyfill-mbstring/zipball/9344f9cb97f3b19424af1a21a3b0e75b0a7d8d7e",
                "reference": "9344f9cb97f3b19424af1a21a3b0e75b0a7d8d7e",
                "shasum": ""
            },
            "require": {
                "php": ">=7.1"
            },
            "provide": {
                "ext-mbstring": "*"
            },
            "suggest": {
                "ext-mbstring": "For best performance"
            },
            "type": "library",
            "extra": {
                "branch-alias": {
                    "dev-main": "1.26-dev"
                },
                "thanks": {
                    "name": "symfony/polyfill",
                    "url": "https://github.com/symfony/polyfill"
                }
            },
            "autoload": {
                "files": [
                    "bootstrap.php"
                ],
                "psr-4": {
                    "Symfony\\Polyfill\\Mbstring\\": ""
                }
            },
            "notification-url": "https://packagist.org/downloads/",
            "license": [
                "MIT"
            ],
            "authors": [
                {
                    "name": "Nicolas Grekas",
                    "email": "p@tchwork.com"
                },
                {
                    "name": "Symfony Community",
                    "homepage": "https://symfony.com/contributors"
                }
            ],
            "description": "Symfony polyfill for the Mbstring extension",
            "homepage": "https://symfony.com",
            "keywords": [
                "compatibility",
                "mbstring",
                "polyfill",
                "portable",
                "shim"
            ],
            "support": {
                "source": "https://github.com/symfony/polyfill-mbstring/tree/v1.26.0"
            },
            "funding": [
                {
                    "url": "https://symfony.com/sponsor",
                    "type": "custom"
                },
                {
                    "url": "https://github.com/fabpot",
                    "type": "github"
                },
                {
                    "url": "https://tidelift.com/funding/github/packagist/symfony/symfony",
                    "type": "tidelift"
                }
            ],
            "time": "2022-05-24T11:49:31+00:00"
        },
        {
            "name": "symfony/polyfill-php72",
            "version": "v1.26.0",
            "source": {
                "type": "git",
                "url": "https://github.com/symfony/polyfill-php72.git",
                "reference": "bf44a9fd41feaac72b074de600314a93e2ae78e2"
            },
            "dist": {
                "type": "zip",
                "url": "https://api.github.com/repos/symfony/polyfill-php72/zipball/bf44a9fd41feaac72b074de600314a93e2ae78e2",
                "reference": "bf44a9fd41feaac72b074de600314a93e2ae78e2",
                "shasum": ""
            },
            "require": {
                "php": ">=7.1"
            },
            "type": "library",
            "extra": {
                "branch-alias": {
                    "dev-main": "1.26-dev"
                },
                "thanks": {
                    "name": "symfony/polyfill",
                    "url": "https://github.com/symfony/polyfill"
                }
            },
            "autoload": {
                "files": [
                    "bootstrap.php"
                ],
                "psr-4": {
                    "Symfony\\Polyfill\\Php72\\": ""
                }
            },
            "notification-url": "https://packagist.org/downloads/",
            "license": [
                "MIT"
            ],
            "authors": [
                {
                    "name": "Nicolas Grekas",
                    "email": "p@tchwork.com"
                },
                {
                    "name": "Symfony Community",
                    "homepage": "https://symfony.com/contributors"
                }
            ],
            "description": "Symfony polyfill backporting some PHP 7.2+ features to lower PHP versions",
            "homepage": "https://symfony.com",
            "keywords": [
                "compatibility",
                "polyfill",
                "portable",
                "shim"
            ],
            "support": {
                "source": "https://github.com/symfony/polyfill-php72/tree/v1.26.0"
            },
            "funding": [
                {
                    "url": "https://symfony.com/sponsor",
                    "type": "custom"
                },
                {
                    "url": "https://github.com/fabpot",
                    "type": "github"
                },
                {
                    "url": "https://tidelift.com/funding/github/packagist/symfony/symfony",
                    "type": "tidelift"
                }
            ],
            "time": "2022-05-24T11:49:31+00:00"
        },
        {
            "name": "symfony/polyfill-php80",
            "version": "v1.26.0",
            "source": {
                "type": "git",
                "url": "https://github.com/symfony/polyfill-php80.git",
                "reference": "cfa0ae98841b9e461207c13ab093d76b0fa7bace"
            },
            "dist": {
                "type": "zip",
                "url": "https://api.github.com/repos/symfony/polyfill-php80/zipball/cfa0ae98841b9e461207c13ab093d76b0fa7bace",
                "reference": "cfa0ae98841b9e461207c13ab093d76b0fa7bace",
                "shasum": ""
            },
            "require": {
                "php": ">=7.1"
            },
            "type": "library",
            "extra": {
                "branch-alias": {
                    "dev-main": "1.26-dev"
                },
                "thanks": {
                    "name": "symfony/polyfill",
                    "url": "https://github.com/symfony/polyfill"
                }
            },
            "autoload": {
                "files": [
                    "bootstrap.php"
                ],
                "psr-4": {
                    "Symfony\\Polyfill\\Php80\\": ""
                },
                "classmap": [
                    "Resources/stubs"
                ]
            },
            "notification-url": "https://packagist.org/downloads/",
            "license": [
                "MIT"
            ],
            "authors": [
                {
                    "name": "Ion Bazan",
                    "email": "ion.bazan@gmail.com"
                },
                {
                    "name": "Nicolas Grekas",
                    "email": "p@tchwork.com"
                },
                {
                    "name": "Symfony Community",
                    "homepage": "https://symfony.com/contributors"
                }
            ],
            "description": "Symfony polyfill backporting some PHP 8.0+ features to lower PHP versions",
            "homepage": "https://symfony.com",
            "keywords": [
                "compatibility",
                "polyfill",
                "portable",
                "shim"
            ],
            "support": {
                "source": "https://github.com/symfony/polyfill-php80/tree/v1.26.0"
            },
            "funding": [
                {
                    "url": "https://symfony.com/sponsor",
                    "type": "custom"
                },
                {
                    "url": "https://github.com/fabpot",
                    "type": "github"
                },
                {
                    "url": "https://tidelift.com/funding/github/packagist/symfony/symfony",
                    "type": "tidelift"
                }
            ],
            "time": "2022-05-10T07:21:04+00:00"
        },
        {
            "name": "symfony/polyfill-php81",
            "version": "v1.26.0",
            "source": {
                "type": "git",
                "url": "https://github.com/symfony/polyfill-php81.git",
                "reference": "13f6d1271c663dc5ae9fb843a8f16521db7687a1"
            },
            "dist": {
                "type": "zip",
                "url": "https://api.github.com/repos/symfony/polyfill-php81/zipball/13f6d1271c663dc5ae9fb843a8f16521db7687a1",
                "reference": "13f6d1271c663dc5ae9fb843a8f16521db7687a1",
                "shasum": ""
            },
            "require": {
                "php": ">=7.1"
            },
            "type": "library",
            "extra": {
                "branch-alias": {
                    "dev-main": "1.26-dev"
                },
                "thanks": {
                    "name": "symfony/polyfill",
                    "url": "https://github.com/symfony/polyfill"
                }
            },
            "autoload": {
                "files": [
                    "bootstrap.php"
                ],
                "psr-4": {
                    "Symfony\\Polyfill\\Php81\\": ""
                },
                "classmap": [
                    "Resources/stubs"
                ]
            },
            "notification-url": "https://packagist.org/downloads/",
            "license": [
                "MIT"
            ],
            "authors": [
                {
                    "name": "Nicolas Grekas",
                    "email": "p@tchwork.com"
                },
                {
                    "name": "Symfony Community",
                    "homepage": "https://symfony.com/contributors"
                }
            ],
            "description": "Symfony polyfill backporting some PHP 8.1+ features to lower PHP versions",
            "homepage": "https://symfony.com",
            "keywords": [
                "compatibility",
                "polyfill",
                "portable",
                "shim"
            ],
            "support": {
                "source": "https://github.com/symfony/polyfill-php81/tree/v1.26.0"
            },
            "funding": [
                {
                    "url": "https://symfony.com/sponsor",
                    "type": "custom"
                },
                {
                    "url": "https://github.com/fabpot",
                    "type": "github"
                },
                {
                    "url": "https://tidelift.com/funding/github/packagist/symfony/symfony",
                    "type": "tidelift"
                }
            ],
            "time": "2022-05-24T11:49:31+00:00"
        },
        {
            "name": "symfony/process",
            "version": "v6.0.11",
            "source": {
                "type": "git",
                "url": "https://github.com/symfony/process.git",
                "reference": "44270a08ccb664143dede554ff1c00aaa2247a43"
            },
            "dist": {
                "type": "zip",
                "url": "https://api.github.com/repos/symfony/process/zipball/44270a08ccb664143dede554ff1c00aaa2247a43",
                "reference": "44270a08ccb664143dede554ff1c00aaa2247a43",
                "shasum": ""
            },
            "require": {
                "php": ">=8.0.2"
            },
            "type": "library",
            "autoload": {
                "psr-4": {
                    "Symfony\\Component\\Process\\": ""
                },
                "exclude-from-classmap": [
                    "/Tests/"
                ]
            },
            "notification-url": "https://packagist.org/downloads/",
            "license": [
                "MIT"
            ],
            "authors": [
                {
                    "name": "Fabien Potencier",
                    "email": "fabien@symfony.com"
                },
                {
                    "name": "Symfony Community",
                    "homepage": "https://symfony.com/contributors"
                }
            ],
            "description": "Executes commands in sub-processes",
            "homepage": "https://symfony.com",
            "support": {
                "source": "https://github.com/symfony/process/tree/v6.0.11"
            },
            "funding": [
                {
                    "url": "https://symfony.com/sponsor",
                    "type": "custom"
                },
                {
                    "url": "https://github.com/fabpot",
                    "type": "github"
                },
                {
                    "url": "https://tidelift.com/funding/github/packagist/symfony/symfony",
                    "type": "tidelift"
                }
            ],
            "time": "2022-06-27T17:10:44+00:00"
        },
        {
            "name": "symfony/service-contracts",
            "version": "v3.0.2",
            "source": {
                "type": "git",
                "url": "https://github.com/symfony/service-contracts.git",
                "reference": "d78d39c1599bd1188b8e26bb341da52c3c6d8a66"
            },
            "dist": {
                "type": "zip",
                "url": "https://api.github.com/repos/symfony/service-contracts/zipball/d78d39c1599bd1188b8e26bb341da52c3c6d8a66",
                "reference": "d78d39c1599bd1188b8e26bb341da52c3c6d8a66",
                "shasum": ""
            },
            "require": {
                "php": ">=8.0.2",
                "psr/container": "^2.0"
            },
            "conflict": {
                "ext-psr": "<1.1|>=2"
            },
            "suggest": {
                "symfony/service-implementation": ""
            },
            "type": "library",
            "extra": {
                "branch-alias": {
                    "dev-main": "3.0-dev"
                },
                "thanks": {
                    "name": "symfony/contracts",
                    "url": "https://github.com/symfony/contracts"
                }
            },
            "autoload": {
                "psr-4": {
                    "Symfony\\Contracts\\Service\\": ""
                }
            },
            "notification-url": "https://packagist.org/downloads/",
            "license": [
                "MIT"
            ],
            "authors": [
                {
                    "name": "Nicolas Grekas",
                    "email": "p@tchwork.com"
                },
                {
                    "name": "Symfony Community",
                    "homepage": "https://symfony.com/contributors"
                }
            ],
            "description": "Generic abstractions related to writing services",
            "homepage": "https://symfony.com",
            "keywords": [
                "abstractions",
                "contracts",
                "decoupling",
                "interfaces",
                "interoperability",
                "standards"
            ],
            "support": {
                "source": "https://github.com/symfony/service-contracts/tree/v3.0.2"
            },
            "funding": [
                {
                    "url": "https://symfony.com/sponsor",
                    "type": "custom"
                },
                {
                    "url": "https://github.com/fabpot",
                    "type": "github"
                },
                {
                    "url": "https://tidelift.com/funding/github/packagist/symfony/symfony",
                    "type": "tidelift"
                }
            ],
            "time": "2022-05-30T19:17:58+00:00"
        },
        {
            "name": "symfony/string",
            "version": "v6.0.11",
            "source": {
                "type": "git",
                "url": "https://github.com/symfony/string.git",
                "reference": "042b6bf0f6ccca6d456a0572eb788cfb8b1ff809"
            },
            "dist": {
                "type": "zip",
                "url": "https://api.github.com/repos/symfony/string/zipball/042b6bf0f6ccca6d456a0572eb788cfb8b1ff809",
                "reference": "042b6bf0f6ccca6d456a0572eb788cfb8b1ff809",
                "shasum": ""
            },
            "require": {
                "php": ">=8.0.2",
                "symfony/polyfill-ctype": "~1.8",
                "symfony/polyfill-intl-grapheme": "~1.0",
                "symfony/polyfill-intl-normalizer": "~1.0",
                "symfony/polyfill-mbstring": "~1.0"
            },
            "conflict": {
                "symfony/translation-contracts": "<2.0"
            },
            "require-dev": {
                "symfony/error-handler": "^5.4|^6.0",
                "symfony/http-client": "^5.4|^6.0",
                "symfony/translation-contracts": "^2.0|^3.0",
                "symfony/var-exporter": "^5.4|^6.0"
            },
            "type": "library",
            "autoload": {
                "files": [
                    "Resources/functions.php"
                ],
                "psr-4": {
                    "Symfony\\Component\\String\\": ""
                },
                "exclude-from-classmap": [
                    "/Tests/"
                ]
            },
            "notification-url": "https://packagist.org/downloads/",
            "license": [
                "MIT"
            ],
            "authors": [
                {
                    "name": "Nicolas Grekas",
                    "email": "p@tchwork.com"
                },
                {
                    "name": "Symfony Community",
                    "homepage": "https://symfony.com/contributors"
                }
            ],
            "description": "Provides an object-oriented API to strings and deals with bytes, UTF-8 code points and grapheme clusters in a unified way",
            "homepage": "https://symfony.com",
            "keywords": [
                "grapheme",
                "i18n",
                "string",
                "unicode",
                "utf-8",
                "utf8"
            ],
            "support": {
                "source": "https://github.com/symfony/string/tree/v6.0.11"
            },
            "funding": [
                {
                    "url": "https://symfony.com/sponsor",
                    "type": "custom"
                },
                {
                    "url": "https://github.com/fabpot",
                    "type": "github"
                },
                {
                    "url": "https://tidelift.com/funding/github/packagist/symfony/symfony",
                    "type": "tidelift"
                }
            ],
            "time": "2022-07-27T15:50:26+00:00"
        },
        {
            "name": "symfony/translation",
            "version": "v6.0.11",
            "source": {
                "type": "git",
                "url": "https://github.com/symfony/translation.git",
                "reference": "55ffbe4b690156100af1ae42e1f94c5873085bca"
            },
            "dist": {
                "type": "zip",
                "url": "https://api.github.com/repos/symfony/translation/zipball/55ffbe4b690156100af1ae42e1f94c5873085bca",
                "reference": "55ffbe4b690156100af1ae42e1f94c5873085bca",
                "shasum": ""
            },
            "require": {
                "php": ">=8.0.2",
                "symfony/polyfill-mbstring": "~1.0",
                "symfony/translation-contracts": "^2.3|^3.0"
            },
            "conflict": {
                "symfony/config": "<5.4",
                "symfony/console": "<5.4",
                "symfony/dependency-injection": "<5.4",
                "symfony/http-kernel": "<5.4",
                "symfony/twig-bundle": "<5.4",
                "symfony/yaml": "<5.4"
            },
            "provide": {
                "symfony/translation-implementation": "2.3|3.0"
            },
            "require-dev": {
                "psr/log": "^1|^2|^3",
                "symfony/config": "^5.4|^6.0",
                "symfony/console": "^5.4|^6.0",
                "symfony/dependency-injection": "^5.4|^6.0",
                "symfony/finder": "^5.4|^6.0",
                "symfony/http-client-contracts": "^1.1|^2.0|^3.0",
                "symfony/http-kernel": "^5.4|^6.0",
                "symfony/intl": "^5.4|^6.0",
                "symfony/polyfill-intl-icu": "^1.21",
                "symfony/service-contracts": "^1.1.2|^2|^3",
                "symfony/yaml": "^5.4|^6.0"
            },
            "suggest": {
                "psr/log-implementation": "To use logging capability in translator",
                "symfony/config": "",
                "symfony/yaml": ""
            },
            "type": "library",
            "autoload": {
                "files": [
                    "Resources/functions.php"
                ],
                "psr-4": {
                    "Symfony\\Component\\Translation\\": ""
                },
                "exclude-from-classmap": [
                    "/Tests/"
                ]
            },
            "notification-url": "https://packagist.org/downloads/",
            "license": [
                "MIT"
            ],
            "authors": [
                {
                    "name": "Fabien Potencier",
                    "email": "fabien@symfony.com"
                },
                {
                    "name": "Symfony Community",
                    "homepage": "https://symfony.com/contributors"
                }
            ],
            "description": "Provides tools to internationalize your application",
            "homepage": "https://symfony.com",
            "support": {
                "source": "https://github.com/symfony/translation/tree/v6.0.11"
            },
            "funding": [
                {
                    "url": "https://symfony.com/sponsor",
                    "type": "custom"
                },
                {
                    "url": "https://github.com/fabpot",
                    "type": "github"
                },
                {
                    "url": "https://tidelift.com/funding/github/packagist/symfony/symfony",
                    "type": "tidelift"
                }
            ],
            "time": "2022-07-20T13:45:53+00:00"
        },
        {
            "name": "symfony/translation-contracts",
            "version": "v3.0.2",
            "source": {
                "type": "git",
                "url": "https://github.com/symfony/translation-contracts.git",
                "reference": "acbfbb274e730e5a0236f619b6168d9dedb3e282"
            },
            "dist": {
                "type": "zip",
                "url": "https://api.github.com/repos/symfony/translation-contracts/zipball/acbfbb274e730e5a0236f619b6168d9dedb3e282",
                "reference": "acbfbb274e730e5a0236f619b6168d9dedb3e282",
                "shasum": ""
            },
            "require": {
                "php": ">=8.0.2"
            },
            "suggest": {
                "symfony/translation-implementation": ""
            },
            "type": "library",
            "extra": {
                "branch-alias": {
                    "dev-main": "3.0-dev"
                },
                "thanks": {
                    "name": "symfony/contracts",
                    "url": "https://github.com/symfony/contracts"
                }
            },
            "autoload": {
                "psr-4": {
                    "Symfony\\Contracts\\Translation\\": ""
                }
            },
            "notification-url": "https://packagist.org/downloads/",
            "license": [
                "MIT"
            ],
            "authors": [
                {
                    "name": "Nicolas Grekas",
                    "email": "p@tchwork.com"
                },
                {
                    "name": "Symfony Community",
                    "homepage": "https://symfony.com/contributors"
                }
            ],
            "description": "Generic abstractions related to translation",
            "homepage": "https://symfony.com",
            "keywords": [
                "abstractions",
                "contracts",
                "decoupling",
                "interfaces",
                "interoperability",
                "standards"
            ],
            "support": {
                "source": "https://github.com/symfony/translation-contracts/tree/v3.0.2"
            },
            "funding": [
                {
                    "url": "https://symfony.com/sponsor",
                    "type": "custom"
                },
                {
                    "url": "https://github.com/fabpot",
                    "type": "github"
                },
                {
                    "url": "https://tidelift.com/funding/github/packagist/symfony/symfony",
                    "type": "tidelift"
                }
            ],
            "time": "2022-06-27T17:10:44+00:00"
        },
        {
            "name": "symfony/var-dumper",
            "version": "v6.0.11",
            "source": {
                "type": "git",
                "url": "https://github.com/symfony/var-dumper.git",
                "reference": "2672bdc01c1971e3d8879ce153ec4c3621be5f07"
            },
            "dist": {
                "type": "zip",
                "url": "https://api.github.com/repos/symfony/var-dumper/zipball/2672bdc01c1971e3d8879ce153ec4c3621be5f07",
                "reference": "2672bdc01c1971e3d8879ce153ec4c3621be5f07",
                "shasum": ""
            },
            "require": {
                "php": ">=8.0.2",
                "symfony/polyfill-mbstring": "~1.0"
            },
            "conflict": {
                "phpunit/phpunit": "<5.4.3",
                "symfony/console": "<5.4"
            },
            "require-dev": {
                "ext-iconv": "*",
                "symfony/console": "^5.4|^6.0",
                "symfony/process": "^5.4|^6.0",
                "symfony/uid": "^5.4|^6.0",
                "twig/twig": "^2.13|^3.0.4"
            },
            "suggest": {
                "ext-iconv": "To convert non-UTF-8 strings to UTF-8 (or symfony/polyfill-iconv in case ext-iconv cannot be used).",
                "ext-intl": "To show region name in time zone dump",
                "symfony/console": "To use the ServerDumpCommand and/or the bin/var-dump-server script"
            },
            "bin": [
                "Resources/bin/var-dump-server"
            ],
            "type": "library",
            "autoload": {
                "files": [
                    "Resources/functions/dump.php"
                ],
                "psr-4": {
                    "Symfony\\Component\\VarDumper\\": ""
                },
                "exclude-from-classmap": [
                    "/Tests/"
                ]
            },
            "notification-url": "https://packagist.org/downloads/",
            "license": [
                "MIT"
            ],
            "authors": [
                {
                    "name": "Nicolas Grekas",
                    "email": "p@tchwork.com"
                },
                {
                    "name": "Symfony Community",
                    "homepage": "https://symfony.com/contributors"
                }
            ],
            "description": "Provides mechanisms for walking through any arbitrary PHP variable",
            "homepage": "https://symfony.com",
            "keywords": [
                "debug",
                "dump"
            ],
            "support": {
                "source": "https://github.com/symfony/var-dumper/tree/v6.0.11"
            },
            "funding": [
                {
                    "url": "https://symfony.com/sponsor",
                    "type": "custom"
                },
                {
                    "url": "https://github.com/fabpot",
                    "type": "github"
                },
                {
                    "url": "https://tidelift.com/funding/github/packagist/symfony/symfony",
                    "type": "tidelift"
                }
            ],
            "time": "2022-07-20T13:45:53+00:00"
        },
        {
            "name": "symfony/yaml",
            "version": "v6.0.11",
            "source": {
                "type": "git",
                "url": "https://github.com/symfony/yaml.git",
                "reference": "f41d702439aa1ee8db78a711d1822e73073eecbf"
            },
            "dist": {
                "type": "zip",
                "url": "https://api.github.com/repos/symfony/yaml/zipball/f41d702439aa1ee8db78a711d1822e73073eecbf",
                "reference": "f41d702439aa1ee8db78a711d1822e73073eecbf",
                "shasum": ""
            },
            "require": {
                "php": ">=8.0.2",
                "symfony/polyfill-ctype": "^1.8"
            },
            "conflict": {
                "symfony/console": "<5.4"
            },
            "require-dev": {
                "symfony/console": "^5.4|^6.0"
            },
            "suggest": {
                "symfony/console": "For validating YAML files using the lint command"
            },
            "bin": [
                "Resources/bin/yaml-lint"
            ],
            "type": "library",
            "autoload": {
                "psr-4": {
                    "Symfony\\Component\\Yaml\\": ""
                },
                "exclude-from-classmap": [
                    "/Tests/"
                ]
            },
            "notification-url": "https://packagist.org/downloads/",
            "license": [
                "MIT"
            ],
            "authors": [
                {
                    "name": "Fabien Potencier",
                    "email": "fabien@symfony.com"
                },
                {
                    "name": "Symfony Community",
                    "homepage": "https://symfony.com/contributors"
                }
            ],
            "description": "Loads and dumps YAML files",
            "homepage": "https://symfony.com",
            "support": {
                "source": "https://github.com/symfony/yaml/tree/v6.0.11"
            },
            "funding": [
                {
                    "url": "https://symfony.com/sponsor",
                    "type": "custom"
                },
                {
                    "url": "https://github.com/fabpot",
                    "type": "github"
                },
                {
                    "url": "https://tidelift.com/funding/github/packagist/symfony/symfony",
                    "type": "tidelift"
                }
            ],
            "time": "2022-07-20T14:06:08+00:00"
        },
        {
            "name": "torchlight/torchlight-commonmark",
            "version": "v0.5.5",
            "source": {
                "type": "git",
                "url": "https://github.com/torchlight-api/torchlight-commonmark-php.git",
                "reference": "eb618ae6187090126a9ef881ccaf9c315d49c99b"
            },
            "dist": {
                "type": "zip",
                "url": "https://api.github.com/repos/torchlight-api/torchlight-commonmark-php/zipball/eb618ae6187090126a9ef881ccaf9c315d49c99b",
                "reference": "eb618ae6187090126a9ef881ccaf9c315d49c99b",
                "shasum": ""
            },
            "require": {
                "league/commonmark": "^1.5|^2.0",
                "php": "^7.2|^8.0",
                "torchlight/torchlight-laravel": "^0.5.10"
            },
            "require-dev": {
                "mockery/mockery": "^1.3.3",
                "orchestra/testbench": "^5.0|^6.0",
                "phpunit/phpunit": "^8.4"
            },
            "type": "library",
            "autoload": {
                "psr-4": {
                    "Torchlight\\Commonmark\\": "src/"
                }
            },
            "notification-url": "https://packagist.org/downloads/",
            "license": [
                "MIT"
            ],
            "authors": [
                {
                    "name": "Aaron Francis",
                    "email": "aaron@hammerstone.dev"
                }
            ],
            "description": "A Commonmark extension for Torchlight, the syntax highlighting API.",
            "homepage": "https://torchlight.dev",
            "keywords": [
                "Code highlighting",
                "commonmark",
                "laravel",
                "markdown",
                "syntax highlighting"
            ],
            "support": {
                "issues": "https://github.com/torchlight-api/torchlight-commonmark-php/issues",
                "source": "https://github.com/torchlight-api/torchlight-commonmark-php/tree/v0.5.5"
            },
            "time": "2022-02-23T17:09:44+00:00"
        },
        {
            "name": "torchlight/torchlight-laravel",
            "version": "v0.5.11",
            "source": {
                "type": "git",
                "url": "https://github.com/torchlight-api/torchlight-laravel.git",
                "reference": "e69530e720d09f6791eff2a13e4d408ba0eaf6dc"
            },
            "dist": {
                "type": "zip",
                "url": "https://api.github.com/repos/torchlight-api/torchlight-laravel/zipball/e69530e720d09f6791eff2a13e4d408ba0eaf6dc",
                "reference": "e69530e720d09f6791eff2a13e4d408ba0eaf6dc",
                "shasum": ""
            },
            "require": {
                "guzzlehttp/guzzle": "^7.2",
                "illuminate/cache": "^7.26.0|^8.0|^9.0",
                "illuminate/console": "^7.26.0|^8.0|^9.0",
                "illuminate/http": "^7.26.0|^8.0|^9.0",
                "illuminate/support": "^7.26.0|^8.0|^9.0",
                "illuminate/view": "^7.26.0|^8.0|^9.0",
                "php": "^7.3|^8.0",
                "ramsey/uuid": "^3.7|^4.0"
            },
            "require-dev": {
                "mockery/mockery": "^1.3.3",
                "orchestra/testbench": "^5.0|^6.0|^7.0",
                "phpunit/phpunit": "^8.5.23|^9.5"
            },
            "type": "library",
            "extra": {
                "laravel": {
                    "providers": [
                        "Torchlight\\TorchlightServiceProvider"
                    ]
                }
            },
            "autoload": {
                "psr-4": {
                    "Torchlight\\": "src/"
                }
            },
            "notification-url": "https://packagist.org/downloads/",
            "license": [
                "MIT"
            ],
            "authors": [
                {
                    "name": "Aaron Francis",
                    "email": "aaron@hammerstone.dev"
                }
            ],
            "description": "A Laravel Client for Torchlight, the syntax highlighting API.",
            "homepage": "https://torchlight.dev",
            "keywords": [
                "Code highlighting",
                "laravel",
                "syntax highlighting"
            ],
            "support": {
                "issues": "https://github.com/torchlight-api/torchlight-laravel/issues",
                "source": "https://github.com/torchlight-api/torchlight-laravel/tree/v0.5.11"
            },
            "time": "2022-02-13T15:30:32+00:00"
        },
        {
            "name": "vlucas/phpdotenv",
            "version": "v5.4.1",
            "source": {
                "type": "git",
                "url": "https://github.com/vlucas/phpdotenv.git",
                "reference": "264dce589e7ce37a7ba99cb901eed8249fbec92f"
            },
            "dist": {
                "type": "zip",
                "url": "https://api.github.com/repos/vlucas/phpdotenv/zipball/264dce589e7ce37a7ba99cb901eed8249fbec92f",
                "reference": "264dce589e7ce37a7ba99cb901eed8249fbec92f",
                "shasum": ""
            },
            "require": {
                "ext-pcre": "*",
                "graham-campbell/result-type": "^1.0.2",
                "php": "^7.1.3 || ^8.0",
                "phpoption/phpoption": "^1.8",
                "symfony/polyfill-ctype": "^1.23",
                "symfony/polyfill-mbstring": "^1.23.1",
                "symfony/polyfill-php80": "^1.23.1"
            },
            "require-dev": {
                "bamarni/composer-bin-plugin": "^1.4.1",
                "ext-filter": "*",
                "phpunit/phpunit": "^7.5.20 || ^8.5.21 || ^9.5.10"
            },
            "suggest": {
                "ext-filter": "Required to use the boolean validator."
            },
            "type": "library",
            "extra": {
                "branch-alias": {
                    "dev-master": "5.4-dev"
                }
            },
            "autoload": {
                "psr-4": {
                    "Dotenv\\": "src/"
                }
            },
            "notification-url": "https://packagist.org/downloads/",
            "license": [
                "BSD-3-Clause"
            ],
            "authors": [
                {
                    "name": "Graham Campbell",
                    "email": "hello@gjcampbell.co.uk",
                    "homepage": "https://github.com/GrahamCampbell"
                },
                {
                    "name": "Vance Lucas",
                    "email": "vance@vancelucas.com",
                    "homepage": "https://github.com/vlucas"
                }
            ],
            "description": "Loads environment variables from `.env` to `getenv()`, `$_ENV` and `$_SERVER` automagically.",
            "keywords": [
                "dotenv",
                "env",
                "environment"
            ],
            "support": {
                "issues": "https://github.com/vlucas/phpdotenv/issues",
                "source": "https://github.com/vlucas/phpdotenv/tree/v5.4.1"
            },
            "funding": [
                {
                    "url": "https://github.com/GrahamCampbell",
                    "type": "github"
                },
                {
                    "url": "https://tidelift.com/funding/github/packagist/vlucas/phpdotenv",
                    "type": "tidelift"
                }
            ],
            "time": "2021-12-12T23:22:04+00:00"
        },
        {
            "name": "voku/portable-ascii",
            "version": "2.0.1",
            "source": {
                "type": "git",
                "url": "https://github.com/voku/portable-ascii.git",
                "reference": "b56450eed252f6801410d810c8e1727224ae0743"
            },
            "dist": {
                "type": "zip",
                "url": "https://api.github.com/repos/voku/portable-ascii/zipball/b56450eed252f6801410d810c8e1727224ae0743",
                "reference": "b56450eed252f6801410d810c8e1727224ae0743",
                "shasum": ""
            },
            "require": {
                "php": ">=7.0.0"
            },
            "require-dev": {
                "phpunit/phpunit": "~6.0 || ~7.0 || ~9.0"
            },
            "suggest": {
                "ext-intl": "Use Intl for transliterator_transliterate() support"
            },
            "type": "library",
            "autoload": {
                "psr-4": {
                    "voku\\": "src/voku/"
                }
            },
            "notification-url": "https://packagist.org/downloads/",
            "license": [
                "MIT"
            ],
            "authors": [
                {
                    "name": "Lars Moelleken",
                    "homepage": "http://www.moelleken.org/"
                }
            ],
            "description": "Portable ASCII library - performance optimized (ascii) string functions for php.",
            "homepage": "https://github.com/voku/portable-ascii",
            "keywords": [
                "ascii",
                "clean",
                "php"
            ],
            "support": {
                "issues": "https://github.com/voku/portable-ascii/issues",
                "source": "https://github.com/voku/portable-ascii/tree/2.0.1"
            },
            "funding": [
                {
                    "url": "https://www.paypal.me/moelleken",
                    "type": "custom"
                },
                {
                    "url": "https://github.com/voku",
                    "type": "github"
                },
                {
                    "url": "https://opencollective.com/portable-ascii",
                    "type": "open_collective"
                },
                {
                    "url": "https://www.patreon.com/voku",
                    "type": "patreon"
                },
                {
                    "url": "https://tidelift.com/funding/github/packagist/voku/portable-ascii",
                    "type": "tidelift"
                }
            ],
            "time": "2022-03-08T17:03:00+00:00"
        },
        {
            "name": "webmozart/assert",
            "version": "1.11.0",
            "source": {
                "type": "git",
                "url": "https://github.com/webmozarts/assert.git",
                "reference": "11cb2199493b2f8a3b53e7f19068fc6aac760991"
            },
            "dist": {
                "type": "zip",
                "url": "https://api.github.com/repos/webmozarts/assert/zipball/11cb2199493b2f8a3b53e7f19068fc6aac760991",
                "reference": "11cb2199493b2f8a3b53e7f19068fc6aac760991",
                "shasum": ""
            },
            "require": {
                "ext-ctype": "*",
                "php": "^7.2 || ^8.0"
            },
            "conflict": {
                "phpstan/phpstan": "<0.12.20",
                "vimeo/psalm": "<4.6.1 || 4.6.2"
            },
            "require-dev": {
                "phpunit/phpunit": "^8.5.13"
            },
            "type": "library",
            "extra": {
                "branch-alias": {
                    "dev-master": "1.10-dev"
                }
            },
            "autoload": {
                "psr-4": {
                    "Webmozart\\Assert\\": "src/"
                }
            },
            "notification-url": "https://packagist.org/downloads/",
            "license": [
                "MIT"
            ],
            "authors": [
                {
                    "name": "Bernhard Schussek",
                    "email": "bschussek@gmail.com"
                }
            ],
            "description": "Assertions to validate method input/output with nice error messages.",
            "keywords": [
                "assert",
                "check",
                "validate"
            ],
            "support": {
                "issues": "https://github.com/webmozarts/assert/issues",
                "source": "https://github.com/webmozarts/assert/tree/1.11.0"
            },
            "time": "2022-06-03T18:03:27+00:00"
        }
    ],
    "packages-dev": [
        {
            "name": "amphp/amp",
            "version": "v2.6.2",
            "source": {
                "type": "git",
                "url": "https://github.com/amphp/amp.git",
                "reference": "9d5100cebffa729aaffecd3ad25dc5aeea4f13bb"
            },
            "dist": {
                "type": "zip",
                "url": "https://api.github.com/repos/amphp/amp/zipball/9d5100cebffa729aaffecd3ad25dc5aeea4f13bb",
                "reference": "9d5100cebffa729aaffecd3ad25dc5aeea4f13bb",
                "shasum": ""
            },
            "require": {
                "php": ">=7.1"
            },
            "require-dev": {
                "amphp/php-cs-fixer-config": "dev-master",
                "amphp/phpunit-util": "^1",
                "ext-json": "*",
                "jetbrains/phpstorm-stubs": "^2019.3",
                "phpunit/phpunit": "^7 | ^8 | ^9",
                "psalm/phar": "^3.11@dev",
                "react/promise": "^2"
            },
            "type": "library",
            "extra": {
                "branch-alias": {
                    "dev-master": "2.x-dev"
                }
            },
            "autoload": {
                "files": [
                    "lib/functions.php",
                    "lib/Internal/functions.php"
                ],
                "psr-4": {
                    "Amp\\": "lib"
                }
            },
            "notification-url": "https://packagist.org/downloads/",
            "license": [
                "MIT"
            ],
            "authors": [
                {
                    "name": "Daniel Lowrey",
                    "email": "rdlowrey@php.net"
                },
                {
                    "name": "Aaron Piotrowski",
                    "email": "aaron@trowski.com"
                },
                {
                    "name": "Bob Weinand",
                    "email": "bobwei9@hotmail.com"
                },
                {
                    "name": "Niklas Keller",
                    "email": "me@kelunik.com"
                }
            ],
            "description": "A non-blocking concurrency framework for PHP applications.",
            "homepage": "https://amphp.org/amp",
            "keywords": [
                "async",
                "asynchronous",
                "awaitable",
                "concurrency",
                "event",
                "event-loop",
                "future",
                "non-blocking",
                "promise"
            ],
            "support": {
                "irc": "irc://irc.freenode.org/amphp",
                "issues": "https://github.com/amphp/amp/issues",
                "source": "https://github.com/amphp/amp/tree/v2.6.2"
            },
            "funding": [
                {
                    "url": "https://github.com/amphp",
                    "type": "github"
                }
            ],
            "time": "2022-02-20T17:52:18+00:00"
        },
        {
            "name": "amphp/byte-stream",
            "version": "v1.8.1",
            "source": {
                "type": "git",
                "url": "https://github.com/amphp/byte-stream.git",
                "reference": "acbd8002b3536485c997c4e019206b3f10ca15bd"
            },
            "dist": {
                "type": "zip",
                "url": "https://api.github.com/repos/amphp/byte-stream/zipball/acbd8002b3536485c997c4e019206b3f10ca15bd",
                "reference": "acbd8002b3536485c997c4e019206b3f10ca15bd",
                "shasum": ""
            },
            "require": {
                "amphp/amp": "^2",
                "php": ">=7.1"
            },
            "require-dev": {
                "amphp/php-cs-fixer-config": "dev-master",
                "amphp/phpunit-util": "^1.4",
                "friendsofphp/php-cs-fixer": "^2.3",
                "jetbrains/phpstorm-stubs": "^2019.3",
                "phpunit/phpunit": "^6 || ^7 || ^8",
                "psalm/phar": "^3.11.4"
            },
            "type": "library",
            "extra": {
                "branch-alias": {
                    "dev-master": "1.x-dev"
                }
            },
            "autoload": {
                "files": [
                    "lib/functions.php"
                ],
                "psr-4": {
                    "Amp\\ByteStream\\": "lib"
                }
            },
            "notification-url": "https://packagist.org/downloads/",
            "license": [
                "MIT"
            ],
            "authors": [
                {
                    "name": "Aaron Piotrowski",
                    "email": "aaron@trowski.com"
                },
                {
                    "name": "Niklas Keller",
                    "email": "me@kelunik.com"
                }
            ],
            "description": "A stream abstraction to make working with non-blocking I/O simple.",
            "homepage": "http://amphp.org/byte-stream",
            "keywords": [
                "amp",
                "amphp",
                "async",
                "io",
                "non-blocking",
                "stream"
            ],
            "support": {
                "irc": "irc://irc.freenode.org/amphp",
                "issues": "https://github.com/amphp/byte-stream/issues",
                "source": "https://github.com/amphp/byte-stream/tree/v1.8.1"
            },
            "funding": [
                {
                    "url": "https://github.com/amphp",
                    "type": "github"
                }
            ],
            "time": "2021-03-30T17:13:30+00:00"
        },
        {
            "name": "composer/package-versions-deprecated",
            "version": "1.11.99.5",
            "source": {
                "type": "git",
                "url": "https://github.com/composer/package-versions-deprecated.git",
                "reference": "b4f54f74ef3453349c24a845d22392cd31e65f1d"
            },
            "dist": {
                "type": "zip",
                "url": "https://api.github.com/repos/composer/package-versions-deprecated/zipball/b4f54f74ef3453349c24a845d22392cd31e65f1d",
                "reference": "b4f54f74ef3453349c24a845d22392cd31e65f1d",
                "shasum": ""
            },
            "require": {
                "composer-plugin-api": "^1.1.0 || ^2.0",
                "php": "^7 || ^8"
            },
            "replace": {
                "ocramius/package-versions": "1.11.99"
            },
            "require-dev": {
                "composer/composer": "^1.9.3 || ^2.0@dev",
                "ext-zip": "^1.13",
                "phpunit/phpunit": "^6.5 || ^7"
            },
            "type": "composer-plugin",
            "extra": {
                "class": "PackageVersions\\Installer",
                "branch-alias": {
                    "dev-master": "1.x-dev"
                }
            },
            "autoload": {
                "psr-4": {
                    "PackageVersions\\": "src/PackageVersions"
                }
            },
            "notification-url": "https://packagist.org/downloads/",
            "license": [
                "MIT"
            ],
            "authors": [
                {
                    "name": "Marco Pivetta",
                    "email": "ocramius@gmail.com"
                },
                {
                    "name": "Jordi Boggiano",
                    "email": "j.boggiano@seld.be"
                }
            ],
            "description": "Composer plugin that provides efficient querying for installed package versions (no runtime IO)",
            "support": {
                "issues": "https://github.com/composer/package-versions-deprecated/issues",
                "source": "https://github.com/composer/package-versions-deprecated/tree/1.11.99.5"
            },
            "funding": [
                {
                    "url": "https://packagist.com",
                    "type": "custom"
                },
                {
                    "url": "https://github.com/composer",
                    "type": "github"
                },
                {
                    "url": "https://tidelift.com/funding/github/packagist/composer/composer",
                    "type": "tidelift"
                }
            ],
            "time": "2022-01-17T14:14:24+00:00"
        },
        {
<<<<<<< HEAD
            "name": "hyde/admin",
            "version": "dev-master",
            "dist": {
                "type": "path",
                "url": "./packages/admin",
                "reference": "a045527b8b5603795a6077ddf274776d0c4a7c5f"
            },
            "require": {
                "hyde/framework": "dev-master",
                "illuminate/support": "^9.5",
                "php": "^7.4|^8.0"
            },
            "require-dev": {
                "orchestra/testbench": "^6.0",
                "phpunit/phpunit": "^9.0"
            },
            "type": "library",
            "extra": {
                "laravel": {
                    "providers": [
                        "Hyde\\Admin\\AdminServiceProvider"
                    ],
                    "aliases": {
                        "Admin": "Hyde\\Admin\\AdminFacade"
                    }
                }
            },
            "autoload": {
                "psr-4": {
                    "Hyde\\Admin\\": "src"
                }
            },
            "autoload-dev": {
                "psr-4": {
                    "Hyde\\Admin\\Tests\\": "tests"
                }
            },
            "scripts": {
                "test": [
                    "vendor/bin/phpunit"
                ],
                "test-coverage": [
                    "vendor/bin/phpunit --coverage-html coverage"
                ]
            },
            "license": [
                "MIT"
            ],
            "authors": [
                {
                    "name": "Caen De Silva",
                    "email": "caen@desilva.se",
                    "role": "Developer"
                }
            ],
            "description": "Experimental admin panel for local HydePHP development",
            "homepage": "https://github.com/hyde/admin",
            "keywords": [
                "admin",
                "hyde"
            ],
            "transport-options": {
                "relative": true
            }
        },
        {
            "name": "hyde/realtime-compiler",
            "version": "dev-master",
=======
            "name": "composer/pcre",
            "version": "3.0.0",
            "source": {
                "type": "git",
                "url": "https://github.com/composer/pcre.git",
                "reference": "e300eb6c535192decd27a85bc72a9290f0d6b3bd"
            },
>>>>>>> 72f56554
            "dist": {
                "type": "zip",
                "url": "https://api.github.com/repos/composer/pcre/zipball/e300eb6c535192decd27a85bc72a9290f0d6b3bd",
                "reference": "e300eb6c535192decd27a85bc72a9290f0d6b3bd",
                "shasum": ""
            },
            "require": {
                "php": "^7.4 || ^8.0"
            },
            "require-dev": {
                "phpstan/phpstan": "^1.3",
                "phpstan/phpstan-strict-rules": "^1.1",
                "symfony/phpunit-bridge": "^5"
            },
            "type": "library",
            "extra": {
                "branch-alias": {
                    "dev-main": "3.x-dev"
                }
            },
            "autoload": {
                "psr-4": {
                    "Composer\\Pcre\\": "src"
                }
            },
            "notification-url": "https://packagist.org/downloads/",
            "license": [
                "MIT"
            ],
            "authors": [
                {
                    "name": "Jordi Boggiano",
                    "email": "j.boggiano@seld.be",
                    "homepage": "http://seld.be"
                }
            ],
            "description": "PCRE wrapping library that offers type-safe preg_* replacements.",
            "keywords": [
                "PCRE",
                "preg",
                "regex",
                "regular expression"
            ],
            "support": {
                "issues": "https://github.com/composer/pcre/issues",
                "source": "https://github.com/composer/pcre/tree/3.0.0"
            },
            "funding": [
                {
                    "url": "https://packagist.com",
                    "type": "custom"
                },
                {
                    "url": "https://github.com/composer",
                    "type": "github"
                },
                {
                    "url": "https://tidelift.com/funding/github/packagist/composer/composer",
                    "type": "tidelift"
                }
            ],
            "time": "2022-02-25T20:21:48+00:00"
        },
        {
            "name": "composer/semver",
            "version": "3.3.2",
            "source": {
                "type": "git",
                "url": "https://github.com/composer/semver.git",
                "reference": "3953f23262f2bff1919fc82183ad9acb13ff62c9"
            },
            "dist": {
                "type": "zip",
                "url": "https://api.github.com/repos/composer/semver/zipball/3953f23262f2bff1919fc82183ad9acb13ff62c9",
                "reference": "3953f23262f2bff1919fc82183ad9acb13ff62c9",
                "shasum": ""
            },
            "require": {
                "php": "^5.3.2 || ^7.0 || ^8.0"
            },
            "require-dev": {
                "phpstan/phpstan": "^1.4",
                "symfony/phpunit-bridge": "^4.2 || ^5"
            },
            "type": "library",
            "extra": {
                "branch-alias": {
                    "dev-main": "3.x-dev"
                }
            },
            "autoload": {
                "psr-4": {
                    "Composer\\Semver\\": "src"
                }
            },
            "notification-url": "https://packagist.org/downloads/",
            "license": [
                "MIT"
            ],
            "authors": [
                {
                    "name": "Nils Adermann",
                    "email": "naderman@naderman.de",
                    "homepage": "http://www.naderman.de"
                },
                {
                    "name": "Jordi Boggiano",
                    "email": "j.boggiano@seld.be",
                    "homepage": "http://seld.be"
                },
                {
                    "name": "Rob Bast",
                    "email": "rob.bast@gmail.com",
                    "homepage": "http://robbast.nl"
                }
            ],
            "description": "Semver library that offers utilities, version constraint parsing and validation.",
            "keywords": [
                "semantic",
                "semver",
                "validation",
                "versioning"
            ],
            "support": {
                "irc": "irc://irc.freenode.org/composer",
                "issues": "https://github.com/composer/semver/issues",
                "source": "https://github.com/composer/semver/tree/3.3.2"
            },
            "funding": [
                {
                    "url": "https://packagist.com",
                    "type": "custom"
                },
                {
                    "url": "https://github.com/composer",
                    "type": "github"
                },
                {
                    "url": "https://tidelift.com/funding/github/packagist/composer/composer",
                    "type": "tidelift"
                }
            ],
            "time": "2022-04-01T19:23:25+00:00"
        },
        {
            "name": "composer/xdebug-handler",
            "version": "3.0.3",
            "source": {
                "type": "git",
                "url": "https://github.com/composer/xdebug-handler.git",
                "reference": "ced299686f41dce890debac69273b47ffe98a40c"
            },
            "dist": {
                "type": "zip",
                "url": "https://api.github.com/repos/composer/xdebug-handler/zipball/ced299686f41dce890debac69273b47ffe98a40c",
                "reference": "ced299686f41dce890debac69273b47ffe98a40c",
                "shasum": ""
            },
            "require": {
                "composer/pcre": "^1 || ^2 || ^3",
                "php": "^7.2.5 || ^8.0",
                "psr/log": "^1 || ^2 || ^3"
            },
            "require-dev": {
                "phpstan/phpstan": "^1.0",
                "phpstan/phpstan-strict-rules": "^1.1",
                "symfony/phpunit-bridge": "^6.0"
            },
            "type": "library",
            "autoload": {
                "psr-4": {
                    "Composer\\XdebugHandler\\": "src"
                }
            },
            "notification-url": "https://packagist.org/downloads/",
            "license": [
                "MIT"
            ],
            "authors": [
                {
                    "name": "John Stevenson",
                    "email": "john-stevenson@blueyonder.co.uk"
                }
            ],
            "description": "Restarts a process without Xdebug.",
            "keywords": [
                "Xdebug",
                "performance"
            ],
            "support": {
                "irc": "irc://irc.freenode.org/composer",
                "issues": "https://github.com/composer/xdebug-handler/issues",
                "source": "https://github.com/composer/xdebug-handler/tree/3.0.3"
            },
            "funding": [
                {
                    "url": "https://packagist.com",
                    "type": "custom"
                },
                {
                    "url": "https://github.com/composer",
                    "type": "github"
                },
                {
                    "url": "https://tidelift.com/funding/github/packagist/composer/composer",
                    "type": "tidelift"
                }
            ],
            "time": "2022-02-25T21:32:43+00:00"
        },
        {
            "name": "desilva/microserve",
            "version": "v1.0.0",
            "source": {
                "type": "git",
                "url": "https://github.com/caendesilva/microserve.git",
                "reference": "2a55037f67578c2c9a30108a7b68051236a6b2d6"
            },
            "dist": {
                "type": "zip",
                "url": "https://api.github.com/repos/caendesilva/microserve/zipball/2a55037f67578c2c9a30108a7b68051236a6b2d6",
                "reference": "2a55037f67578c2c9a30108a7b68051236a6b2d6",
                "shasum": ""
            },
            "require": {
                "php": "^8.0"
            },
            "require-dev": {
                "phpunit/phpunit": "^9.0"
            },
            "type": "library",
            "autoload": {
                "psr-4": {
                    "Desilva\\Microserve\\": "src"
                }
            },
            "notification-url": "https://packagist.org/downloads/",
            "license": [
                "MIT"
            ],
            "authors": [
                {
                    "name": "Caen De Silva",
                    "email": "caen@desilva.se",
                    "role": "Developer"
                }
            ],
            "description": "Lightweight API for creating PHP application servers",
            "homepage": "https://github.com/caendesilva/microserve",
            "keywords": [
                "desilva",
                "microserve"
            ],
            "support": {
                "issues": "https://github.com/caendesilva/microserve/issues",
                "source": "https://github.com/caendesilva/microserve/tree/v1.0.0"
            },
            "time": "2022-06-04T12:07:54+00:00"
        },
        {
            "name": "dnoegel/php-xdg-base-dir",
            "version": "v0.1.1",
            "source": {
                "type": "git",
                "url": "https://github.com/dnoegel/php-xdg-base-dir.git",
                "reference": "8f8a6e48c5ecb0f991c2fdcf5f154a47d85f9ffd"
            },
            "dist": {
                "type": "zip",
                "url": "https://api.github.com/repos/dnoegel/php-xdg-base-dir/zipball/8f8a6e48c5ecb0f991c2fdcf5f154a47d85f9ffd",
                "reference": "8f8a6e48c5ecb0f991c2fdcf5f154a47d85f9ffd",
                "shasum": ""
            },
            "require": {
                "php": ">=5.3.2"
            },
            "require-dev": {
                "phpunit/phpunit": "~7.0|~6.0|~5.0|~4.8.35"
            },
            "type": "library",
            "autoload": {
                "psr-4": {
                    "XdgBaseDir\\": "src/"
                }
            },
            "notification-url": "https://packagist.org/downloads/",
            "license": [
                "MIT"
            ],
            "description": "implementation of xdg base directory specification for php",
            "support": {
                "issues": "https://github.com/dnoegel/php-xdg-base-dir/issues",
                "source": "https://github.com/dnoegel/php-xdg-base-dir/tree/v0.1.1"
            },
            "time": "2019-12-04T15:06:13+00:00"
        },
        {
            "name": "doctrine/instantiator",
            "version": "1.4.1",
            "source": {
                "type": "git",
                "url": "https://github.com/doctrine/instantiator.git",
                "reference": "10dcfce151b967d20fde1b34ae6640712c3891bc"
            },
            "dist": {
                "type": "zip",
                "url": "https://api.github.com/repos/doctrine/instantiator/zipball/10dcfce151b967d20fde1b34ae6640712c3891bc",
                "reference": "10dcfce151b967d20fde1b34ae6640712c3891bc",
                "shasum": ""
            },
            "require": {
                "php": "^7.1 || ^8.0"
            },
            "require-dev": {
                "doctrine/coding-standard": "^9",
                "ext-pdo": "*",
                "ext-phar": "*",
                "phpbench/phpbench": "^0.16 || ^1",
                "phpstan/phpstan": "^1.4",
                "phpstan/phpstan-phpunit": "^1",
                "phpunit/phpunit": "^7.5 || ^8.5 || ^9.5",
                "vimeo/psalm": "^4.22"
            },
            "type": "library",
            "autoload": {
                "psr-4": {
                    "Doctrine\\Instantiator\\": "src/Doctrine/Instantiator/"
                }
            },
            "notification-url": "https://packagist.org/downloads/",
            "license": [
                "MIT"
            ],
            "authors": [
                {
                    "name": "Marco Pivetta",
                    "email": "ocramius@gmail.com",
                    "homepage": "https://ocramius.github.io/"
                }
            ],
            "description": "A small, lightweight utility to instantiate objects in PHP without invoking their constructors",
            "homepage": "https://www.doctrine-project.org/projects/instantiator.html",
            "keywords": [
                "constructor",
                "instantiate"
            ],
            "support": {
                "issues": "https://github.com/doctrine/instantiator/issues",
                "source": "https://github.com/doctrine/instantiator/tree/1.4.1"
            },
            "funding": [
                {
                    "url": "https://www.doctrine-project.org/sponsorship.html",
                    "type": "custom"
                },
                {
                    "url": "https://www.patreon.com/phpdoctrine",
                    "type": "patreon"
                },
                {
                    "url": "https://tidelift.com/funding/github/packagist/doctrine%2Finstantiator",
                    "type": "tidelift"
                }
            ],
            "time": "2022-03-03T08:28:38+00:00"
        },
        {
            "name": "felixfbecker/advanced-json-rpc",
            "version": "v3.2.1",
            "source": {
                "type": "git",
                "url": "https://github.com/felixfbecker/php-advanced-json-rpc.git",
                "reference": "b5f37dbff9a8ad360ca341f3240dc1c168b45447"
            },
            "dist": {
                "type": "zip",
                "url": "https://api.github.com/repos/felixfbecker/php-advanced-json-rpc/zipball/b5f37dbff9a8ad360ca341f3240dc1c168b45447",
                "reference": "b5f37dbff9a8ad360ca341f3240dc1c168b45447",
                "shasum": ""
            },
            "require": {
                "netresearch/jsonmapper": "^1.0 || ^2.0 || ^3.0 || ^4.0",
                "php": "^7.1 || ^8.0",
                "phpdocumentor/reflection-docblock": "^4.3.4 || ^5.0.0"
            },
            "require-dev": {
                "phpunit/phpunit": "^7.0 || ^8.0"
            },
            "type": "library",
            "autoload": {
                "psr-4": {
                    "AdvancedJsonRpc\\": "lib/"
                }
            },
            "notification-url": "https://packagist.org/downloads/",
            "license": [
                "ISC"
            ],
            "authors": [
                {
                    "name": "Felix Becker",
                    "email": "felix.b@outlook.com"
                }
            ],
            "description": "A more advanced JSONRPC implementation",
            "support": {
                "issues": "https://github.com/felixfbecker/php-advanced-json-rpc/issues",
                "source": "https://github.com/felixfbecker/php-advanced-json-rpc/tree/v3.2.1"
            },
            "time": "2021-06-11T22:34:44+00:00"
        },
        {
            "name": "felixfbecker/language-server-protocol",
            "version": "v1.5.2",
            "source": {
                "type": "git",
                "url": "https://github.com/felixfbecker/php-language-server-protocol.git",
                "reference": "6e82196ffd7c62f7794d778ca52b69feec9f2842"
            },
            "dist": {
                "type": "zip",
                "url": "https://api.github.com/repos/felixfbecker/php-language-server-protocol/zipball/6e82196ffd7c62f7794d778ca52b69feec9f2842",
                "reference": "6e82196ffd7c62f7794d778ca52b69feec9f2842",
                "shasum": ""
            },
            "require": {
                "php": ">=7.1"
            },
            "require-dev": {
                "phpstan/phpstan": "*",
                "squizlabs/php_codesniffer": "^3.1",
                "vimeo/psalm": "^4.0"
            },
            "type": "library",
            "extra": {
                "branch-alias": {
                    "dev-master": "1.x-dev"
                }
            },
            "autoload": {
                "psr-4": {
                    "LanguageServerProtocol\\": "src/"
                }
            },
            "notification-url": "https://packagist.org/downloads/",
            "license": [
                "ISC"
            ],
            "authors": [
                {
                    "name": "Felix Becker",
                    "email": "felix.b@outlook.com"
                }
            ],
            "description": "PHP classes for the Language Server Protocol",
            "keywords": [
                "language",
                "microsoft",
                "php",
                "server"
            ],
            "support": {
                "issues": "https://github.com/felixfbecker/php-language-server-protocol/issues",
                "source": "https://github.com/felixfbecker/php-language-server-protocol/tree/v1.5.2"
            },
            "time": "2022-03-02T22:36:06+00:00"
        },
        {
            "name": "hamcrest/hamcrest-php",
            "version": "v2.0.1",
            "source": {
                "type": "git",
                "url": "https://github.com/hamcrest/hamcrest-php.git",
                "reference": "8c3d0a3f6af734494ad8f6fbbee0ba92422859f3"
            },
            "dist": {
                "type": "zip",
                "url": "https://api.github.com/repos/hamcrest/hamcrest-php/zipball/8c3d0a3f6af734494ad8f6fbbee0ba92422859f3",
                "reference": "8c3d0a3f6af734494ad8f6fbbee0ba92422859f3",
                "shasum": ""
            },
            "require": {
                "php": "^5.3|^7.0|^8.0"
            },
            "replace": {
                "cordoval/hamcrest-php": "*",
                "davedevelopment/hamcrest-php": "*",
                "kodova/hamcrest-php": "*"
            },
            "require-dev": {
                "phpunit/php-file-iterator": "^1.4 || ^2.0",
                "phpunit/phpunit": "^4.8.36 || ^5.7 || ^6.5 || ^7.0"
            },
            "type": "library",
            "extra": {
                "branch-alias": {
                    "dev-master": "2.1-dev"
                }
            },
            "autoload": {
                "classmap": [
                    "hamcrest"
                ]
            },
            "notification-url": "https://packagist.org/downloads/",
            "license": [
                "BSD-3-Clause"
            ],
            "description": "This is the PHP port of Hamcrest Matchers",
            "keywords": [
                "test"
            ],
            "support": {
                "issues": "https://github.com/hamcrest/hamcrest-php/issues",
                "source": "https://github.com/hamcrest/hamcrest-php/tree/v2.0.1"
            },
            "time": "2020-07-09T08:09:16+00:00"
        },
        {
            "name": "hyde/realtime-compiler",
            "version": "dev-master",
            "dist": {
                "type": "path",
                "url": "./packages/realtime-compiler",
                "reference": "f18d3215aea31f116019cd26b2a8f3beb0c4927e"
            },
            "require": {
                "desilva/microserve": "^1.0",
                "hyde/framework": "*"
            },
            "suggest": {
                "hyde/framework": "This package requires Hyde Framework version v0.48.0-beta or higher."
            },
            "bin": [
                "bin/server.php"
            ],
            "type": "library",
            "autoload": {
                "psr-4": {
                    "Hyde\\RealtimeCompiler\\": "src/"
                }
            },
            "license": [
                "MIT"
            ],
            "authors": [
                {
                    "name": "Caen De Silva",
                    "email": "caen@desilva.se"
                }
            ],
            "description": "HydePHP Realtime Compiler Server",
            "transport-options": {
                "relative": true
            }
        },
        {
            "name": "hyde/testing",
            "version": "dev-master",
            "dist": {
                "type": "path",
                "url": "./packages/testing",
                "reference": "676a590d21664501707bf4d214ad532ab26a2061"
            },
            "require": {
                "illuminate/support": "^9.5",
                "laravel/dusk": "^6.25",
                "mockery/mockery": "^1.4.4",
                "pestphp/pest": "^1.21.1",
                "php": "^8.0"
            },
            "type": "library",
            "extra": {
                "laravel": {
                    "providers": [
                        "Hyde\\Testing\\TestingServiceProvider"
                    ]
                }
            },
            "autoload": {
                "psr-4": {
                    "Hyde\\Testing\\": "src"
                }
            },
            "license": [
                "MIT"
            ],
            "authors": [
                {
                    "name": "Caen De Silva",
                    "email": "caen@desilva.se",
                    "role": "Developer"
                }
            ],
            "description": "Testing helpers for HydePHP.",
            "homepage": "https://github.com/hyde/testing",
            "keywords": [
                "hyde",
                "hydephp",
                "testing"
            ],
            "transport-options": {
                "relative": true
            }
        },
        {
            "name": "laravel/dusk",
            "version": "v6.25.1",
            "source": {
                "type": "git",
                "url": "https://github.com/laravel/dusk.git",
                "reference": "cd93e41d610965842e4b61f4691a0a0889737790"
            },
            "dist": {
                "type": "zip",
                "url": "https://api.github.com/repos/laravel/dusk/zipball/cd93e41d610965842e4b61f4691a0a0889737790",
                "reference": "cd93e41d610965842e4b61f4691a0a0889737790",
                "shasum": ""
            },
            "require": {
                "ext-json": "*",
                "ext-zip": "*",
                "illuminate/console": "^6.0|^7.0|^8.0|^9.0",
                "illuminate/support": "^6.0|^7.0|^8.0|^9.0",
                "nesbot/carbon": "^2.0",
                "php": "^7.2|^8.0",
                "php-webdriver/webdriver": "^1.9.0",
                "symfony/console": "^4.3|^5.0|^6.0",
                "symfony/finder": "^4.3|^5.0|^6.0",
                "symfony/process": "^4.3|^5.0|^6.0",
                "vlucas/phpdotenv": "^3.0|^4.0|^5.2"
            },
            "require-dev": {
                "mockery/mockery": "^1.0",
                "orchestra/testbench": "^4.16|^5.17.1|^6.12.1|^7.0",
                "phpunit/phpunit": "^7.5.15|^8.4|^9.0"
            },
            "suggest": {
                "ext-pcntl": "Used to gracefully terminate Dusk when tests are running."
            },
            "type": "library",
            "extra": {
                "branch-alias": {
                    "dev-master": "6.x-dev"
                },
                "laravel": {
                    "providers": [
                        "Laravel\\Dusk\\DuskServiceProvider"
                    ]
                }
            },
            "autoload": {
                "psr-4": {
                    "Laravel\\Dusk\\": "src/"
                }
            },
            "notification-url": "https://packagist.org/downloads/",
            "license": [
                "MIT"
            ],
            "authors": [
                {
                    "name": "Taylor Otwell",
                    "email": "taylor@laravel.com"
                }
            ],
            "description": "Laravel Dusk provides simple end-to-end testing and browser automation.",
            "keywords": [
                "laravel",
                "testing",
                "webdriver"
            ],
            "support": {
                "issues": "https://github.com/laravel/dusk/issues",
                "source": "https://github.com/laravel/dusk/tree/v6.25.1"
            },
            "time": "2022-07-25T13:51:51+00:00"
        },
        {
            "name": "laravel/tinker",
            "version": "v2.7.2",
            "source": {
                "type": "git",
                "url": "https://github.com/laravel/tinker.git",
                "reference": "dff39b661e827dae6e092412f976658df82dbac5"
            },
            "dist": {
                "type": "zip",
                "url": "https://api.github.com/repos/laravel/tinker/zipball/dff39b661e827dae6e092412f976658df82dbac5",
                "reference": "dff39b661e827dae6e092412f976658df82dbac5",
                "shasum": ""
            },
            "require": {
                "illuminate/console": "^6.0|^7.0|^8.0|^9.0",
                "illuminate/contracts": "^6.0|^7.0|^8.0|^9.0",
                "illuminate/support": "^6.0|^7.0|^8.0|^9.0",
                "php": "^7.2.5|^8.0",
                "psy/psysh": "^0.10.4|^0.11.1",
                "symfony/var-dumper": "^4.3.4|^5.0|^6.0"
            },
            "require-dev": {
                "mockery/mockery": "~1.3.3|^1.4.2",
                "phpunit/phpunit": "^8.5.8|^9.3.3"
            },
            "suggest": {
                "illuminate/database": "The Illuminate Database package (^6.0|^7.0|^8.0|^9.0)."
            },
            "type": "library",
            "extra": {
                "branch-alias": {
                    "dev-master": "2.x-dev"
                },
                "laravel": {
                    "providers": [
                        "Laravel\\Tinker\\TinkerServiceProvider"
                    ]
                }
            },
            "autoload": {
                "psr-4": {
                    "Laravel\\Tinker\\": "src/"
                }
            },
            "notification-url": "https://packagist.org/downloads/",
            "license": [
                "MIT"
            ],
            "authors": [
                {
                    "name": "Taylor Otwell",
                    "email": "taylor@laravel.com"
                }
            ],
            "description": "Powerful REPL for the Laravel framework.",
            "keywords": [
                "REPL",
                "Tinker",
                "laravel",
                "psysh"
            ],
            "support": {
                "issues": "https://github.com/laravel/tinker/issues",
                "source": "https://github.com/laravel/tinker/tree/v2.7.2"
            },
            "time": "2022-03-23T12:38:24+00:00"
        },
        {
            "name": "mockery/mockery",
            "version": "1.5.0",
            "source": {
                "type": "git",
                "url": "https://github.com/mockery/mockery.git",
                "reference": "c10a5f6e06fc2470ab1822fa13fa2a7380f8fbac"
            },
            "dist": {
                "type": "zip",
                "url": "https://api.github.com/repos/mockery/mockery/zipball/c10a5f6e06fc2470ab1822fa13fa2a7380f8fbac",
                "reference": "c10a5f6e06fc2470ab1822fa13fa2a7380f8fbac",
                "shasum": ""
            },
            "require": {
                "hamcrest/hamcrest-php": "^2.0.1",
                "lib-pcre": ">=7.0",
                "php": "^7.3 || ^8.0"
            },
            "conflict": {
                "phpunit/phpunit": "<8.0"
            },
            "require-dev": {
                "phpunit/phpunit": "^8.5 || ^9.3"
            },
            "type": "library",
            "extra": {
                "branch-alias": {
                    "dev-master": "1.4.x-dev"
                }
            },
            "autoload": {
                "psr-0": {
                    "Mockery": "library/"
                }
            },
            "notification-url": "https://packagist.org/downloads/",
            "license": [
                "BSD-3-Clause"
            ],
            "authors": [
                {
                    "name": "Pádraic Brady",
                    "email": "padraic.brady@gmail.com",
                    "homepage": "http://blog.astrumfutura.com"
                },
                {
                    "name": "Dave Marshall",
                    "email": "dave.marshall@atstsolutions.co.uk",
                    "homepage": "http://davedevelopment.co.uk"
                }
            ],
            "description": "Mockery is a simple yet flexible PHP mock object framework",
            "homepage": "https://github.com/mockery/mockery",
            "keywords": [
                "BDD",
                "TDD",
                "library",
                "mock",
                "mock objects",
                "mockery",
                "stub",
                "test",
                "test double",
                "testing"
            ],
            "support": {
                "issues": "https://github.com/mockery/mockery/issues",
                "source": "https://github.com/mockery/mockery/tree/1.5.0"
            },
            "time": "2022-01-20T13:18:17+00:00"
        },
        {
            "name": "myclabs/deep-copy",
            "version": "1.11.0",
            "source": {
                "type": "git",
                "url": "https://github.com/myclabs/DeepCopy.git",
                "reference": "14daed4296fae74d9e3201d2c4925d1acb7aa614"
            },
            "dist": {
                "type": "zip",
                "url": "https://api.github.com/repos/myclabs/DeepCopy/zipball/14daed4296fae74d9e3201d2c4925d1acb7aa614",
                "reference": "14daed4296fae74d9e3201d2c4925d1acb7aa614",
                "shasum": ""
            },
            "require": {
                "php": "^7.1 || ^8.0"
            },
            "conflict": {
                "doctrine/collections": "<1.6.8",
                "doctrine/common": "<2.13.3 || >=3,<3.2.2"
            },
            "require-dev": {
                "doctrine/collections": "^1.6.8",
                "doctrine/common": "^2.13.3 || ^3.2.2",
                "phpunit/phpunit": "^7.5.20 || ^8.5.23 || ^9.5.13"
            },
            "type": "library",
            "autoload": {
                "files": [
                    "src/DeepCopy/deep_copy.php"
                ],
                "psr-4": {
                    "DeepCopy\\": "src/DeepCopy/"
                }
            },
            "notification-url": "https://packagist.org/downloads/",
            "license": [
                "MIT"
            ],
            "description": "Create deep copies (clones) of your objects",
            "keywords": [
                "clone",
                "copy",
                "duplicate",
                "object",
                "object graph"
            ],
            "support": {
                "issues": "https://github.com/myclabs/DeepCopy/issues",
                "source": "https://github.com/myclabs/DeepCopy/tree/1.11.0"
            },
            "funding": [
                {
                    "url": "https://tidelift.com/funding/github/packagist/myclabs/deep-copy",
                    "type": "tidelift"
                }
            ],
            "time": "2022-03-03T13:19:32+00:00"
        },
        {
            "name": "netresearch/jsonmapper",
            "version": "v4.0.0",
            "source": {
                "type": "git",
                "url": "https://github.com/cweiske/jsonmapper.git",
                "reference": "8bbc021a8edb2e4a7ea2f8ad4fa9ec9dce2fcb8d"
            },
            "dist": {
                "type": "zip",
                "url": "https://api.github.com/repos/cweiske/jsonmapper/zipball/8bbc021a8edb2e4a7ea2f8ad4fa9ec9dce2fcb8d",
                "reference": "8bbc021a8edb2e4a7ea2f8ad4fa9ec9dce2fcb8d",
                "shasum": ""
            },
            "require": {
                "ext-json": "*",
                "ext-pcre": "*",
                "ext-reflection": "*",
                "ext-spl": "*",
                "php": ">=7.1"
            },
            "require-dev": {
                "phpunit/phpunit": "~7.5 || ~8.0 || ~9.0",
                "squizlabs/php_codesniffer": "~3.5"
            },
            "type": "library",
            "autoload": {
                "psr-0": {
                    "JsonMapper": "src/"
                }
            },
            "notification-url": "https://packagist.org/downloads/",
            "license": [
                "OSL-3.0"
            ],
            "authors": [
                {
                    "name": "Christian Weiske",
                    "email": "cweiske@cweiske.de",
                    "homepage": "http://github.com/cweiske/jsonmapper/",
                    "role": "Developer"
                }
            ],
            "description": "Map nested JSON structures onto PHP classes",
            "support": {
                "email": "cweiske@cweiske.de",
                "issues": "https://github.com/cweiske/jsonmapper/issues",
                "source": "https://github.com/cweiske/jsonmapper/tree/v4.0.0"
            },
            "time": "2020-12-01T19:48:11+00:00"
        },
        {
            "name": "nikic/php-parser",
            "version": "v4.14.0",
            "source": {
                "type": "git",
                "url": "https://github.com/nikic/PHP-Parser.git",
                "reference": "34bea19b6e03d8153165d8f30bba4c3be86184c1"
            },
            "dist": {
                "type": "zip",
                "url": "https://api.github.com/repos/nikic/PHP-Parser/zipball/34bea19b6e03d8153165d8f30bba4c3be86184c1",
                "reference": "34bea19b6e03d8153165d8f30bba4c3be86184c1",
                "shasum": ""
            },
            "require": {
                "ext-tokenizer": "*",
                "php": ">=7.0"
            },
            "require-dev": {
                "ircmaxell/php-yacc": "^0.0.7",
                "phpunit/phpunit": "^6.5 || ^7.0 || ^8.0 || ^9.0"
            },
            "bin": [
                "bin/php-parse"
            ],
            "type": "library",
            "extra": {
                "branch-alias": {
                    "dev-master": "4.9-dev"
                }
            },
            "autoload": {
                "psr-4": {
                    "PhpParser\\": "lib/PhpParser"
                }
            },
            "notification-url": "https://packagist.org/downloads/",
            "license": [
                "BSD-3-Clause"
            ],
            "authors": [
                {
                    "name": "Nikita Popov"
                }
            ],
            "description": "A PHP parser written in PHP",
            "keywords": [
                "parser",
                "php"
            ],
            "support": {
                "issues": "https://github.com/nikic/PHP-Parser/issues",
                "source": "https://github.com/nikic/PHP-Parser/tree/v4.14.0"
            },
            "time": "2022-05-31T20:59:12+00:00"
        },
        {
            "name": "openlss/lib-array2xml",
            "version": "1.0.0",
            "source": {
                "type": "git",
                "url": "https://github.com/nullivex/lib-array2xml.git",
                "reference": "a91f18a8dfc69ffabe5f9b068bc39bb202c81d90"
            },
            "dist": {
                "type": "zip",
                "url": "https://api.github.com/repos/nullivex/lib-array2xml/zipball/a91f18a8dfc69ffabe5f9b068bc39bb202c81d90",
                "reference": "a91f18a8dfc69ffabe5f9b068bc39bb202c81d90",
                "shasum": ""
            },
            "require": {
                "php": ">=5.3.2"
            },
            "type": "library",
            "autoload": {
                "psr-0": {
                    "LSS": ""
                }
            },
            "notification-url": "https://packagist.org/downloads/",
            "license": [
                "Apache-2.0"
            ],
            "authors": [
                {
                    "name": "Bryan Tong",
                    "email": "bryan@nullivex.com",
                    "homepage": "https://www.nullivex.com"
                },
                {
                    "name": "Tony Butler",
                    "email": "spudz76@gmail.com",
                    "homepage": "https://www.nullivex.com"
                }
            ],
            "description": "Array2XML conversion library credit to lalit.org",
            "homepage": "https://www.nullivex.com",
            "keywords": [
                "array",
                "array conversion",
                "xml",
                "xml conversion"
            ],
            "support": {
                "issues": "https://github.com/nullivex/lib-array2xml/issues",
                "source": "https://github.com/nullivex/lib-array2xml/tree/master"
            },
            "time": "2019-03-29T20:06:56+00:00"
        },
        {
            "name": "pestphp/pest",
            "version": "v1.21.3",
            "source": {
                "type": "git",
                "url": "https://github.com/pestphp/pest.git",
                "reference": "66f69617f1e01032e009f783136f129de3476689"
            },
            "dist": {
                "type": "zip",
                "url": "https://api.github.com/repos/pestphp/pest/zipball/66f69617f1e01032e009f783136f129de3476689",
                "reference": "66f69617f1e01032e009f783136f129de3476689",
                "shasum": ""
            },
            "require": {
                "nunomaduro/collision": "^5.10.0|^6.0",
                "pestphp/pest-plugin": "^1.0.0",
                "php": "^7.3 || ^8.0",
                "phpunit/phpunit": "^9.5.5"
            },
            "require-dev": {
                "illuminate/console": "^8.47.0",
                "illuminate/support": "^8.47.0",
                "laravel/dusk": "^6.15.0",
                "pestphp/pest-dev-tools": "dev-master",
                "pestphp/pest-plugin-parallel": "^1.0"
            },
            "bin": [
                "bin/pest"
            ],
            "type": "library",
            "extra": {
                "branch-alias": {
                    "dev-1.x": "1.x-dev"
                },
                "pest": {
                    "plugins": [
                        "Pest\\Plugins\\Coverage",
                        "Pest\\Plugins\\Init",
                        "Pest\\Plugins\\Version",
                        "Pest\\Plugins\\Environment"
                    ]
                },
                "laravel": {
                    "providers": [
                        "Pest\\Laravel\\PestServiceProvider"
                    ]
                }
            },
            "autoload": {
                "files": [
                    "src/Functions.php",
                    "src/Pest.php"
                ],
                "psr-4": {
                    "Pest\\": "src/"
                }
            },
            "notification-url": "https://packagist.org/downloads/",
            "license": [
                "MIT"
            ],
            "authors": [
                {
                    "name": "Nuno Maduro",
                    "email": "enunomaduro@gmail.com"
                }
            ],
            "description": "An elegant PHP Testing Framework.",
            "keywords": [
                "framework",
                "pest",
                "php",
                "test",
                "testing",
                "unit"
            ],
            "support": {
                "issues": "https://github.com/pestphp/pest/issues",
                "source": "https://github.com/pestphp/pest/tree/v1.21.3"
            },
            "funding": [
                {
                    "url": "https://www.paypal.com/paypalme/enunomaduro",
                    "type": "custom"
                },
                {
                    "url": "https://github.com/lukeraymonddowning",
                    "type": "github"
                },
                {
                    "url": "https://github.com/nunomaduro",
                    "type": "github"
                },
                {
                    "url": "https://github.com/octoper",
                    "type": "github"
                },
                {
                    "url": "https://github.com/olivernybroe",
                    "type": "github"
                },
                {
                    "url": "https://github.com/owenvoke",
                    "type": "github"
                },
                {
                    "url": "https://www.patreon.com/nunomaduro",
                    "type": "patreon"
                }
            ],
            "time": "2022-05-12T19:10:25+00:00"
        },
        {
            "name": "pestphp/pest-plugin",
            "version": "v1.0.0",
            "source": {
                "type": "git",
                "url": "https://github.com/pestphp/pest-plugin.git",
                "reference": "fc8519de148699fe612d9c669be60554cd2db4fa"
            },
            "dist": {
                "type": "zip",
                "url": "https://api.github.com/repos/pestphp/pest-plugin/zipball/fc8519de148699fe612d9c669be60554cd2db4fa",
                "reference": "fc8519de148699fe612d9c669be60554cd2db4fa",
                "shasum": ""
            },
            "require": {
                "composer-plugin-api": "^1.1 || ^2.0",
                "php": "^7.3 || ^8.0"
            },
            "conflict": {
                "pestphp/pest": "<1.0"
            },
            "require-dev": {
                "composer/composer": "^1.10.19",
                "pestphp/pest": "^1.0",
                "pestphp/pest-dev-tools": "dev-master"
            },
            "type": "composer-plugin",
            "extra": {
                "branch-alias": {
                    "dev-master": "1.x-dev"
                },
                "class": "Pest\\Plugin\\Manager"
            },
            "autoload": {
                "psr-4": {
                    "Pest\\Plugin\\": "src/"
                }
            },
            "notification-url": "https://packagist.org/downloads/",
            "license": [
                "MIT"
            ],
            "description": "The Pest plugin manager",
            "keywords": [
                "framework",
                "manager",
                "pest",
                "php",
                "plugin",
                "test",
                "testing",
                "unit"
            ],
            "support": {
                "source": "https://github.com/pestphp/pest-plugin/tree/v1.0.0"
            },
            "funding": [
                {
                    "url": "https://www.paypal.com/cgi-bin/webscr?cmd=_s-xclick&hosted_button_id=66BYDWAT92N6L",
                    "type": "custom"
                },
                {
                    "url": "https://github.com/nunomaduro",
                    "type": "github"
                },
                {
                    "url": "https://www.patreon.com/nunomaduro",
                    "type": "patreon"
                }
            ],
            "time": "2021-01-03T15:53:42+00:00"
        },
        {
            "name": "phar-io/manifest",
            "version": "2.0.3",
            "source": {
                "type": "git",
                "url": "https://github.com/phar-io/manifest.git",
                "reference": "97803eca37d319dfa7826cc2437fc020857acb53"
            },
            "dist": {
                "type": "zip",
                "url": "https://api.github.com/repos/phar-io/manifest/zipball/97803eca37d319dfa7826cc2437fc020857acb53",
                "reference": "97803eca37d319dfa7826cc2437fc020857acb53",
                "shasum": ""
            },
            "require": {
                "ext-dom": "*",
                "ext-phar": "*",
                "ext-xmlwriter": "*",
                "phar-io/version": "^3.0.1",
                "php": "^7.2 || ^8.0"
            },
            "type": "library",
            "extra": {
                "branch-alias": {
                    "dev-master": "2.0.x-dev"
                }
            },
            "autoload": {
                "classmap": [
                    "src/"
                ]
            },
            "notification-url": "https://packagist.org/downloads/",
            "license": [
                "BSD-3-Clause"
            ],
            "authors": [
                {
                    "name": "Arne Blankerts",
                    "email": "arne@blankerts.de",
                    "role": "Developer"
                },
                {
                    "name": "Sebastian Heuer",
                    "email": "sebastian@phpeople.de",
                    "role": "Developer"
                },
                {
                    "name": "Sebastian Bergmann",
                    "email": "sebastian@phpunit.de",
                    "role": "Developer"
                }
            ],
            "description": "Component for reading phar.io manifest information from a PHP Archive (PHAR)",
            "support": {
                "issues": "https://github.com/phar-io/manifest/issues",
                "source": "https://github.com/phar-io/manifest/tree/2.0.3"
            },
            "time": "2021-07-20T11:28:43+00:00"
        },
        {
            "name": "phar-io/version",
            "version": "3.2.1",
            "source": {
                "type": "git",
                "url": "https://github.com/phar-io/version.git",
                "reference": "4f7fd7836c6f332bb2933569e566a0d6c4cbed74"
            },
            "dist": {
                "type": "zip",
                "url": "https://api.github.com/repos/phar-io/version/zipball/4f7fd7836c6f332bb2933569e566a0d6c4cbed74",
                "reference": "4f7fd7836c6f332bb2933569e566a0d6c4cbed74",
                "shasum": ""
            },
            "require": {
                "php": "^7.2 || ^8.0"
            },
            "type": "library",
            "autoload": {
                "classmap": [
                    "src/"
                ]
            },
            "notification-url": "https://packagist.org/downloads/",
            "license": [
                "BSD-3-Clause"
            ],
            "authors": [
                {
                    "name": "Arne Blankerts",
                    "email": "arne@blankerts.de",
                    "role": "Developer"
                },
                {
                    "name": "Sebastian Heuer",
                    "email": "sebastian@phpeople.de",
                    "role": "Developer"
                },
                {
                    "name": "Sebastian Bergmann",
                    "email": "sebastian@phpunit.de",
                    "role": "Developer"
                }
            ],
            "description": "Library for handling version information and constraints",
            "support": {
                "issues": "https://github.com/phar-io/version/issues",
                "source": "https://github.com/phar-io/version/tree/3.2.1"
            },
            "time": "2022-02-21T01:04:05+00:00"
        },
        {
            "name": "php-parallel-lint/php-parallel-lint",
            "version": "v1.3.2",
            "source": {
                "type": "git",
                "url": "https://github.com/php-parallel-lint/PHP-Parallel-Lint.git",
                "reference": "6483c9832e71973ed29cf71bd6b3f4fde438a9de"
            },
            "dist": {
                "type": "zip",
                "url": "https://api.github.com/repos/php-parallel-lint/PHP-Parallel-Lint/zipball/6483c9832e71973ed29cf71bd6b3f4fde438a9de",
                "reference": "6483c9832e71973ed29cf71bd6b3f4fde438a9de",
                "shasum": ""
            },
            "require": {
                "ext-json": "*",
                "php": ">=5.3.0"
            },
            "replace": {
                "grogy/php-parallel-lint": "*",
                "jakub-onderka/php-parallel-lint": "*"
            },
            "require-dev": {
                "nette/tester": "^1.3 || ^2.0",
                "php-parallel-lint/php-console-highlighter": "0.* || ^1.0",
                "squizlabs/php_codesniffer": "^3.6"
            },
            "suggest": {
                "php-parallel-lint/php-console-highlighter": "Highlight syntax in code snippet"
            },
            "bin": [
                "parallel-lint"
            ],
            "type": "library",
            "autoload": {
                "classmap": [
                    "./src/"
                ]
            },
            "notification-url": "https://packagist.org/downloads/",
            "license": [
                "BSD-2-Clause"
            ],
            "authors": [
                {
                    "name": "Jakub Onderka",
                    "email": "ahoj@jakubonderka.cz"
                }
            ],
            "description": "This tool check syntax of PHP files about 20x faster than serial check.",
            "homepage": "https://github.com/php-parallel-lint/PHP-Parallel-Lint",
            "support": {
                "issues": "https://github.com/php-parallel-lint/PHP-Parallel-Lint/issues",
                "source": "https://github.com/php-parallel-lint/PHP-Parallel-Lint/tree/v1.3.2"
            },
            "time": "2022-02-21T12:50:22+00:00"
        },
        {
            "name": "php-webdriver/webdriver",
            "version": "1.12.1",
            "source": {
                "type": "git",
                "url": "https://github.com/php-webdriver/php-webdriver.git",
                "reference": "b27ddf458d273c7d4602106fcaf978aa0b7fe15a"
            },
            "dist": {
                "type": "zip",
                "url": "https://api.github.com/repos/php-webdriver/php-webdriver/zipball/b27ddf458d273c7d4602106fcaf978aa0b7fe15a",
                "reference": "b27ddf458d273c7d4602106fcaf978aa0b7fe15a",
                "shasum": ""
            },
            "require": {
                "ext-curl": "*",
                "ext-json": "*",
                "ext-zip": "*",
                "php": "^5.6 || ~7.0 || ^8.0",
                "symfony/polyfill-mbstring": "^1.12",
                "symfony/process": "^2.8 || ^3.1 || ^4.0 || ^5.0 || ^6.0"
            },
            "replace": {
                "facebook/webdriver": "*"
            },
            "require-dev": {
                "ondram/ci-detector": "^2.1 || ^3.5 || ^4.0",
                "php-coveralls/php-coveralls": "^2.4",
                "php-mock/php-mock-phpunit": "^1.1 || ^2.0",
                "php-parallel-lint/php-parallel-lint": "^1.2",
                "phpunit/phpunit": "^5.7 || ^7 || ^8 || ^9",
                "squizlabs/php_codesniffer": "^3.5",
                "symfony/var-dumper": "^3.3 || ^4.0 || ^5.0 || ^6.0"
            },
            "suggest": {
                "ext-SimpleXML": "For Firefox profile creation"
            },
            "type": "library",
            "autoload": {
                "files": [
                    "lib/Exception/TimeoutException.php"
                ],
                "psr-4": {
                    "Facebook\\WebDriver\\": "lib/"
                }
            },
            "notification-url": "https://packagist.org/downloads/",
            "license": [
                "MIT"
            ],
            "description": "A PHP client for Selenium WebDriver. Previously facebook/webdriver.",
            "homepage": "https://github.com/php-webdriver/php-webdriver",
            "keywords": [
                "Chromedriver",
                "geckodriver",
                "php",
                "selenium",
                "webdriver"
            ],
            "support": {
                "issues": "https://github.com/php-webdriver/php-webdriver/issues",
                "source": "https://github.com/php-webdriver/php-webdriver/tree/1.12.1"
            },
            "time": "2022-05-03T12:16:34+00:00"
        },
        {
            "name": "phpdocumentor/reflection-common",
            "version": "2.2.0",
            "source": {
                "type": "git",
                "url": "https://github.com/phpDocumentor/ReflectionCommon.git",
                "reference": "1d01c49d4ed62f25aa84a747ad35d5a16924662b"
            },
            "dist": {
                "type": "zip",
                "url": "https://api.github.com/repos/phpDocumentor/ReflectionCommon/zipball/1d01c49d4ed62f25aa84a747ad35d5a16924662b",
                "reference": "1d01c49d4ed62f25aa84a747ad35d5a16924662b",
                "shasum": ""
            },
            "require": {
                "php": "^7.2 || ^8.0"
            },
            "type": "library",
            "extra": {
                "branch-alias": {
                    "dev-2.x": "2.x-dev"
                }
            },
            "autoload": {
                "psr-4": {
                    "phpDocumentor\\Reflection\\": "src/"
                }
            },
            "notification-url": "https://packagist.org/downloads/",
            "license": [
                "MIT"
            ],
            "authors": [
                {
                    "name": "Jaap van Otterdijk",
                    "email": "opensource@ijaap.nl"
                }
            ],
            "description": "Common reflection classes used by phpdocumentor to reflect the code structure",
            "homepage": "http://www.phpdoc.org",
            "keywords": [
                "FQSEN",
                "phpDocumentor",
                "phpdoc",
                "reflection",
                "static analysis"
            ],
            "support": {
                "issues": "https://github.com/phpDocumentor/ReflectionCommon/issues",
                "source": "https://github.com/phpDocumentor/ReflectionCommon/tree/2.x"
            },
            "time": "2020-06-27T09:03:43+00:00"
        },
        {
            "name": "phpdocumentor/reflection-docblock",
            "version": "5.3.0",
            "source": {
                "type": "git",
                "url": "https://github.com/phpDocumentor/ReflectionDocBlock.git",
                "reference": "622548b623e81ca6d78b721c5e029f4ce664f170"
            },
            "dist": {
                "type": "zip",
                "url": "https://api.github.com/repos/phpDocumentor/ReflectionDocBlock/zipball/622548b623e81ca6d78b721c5e029f4ce664f170",
                "reference": "622548b623e81ca6d78b721c5e029f4ce664f170",
                "shasum": ""
            },
            "require": {
                "ext-filter": "*",
                "php": "^7.2 || ^8.0",
                "phpdocumentor/reflection-common": "^2.2",
                "phpdocumentor/type-resolver": "^1.3",
                "webmozart/assert": "^1.9.1"
            },
            "require-dev": {
                "mockery/mockery": "~1.3.2",
                "psalm/phar": "^4.8"
            },
            "type": "library",
            "extra": {
                "branch-alias": {
                    "dev-master": "5.x-dev"
                }
            },
            "autoload": {
                "psr-4": {
                    "phpDocumentor\\Reflection\\": "src"
                }
            },
            "notification-url": "https://packagist.org/downloads/",
            "license": [
                "MIT"
            ],
            "authors": [
                {
                    "name": "Mike van Riel",
                    "email": "me@mikevanriel.com"
                },
                {
                    "name": "Jaap van Otterdijk",
                    "email": "account@ijaap.nl"
                }
            ],
            "description": "With this component, a library can provide support for annotations via DocBlocks or otherwise retrieve information that is embedded in a DocBlock.",
            "support": {
                "issues": "https://github.com/phpDocumentor/ReflectionDocBlock/issues",
                "source": "https://github.com/phpDocumentor/ReflectionDocBlock/tree/5.3.0"
            },
            "time": "2021-10-19T17:43:47+00:00"
        },
        {
            "name": "phpdocumentor/type-resolver",
            "version": "1.6.1",
            "source": {
                "type": "git",
                "url": "https://github.com/phpDocumentor/TypeResolver.git",
                "reference": "77a32518733312af16a44300404e945338981de3"
            },
            "dist": {
                "type": "zip",
                "url": "https://api.github.com/repos/phpDocumentor/TypeResolver/zipball/77a32518733312af16a44300404e945338981de3",
                "reference": "77a32518733312af16a44300404e945338981de3",
                "shasum": ""
            },
            "require": {
                "php": "^7.2 || ^8.0",
                "phpdocumentor/reflection-common": "^2.0"
            },
            "require-dev": {
                "ext-tokenizer": "*",
                "psalm/phar": "^4.8"
            },
            "type": "library",
            "extra": {
                "branch-alias": {
                    "dev-1.x": "1.x-dev"
                }
            },
            "autoload": {
                "psr-4": {
                    "phpDocumentor\\Reflection\\": "src"
                }
            },
            "notification-url": "https://packagist.org/downloads/",
            "license": [
                "MIT"
            ],
            "authors": [
                {
                    "name": "Mike van Riel",
                    "email": "me@mikevanriel.com"
                }
            ],
            "description": "A PSR-5 based resolver of Class names, Types and Structural Element Names",
            "support": {
                "issues": "https://github.com/phpDocumentor/TypeResolver/issues",
                "source": "https://github.com/phpDocumentor/TypeResolver/tree/1.6.1"
            },
            "time": "2022-03-15T21:29:03+00:00"
        },
        {
            "name": "phpspec/prophecy",
            "version": "v1.15.0",
            "source": {
                "type": "git",
                "url": "https://github.com/phpspec/prophecy.git",
                "reference": "bbcd7380b0ebf3961ee21409db7b38bc31d69a13"
            },
            "dist": {
                "type": "zip",
                "url": "https://api.github.com/repos/phpspec/prophecy/zipball/bbcd7380b0ebf3961ee21409db7b38bc31d69a13",
                "reference": "bbcd7380b0ebf3961ee21409db7b38bc31d69a13",
                "shasum": ""
            },
            "require": {
                "doctrine/instantiator": "^1.2",
                "php": "^7.2 || ~8.0, <8.2",
                "phpdocumentor/reflection-docblock": "^5.2",
                "sebastian/comparator": "^3.0 || ^4.0",
                "sebastian/recursion-context": "^3.0 || ^4.0"
            },
            "require-dev": {
                "phpspec/phpspec": "^6.0 || ^7.0",
                "phpunit/phpunit": "^8.0 || ^9.0"
            },
            "type": "library",
            "extra": {
                "branch-alias": {
                    "dev-master": "1.x-dev"
                }
            },
            "autoload": {
                "psr-4": {
                    "Prophecy\\": "src/Prophecy"
                }
            },
            "notification-url": "https://packagist.org/downloads/",
            "license": [
                "MIT"
            ],
            "authors": [
                {
                    "name": "Konstantin Kudryashov",
                    "email": "ever.zet@gmail.com",
                    "homepage": "http://everzet.com"
                },
                {
                    "name": "Marcello Duarte",
                    "email": "marcello.duarte@gmail.com"
                }
            ],
            "description": "Highly opinionated mocking framework for PHP 5.3+",
            "homepage": "https://github.com/phpspec/prophecy",
            "keywords": [
                "Double",
                "Dummy",
                "fake",
                "mock",
                "spy",
                "stub"
            ],
            "support": {
                "issues": "https://github.com/phpspec/prophecy/issues",
                "source": "https://github.com/phpspec/prophecy/tree/v1.15.0"
            },
            "time": "2021-12-08T12:19:24+00:00"
        },
        {
            "name": "phpstan/phpstan",
            "version": "1.8.2",
            "source": {
                "type": "git",
                "url": "https://github.com/phpstan/phpstan.git",
                "reference": "c53312ecc575caf07b0e90dee43883fdf90ca67c"
            },
            "dist": {
                "type": "zip",
                "url": "https://api.github.com/repos/phpstan/phpstan/zipball/c53312ecc575caf07b0e90dee43883fdf90ca67c",
                "reference": "c53312ecc575caf07b0e90dee43883fdf90ca67c",
                "shasum": ""
            },
            "require": {
                "php": "^7.2|^8.0"
            },
            "conflict": {
                "phpstan/phpstan-shim": "*"
            },
            "bin": [
                "phpstan",
                "phpstan.phar"
            ],
            "type": "library",
            "autoload": {
                "files": [
                    "bootstrap.php"
                ]
            },
            "notification-url": "https://packagist.org/downloads/",
            "license": [
                "MIT"
            ],
            "description": "PHPStan - PHP Static Analysis Tool",
            "support": {
                "issues": "https://github.com/phpstan/phpstan/issues",
                "source": "https://github.com/phpstan/phpstan/tree/1.8.2"
            },
            "funding": [
                {
                    "url": "https://github.com/ondrejmirtes",
                    "type": "github"
                },
                {
                    "url": "https://github.com/phpstan",
                    "type": "github"
                },
                {
                    "url": "https://www.patreon.com/phpstan",
                    "type": "patreon"
                },
                {
                    "url": "https://tidelift.com/funding/github/packagist/phpstan/phpstan",
                    "type": "tidelift"
                }
            ],
            "time": "2022-07-20T09:57:31+00:00"
        },
        {
            "name": "phpunit/php-code-coverage",
            "version": "9.2.15",
            "source": {
                "type": "git",
                "url": "https://github.com/sebastianbergmann/php-code-coverage.git",
                "reference": "2e9da11878c4202f97915c1cb4bb1ca318a63f5f"
            },
            "dist": {
                "type": "zip",
                "url": "https://api.github.com/repos/sebastianbergmann/php-code-coverage/zipball/2e9da11878c4202f97915c1cb4bb1ca318a63f5f",
                "reference": "2e9da11878c4202f97915c1cb4bb1ca318a63f5f",
                "shasum": ""
            },
            "require": {
                "ext-dom": "*",
                "ext-libxml": "*",
                "ext-xmlwriter": "*",
                "nikic/php-parser": "^4.13.0",
                "php": ">=7.3",
                "phpunit/php-file-iterator": "^3.0.3",
                "phpunit/php-text-template": "^2.0.2",
                "sebastian/code-unit-reverse-lookup": "^2.0.2",
                "sebastian/complexity": "^2.0",
                "sebastian/environment": "^5.1.2",
                "sebastian/lines-of-code": "^1.0.3",
                "sebastian/version": "^3.0.1",
                "theseer/tokenizer": "^1.2.0"
            },
            "require-dev": {
                "phpunit/phpunit": "^9.3"
            },
            "suggest": {
                "ext-pcov": "*",
                "ext-xdebug": "*"
            },
            "type": "library",
            "extra": {
                "branch-alias": {
                    "dev-master": "9.2-dev"
                }
            },
            "autoload": {
                "classmap": [
                    "src/"
                ]
            },
            "notification-url": "https://packagist.org/downloads/",
            "license": [
                "BSD-3-Clause"
            ],
            "authors": [
                {
                    "name": "Sebastian Bergmann",
                    "email": "sebastian@phpunit.de",
                    "role": "lead"
                }
            ],
            "description": "Library that provides collection, processing, and rendering functionality for PHP code coverage information.",
            "homepage": "https://github.com/sebastianbergmann/php-code-coverage",
            "keywords": [
                "coverage",
                "testing",
                "xunit"
            ],
            "support": {
                "issues": "https://github.com/sebastianbergmann/php-code-coverage/issues",
                "source": "https://github.com/sebastianbergmann/php-code-coverage/tree/9.2.15"
            },
            "funding": [
                {
                    "url": "https://github.com/sebastianbergmann",
                    "type": "github"
                }
            ],
            "time": "2022-03-07T09:28:20+00:00"
        },
        {
            "name": "phpunit/php-file-iterator",
            "version": "3.0.6",
            "source": {
                "type": "git",
                "url": "https://github.com/sebastianbergmann/php-file-iterator.git",
                "reference": "cf1c2e7c203ac650e352f4cc675a7021e7d1b3cf"
            },
            "dist": {
                "type": "zip",
                "url": "https://api.github.com/repos/sebastianbergmann/php-file-iterator/zipball/cf1c2e7c203ac650e352f4cc675a7021e7d1b3cf",
                "reference": "cf1c2e7c203ac650e352f4cc675a7021e7d1b3cf",
                "shasum": ""
            },
            "require": {
                "php": ">=7.3"
            },
            "require-dev": {
                "phpunit/phpunit": "^9.3"
            },
            "type": "library",
            "extra": {
                "branch-alias": {
                    "dev-master": "3.0-dev"
                }
            },
            "autoload": {
                "classmap": [
                    "src/"
                ]
            },
            "notification-url": "https://packagist.org/downloads/",
            "license": [
                "BSD-3-Clause"
            ],
            "authors": [
                {
                    "name": "Sebastian Bergmann",
                    "email": "sebastian@phpunit.de",
                    "role": "lead"
                }
            ],
            "description": "FilterIterator implementation that filters files based on a list of suffixes.",
            "homepage": "https://github.com/sebastianbergmann/php-file-iterator/",
            "keywords": [
                "filesystem",
                "iterator"
            ],
            "support": {
                "issues": "https://github.com/sebastianbergmann/php-file-iterator/issues",
                "source": "https://github.com/sebastianbergmann/php-file-iterator/tree/3.0.6"
            },
            "funding": [
                {
                    "url": "https://github.com/sebastianbergmann",
                    "type": "github"
                }
            ],
            "time": "2021-12-02T12:48:52+00:00"
        },
        {
            "name": "phpunit/php-invoker",
            "version": "3.1.1",
            "source": {
                "type": "git",
                "url": "https://github.com/sebastianbergmann/php-invoker.git",
                "reference": "5a10147d0aaf65b58940a0b72f71c9ac0423cc67"
            },
            "dist": {
                "type": "zip",
                "url": "https://api.github.com/repos/sebastianbergmann/php-invoker/zipball/5a10147d0aaf65b58940a0b72f71c9ac0423cc67",
                "reference": "5a10147d0aaf65b58940a0b72f71c9ac0423cc67",
                "shasum": ""
            },
            "require": {
                "php": ">=7.3"
            },
            "require-dev": {
                "ext-pcntl": "*",
                "phpunit/phpunit": "^9.3"
            },
            "suggest": {
                "ext-pcntl": "*"
            },
            "type": "library",
            "extra": {
                "branch-alias": {
                    "dev-master": "3.1-dev"
                }
            },
            "autoload": {
                "classmap": [
                    "src/"
                ]
            },
            "notification-url": "https://packagist.org/downloads/",
            "license": [
                "BSD-3-Clause"
            ],
            "authors": [
                {
                    "name": "Sebastian Bergmann",
                    "email": "sebastian@phpunit.de",
                    "role": "lead"
                }
            ],
            "description": "Invoke callables with a timeout",
            "homepage": "https://github.com/sebastianbergmann/php-invoker/",
            "keywords": [
                "process"
            ],
            "support": {
                "issues": "https://github.com/sebastianbergmann/php-invoker/issues",
                "source": "https://github.com/sebastianbergmann/php-invoker/tree/3.1.1"
            },
            "funding": [
                {
                    "url": "https://github.com/sebastianbergmann",
                    "type": "github"
                }
            ],
            "time": "2020-09-28T05:58:55+00:00"
        },
        {
            "name": "phpunit/php-text-template",
            "version": "2.0.4",
            "source": {
                "type": "git",
                "url": "https://github.com/sebastianbergmann/php-text-template.git",
                "reference": "5da5f67fc95621df9ff4c4e5a84d6a8a2acf7c28"
            },
            "dist": {
                "type": "zip",
                "url": "https://api.github.com/repos/sebastianbergmann/php-text-template/zipball/5da5f67fc95621df9ff4c4e5a84d6a8a2acf7c28",
                "reference": "5da5f67fc95621df9ff4c4e5a84d6a8a2acf7c28",
                "shasum": ""
            },
            "require": {
                "php": ">=7.3"
            },
            "require-dev": {
                "phpunit/phpunit": "^9.3"
            },
            "type": "library",
            "extra": {
                "branch-alias": {
                    "dev-master": "2.0-dev"
                }
            },
            "autoload": {
                "classmap": [
                    "src/"
                ]
            },
            "notification-url": "https://packagist.org/downloads/",
            "license": [
                "BSD-3-Clause"
            ],
            "authors": [
                {
                    "name": "Sebastian Bergmann",
                    "email": "sebastian@phpunit.de",
                    "role": "lead"
                }
            ],
            "description": "Simple template engine.",
            "homepage": "https://github.com/sebastianbergmann/php-text-template/",
            "keywords": [
                "template"
            ],
            "support": {
                "issues": "https://github.com/sebastianbergmann/php-text-template/issues",
                "source": "https://github.com/sebastianbergmann/php-text-template/tree/2.0.4"
            },
            "funding": [
                {
                    "url": "https://github.com/sebastianbergmann",
                    "type": "github"
                }
            ],
            "time": "2020-10-26T05:33:50+00:00"
        },
        {
            "name": "phpunit/php-timer",
            "version": "5.0.3",
            "source": {
                "type": "git",
                "url": "https://github.com/sebastianbergmann/php-timer.git",
                "reference": "5a63ce20ed1b5bf577850e2c4e87f4aa902afbd2"
            },
            "dist": {
                "type": "zip",
                "url": "https://api.github.com/repos/sebastianbergmann/php-timer/zipball/5a63ce20ed1b5bf577850e2c4e87f4aa902afbd2",
                "reference": "5a63ce20ed1b5bf577850e2c4e87f4aa902afbd2",
                "shasum": ""
            },
            "require": {
                "php": ">=7.3"
            },
            "require-dev": {
                "phpunit/phpunit": "^9.3"
            },
            "type": "library",
            "extra": {
                "branch-alias": {
                    "dev-master": "5.0-dev"
                }
            },
            "autoload": {
                "classmap": [
                    "src/"
                ]
            },
            "notification-url": "https://packagist.org/downloads/",
            "license": [
                "BSD-3-Clause"
            ],
            "authors": [
                {
                    "name": "Sebastian Bergmann",
                    "email": "sebastian@phpunit.de",
                    "role": "lead"
                }
            ],
            "description": "Utility class for timing",
            "homepage": "https://github.com/sebastianbergmann/php-timer/",
            "keywords": [
                "timer"
            ],
            "support": {
                "issues": "https://github.com/sebastianbergmann/php-timer/issues",
                "source": "https://github.com/sebastianbergmann/php-timer/tree/5.0.3"
            },
            "funding": [
                {
                    "url": "https://github.com/sebastianbergmann",
                    "type": "github"
                }
            ],
            "time": "2020-10-26T13:16:10+00:00"
        },
        {
            "name": "phpunit/phpunit",
            "version": "9.5.21",
            "source": {
                "type": "git",
                "url": "https://github.com/sebastianbergmann/phpunit.git",
                "reference": "0e32b76be457de00e83213528f6bb37e2a38fcb1"
            },
            "dist": {
                "type": "zip",
                "url": "https://api.github.com/repos/sebastianbergmann/phpunit/zipball/0e32b76be457de00e83213528f6bb37e2a38fcb1",
                "reference": "0e32b76be457de00e83213528f6bb37e2a38fcb1",
                "shasum": ""
            },
            "require": {
                "doctrine/instantiator": "^1.3.1",
                "ext-dom": "*",
                "ext-json": "*",
                "ext-libxml": "*",
                "ext-mbstring": "*",
                "ext-xml": "*",
                "ext-xmlwriter": "*",
                "myclabs/deep-copy": "^1.10.1",
                "phar-io/manifest": "^2.0.3",
                "phar-io/version": "^3.0.2",
                "php": ">=7.3",
                "phpspec/prophecy": "^1.12.1",
                "phpunit/php-code-coverage": "^9.2.13",
                "phpunit/php-file-iterator": "^3.0.5",
                "phpunit/php-invoker": "^3.1.1",
                "phpunit/php-text-template": "^2.0.3",
                "phpunit/php-timer": "^5.0.2",
                "sebastian/cli-parser": "^1.0.1",
                "sebastian/code-unit": "^1.0.6",
                "sebastian/comparator": "^4.0.5",
                "sebastian/diff": "^4.0.3",
                "sebastian/environment": "^5.1.3",
                "sebastian/exporter": "^4.0.3",
                "sebastian/global-state": "^5.0.1",
                "sebastian/object-enumerator": "^4.0.3",
                "sebastian/resource-operations": "^3.0.3",
                "sebastian/type": "^3.0",
                "sebastian/version": "^3.0.2"
            },
            "require-dev": {
                "phpspec/prophecy-phpunit": "^2.0.1"
            },
            "suggest": {
                "ext-soap": "*",
                "ext-xdebug": "*"
            },
            "bin": [
                "phpunit"
            ],
            "type": "library",
            "extra": {
                "branch-alias": {
                    "dev-master": "9.5-dev"
                }
            },
            "autoload": {
                "files": [
                    "src/Framework/Assert/Functions.php"
                ],
                "classmap": [
                    "src/"
                ]
            },
            "notification-url": "https://packagist.org/downloads/",
            "license": [
                "BSD-3-Clause"
            ],
            "authors": [
                {
                    "name": "Sebastian Bergmann",
                    "email": "sebastian@phpunit.de",
                    "role": "lead"
                }
            ],
            "description": "The PHP Unit Testing framework.",
            "homepage": "https://phpunit.de/",
            "keywords": [
                "phpunit",
                "testing",
                "xunit"
            ],
            "support": {
                "issues": "https://github.com/sebastianbergmann/phpunit/issues",
                "source": "https://github.com/sebastianbergmann/phpunit/tree/9.5.21"
            },
            "funding": [
                {
                    "url": "https://phpunit.de/sponsors.html",
                    "type": "custom"
                },
                {
                    "url": "https://github.com/sebastianbergmann",
                    "type": "github"
                }
            ],
            "time": "2022-06-19T12:14:25+00:00"
        },
        {
            "name": "psy/psysh",
            "version": "v0.11.8",
            "source": {
                "type": "git",
                "url": "https://github.com/bobthecow/psysh.git",
                "reference": "f455acf3645262ae389b10e9beba0c358aa6994e"
            },
            "dist": {
                "type": "zip",
                "url": "https://api.github.com/repos/bobthecow/psysh/zipball/f455acf3645262ae389b10e9beba0c358aa6994e",
                "reference": "f455acf3645262ae389b10e9beba0c358aa6994e",
                "shasum": ""
            },
            "require": {
                "ext-json": "*",
                "ext-tokenizer": "*",
                "nikic/php-parser": "^4.0 || ^3.1",
                "php": "^8.0 || ^7.0.8",
                "symfony/console": "^6.0 || ^5.0 || ^4.0 || ^3.4",
                "symfony/var-dumper": "^6.0 || ^5.0 || ^4.0 || ^3.4"
            },
            "conflict": {
                "symfony/console": "4.4.37 || 5.3.14 || 5.3.15 || 5.4.3 || 5.4.4 || 6.0.3 || 6.0.4"
            },
            "require-dev": {
                "bamarni/composer-bin-plugin": "^1.2"
            },
            "suggest": {
                "ext-pcntl": "Enabling the PCNTL extension makes PsySH a lot happier :)",
                "ext-pdo-sqlite": "The doc command requires SQLite to work.",
                "ext-posix": "If you have PCNTL, you'll want the POSIX extension as well.",
                "ext-readline": "Enables support for arrow-key history navigation, and showing and manipulating command history."
            },
            "bin": [
                "bin/psysh"
            ],
            "type": "library",
            "extra": {
                "branch-alias": {
                    "dev-main": "0.11.x-dev"
                }
            },
            "autoload": {
                "files": [
                    "src/functions.php"
                ],
                "psr-4": {
                    "Psy\\": "src/"
                }
            },
            "notification-url": "https://packagist.org/downloads/",
            "license": [
                "MIT"
            ],
            "authors": [
                {
                    "name": "Justin Hileman",
                    "email": "justin@justinhileman.info",
                    "homepage": "http://justinhileman.com"
                }
            ],
            "description": "An interactive shell for modern PHP.",
            "homepage": "http://psysh.org",
            "keywords": [
                "REPL",
                "console",
                "interactive",
                "shell"
            ],
            "support": {
                "issues": "https://github.com/bobthecow/psysh/issues",
                "source": "https://github.com/bobthecow/psysh/tree/v0.11.8"
            },
            "time": "2022-07-28T14:25:11+00:00"
        },
        {
            "name": "sebastian/cli-parser",
            "version": "1.0.1",
            "source": {
                "type": "git",
                "url": "https://github.com/sebastianbergmann/cli-parser.git",
                "reference": "442e7c7e687e42adc03470c7b668bc4b2402c0b2"
            },
            "dist": {
                "type": "zip",
                "url": "https://api.github.com/repos/sebastianbergmann/cli-parser/zipball/442e7c7e687e42adc03470c7b668bc4b2402c0b2",
                "reference": "442e7c7e687e42adc03470c7b668bc4b2402c0b2",
                "shasum": ""
            },
            "require": {
                "php": ">=7.3"
            },
            "require-dev": {
                "phpunit/phpunit": "^9.3"
            },
            "type": "library",
            "extra": {
                "branch-alias": {
                    "dev-master": "1.0-dev"
                }
            },
            "autoload": {
                "classmap": [
                    "src/"
                ]
            },
            "notification-url": "https://packagist.org/downloads/",
            "license": [
                "BSD-3-Clause"
            ],
            "authors": [
                {
                    "name": "Sebastian Bergmann",
                    "email": "sebastian@phpunit.de",
                    "role": "lead"
                }
            ],
            "description": "Library for parsing CLI options",
            "homepage": "https://github.com/sebastianbergmann/cli-parser",
            "support": {
                "issues": "https://github.com/sebastianbergmann/cli-parser/issues",
                "source": "https://github.com/sebastianbergmann/cli-parser/tree/1.0.1"
            },
            "funding": [
                {
                    "url": "https://github.com/sebastianbergmann",
                    "type": "github"
                }
            ],
            "time": "2020-09-28T06:08:49+00:00"
        },
        {
            "name": "sebastian/code-unit",
            "version": "1.0.8",
            "source": {
                "type": "git",
                "url": "https://github.com/sebastianbergmann/code-unit.git",
                "reference": "1fc9f64c0927627ef78ba436c9b17d967e68e120"
            },
            "dist": {
                "type": "zip",
                "url": "https://api.github.com/repos/sebastianbergmann/code-unit/zipball/1fc9f64c0927627ef78ba436c9b17d967e68e120",
                "reference": "1fc9f64c0927627ef78ba436c9b17d967e68e120",
                "shasum": ""
            },
            "require": {
                "php": ">=7.3"
            },
            "require-dev": {
                "phpunit/phpunit": "^9.3"
            },
            "type": "library",
            "extra": {
                "branch-alias": {
                    "dev-master": "1.0-dev"
                }
            },
            "autoload": {
                "classmap": [
                    "src/"
                ]
            },
            "notification-url": "https://packagist.org/downloads/",
            "license": [
                "BSD-3-Clause"
            ],
            "authors": [
                {
                    "name": "Sebastian Bergmann",
                    "email": "sebastian@phpunit.de",
                    "role": "lead"
                }
            ],
            "description": "Collection of value objects that represent the PHP code units",
            "homepage": "https://github.com/sebastianbergmann/code-unit",
            "support": {
                "issues": "https://github.com/sebastianbergmann/code-unit/issues",
                "source": "https://github.com/sebastianbergmann/code-unit/tree/1.0.8"
            },
            "funding": [
                {
                    "url": "https://github.com/sebastianbergmann",
                    "type": "github"
                }
            ],
            "time": "2020-10-26T13:08:54+00:00"
        },
        {
            "name": "sebastian/code-unit-reverse-lookup",
            "version": "2.0.3",
            "source": {
                "type": "git",
                "url": "https://github.com/sebastianbergmann/code-unit-reverse-lookup.git",
                "reference": "ac91f01ccec49fb77bdc6fd1e548bc70f7faa3e5"
            },
            "dist": {
                "type": "zip",
                "url": "https://api.github.com/repos/sebastianbergmann/code-unit-reverse-lookup/zipball/ac91f01ccec49fb77bdc6fd1e548bc70f7faa3e5",
                "reference": "ac91f01ccec49fb77bdc6fd1e548bc70f7faa3e5",
                "shasum": ""
            },
            "require": {
                "php": ">=7.3"
            },
            "require-dev": {
                "phpunit/phpunit": "^9.3"
            },
            "type": "library",
            "extra": {
                "branch-alias": {
                    "dev-master": "2.0-dev"
                }
            },
            "autoload": {
                "classmap": [
                    "src/"
                ]
            },
            "notification-url": "https://packagist.org/downloads/",
            "license": [
                "BSD-3-Clause"
            ],
            "authors": [
                {
                    "name": "Sebastian Bergmann",
                    "email": "sebastian@phpunit.de"
                }
            ],
            "description": "Looks up which function or method a line of code belongs to",
            "homepage": "https://github.com/sebastianbergmann/code-unit-reverse-lookup/",
            "support": {
                "issues": "https://github.com/sebastianbergmann/code-unit-reverse-lookup/issues",
                "source": "https://github.com/sebastianbergmann/code-unit-reverse-lookup/tree/2.0.3"
            },
            "funding": [
                {
                    "url": "https://github.com/sebastianbergmann",
                    "type": "github"
                }
            ],
            "time": "2020-09-28T05:30:19+00:00"
        },
        {
            "name": "sebastian/comparator",
            "version": "4.0.6",
            "source": {
                "type": "git",
                "url": "https://github.com/sebastianbergmann/comparator.git",
                "reference": "55f4261989e546dc112258c7a75935a81a7ce382"
            },
            "dist": {
                "type": "zip",
                "url": "https://api.github.com/repos/sebastianbergmann/comparator/zipball/55f4261989e546dc112258c7a75935a81a7ce382",
                "reference": "55f4261989e546dc112258c7a75935a81a7ce382",
                "shasum": ""
            },
            "require": {
                "php": ">=7.3",
                "sebastian/diff": "^4.0",
                "sebastian/exporter": "^4.0"
            },
            "require-dev": {
                "phpunit/phpunit": "^9.3"
            },
            "type": "library",
            "extra": {
                "branch-alias": {
                    "dev-master": "4.0-dev"
                }
            },
            "autoload": {
                "classmap": [
                    "src/"
                ]
            },
            "notification-url": "https://packagist.org/downloads/",
            "license": [
                "BSD-3-Clause"
            ],
            "authors": [
                {
                    "name": "Sebastian Bergmann",
                    "email": "sebastian@phpunit.de"
                },
                {
                    "name": "Jeff Welch",
                    "email": "whatthejeff@gmail.com"
                },
                {
                    "name": "Volker Dusch",
                    "email": "github@wallbash.com"
                },
                {
                    "name": "Bernhard Schussek",
                    "email": "bschussek@2bepublished.at"
                }
            ],
            "description": "Provides the functionality to compare PHP values for equality",
            "homepage": "https://github.com/sebastianbergmann/comparator",
            "keywords": [
                "comparator",
                "compare",
                "equality"
            ],
            "support": {
                "issues": "https://github.com/sebastianbergmann/comparator/issues",
                "source": "https://github.com/sebastianbergmann/comparator/tree/4.0.6"
            },
            "funding": [
                {
                    "url": "https://github.com/sebastianbergmann",
                    "type": "github"
                }
            ],
            "time": "2020-10-26T15:49:45+00:00"
        },
        {
            "name": "sebastian/complexity",
            "version": "2.0.2",
            "source": {
                "type": "git",
                "url": "https://github.com/sebastianbergmann/complexity.git",
                "reference": "739b35e53379900cc9ac327b2147867b8b6efd88"
            },
            "dist": {
                "type": "zip",
                "url": "https://api.github.com/repos/sebastianbergmann/complexity/zipball/739b35e53379900cc9ac327b2147867b8b6efd88",
                "reference": "739b35e53379900cc9ac327b2147867b8b6efd88",
                "shasum": ""
            },
            "require": {
                "nikic/php-parser": "^4.7",
                "php": ">=7.3"
            },
            "require-dev": {
                "phpunit/phpunit": "^9.3"
            },
            "type": "library",
            "extra": {
                "branch-alias": {
                    "dev-master": "2.0-dev"
                }
            },
            "autoload": {
                "classmap": [
                    "src/"
                ]
            },
            "notification-url": "https://packagist.org/downloads/",
            "license": [
                "BSD-3-Clause"
            ],
            "authors": [
                {
                    "name": "Sebastian Bergmann",
                    "email": "sebastian@phpunit.de",
                    "role": "lead"
                }
            ],
            "description": "Library for calculating the complexity of PHP code units",
            "homepage": "https://github.com/sebastianbergmann/complexity",
            "support": {
                "issues": "https://github.com/sebastianbergmann/complexity/issues",
                "source": "https://github.com/sebastianbergmann/complexity/tree/2.0.2"
            },
            "funding": [
                {
                    "url": "https://github.com/sebastianbergmann",
                    "type": "github"
                }
            ],
            "time": "2020-10-26T15:52:27+00:00"
        },
        {
            "name": "sebastian/diff",
            "version": "4.0.4",
            "source": {
                "type": "git",
                "url": "https://github.com/sebastianbergmann/diff.git",
                "reference": "3461e3fccc7cfdfc2720be910d3bd73c69be590d"
            },
            "dist": {
                "type": "zip",
                "url": "https://api.github.com/repos/sebastianbergmann/diff/zipball/3461e3fccc7cfdfc2720be910d3bd73c69be590d",
                "reference": "3461e3fccc7cfdfc2720be910d3bd73c69be590d",
                "shasum": ""
            },
            "require": {
                "php": ">=7.3"
            },
            "require-dev": {
                "phpunit/phpunit": "^9.3",
                "symfony/process": "^4.2 || ^5"
            },
            "type": "library",
            "extra": {
                "branch-alias": {
                    "dev-master": "4.0-dev"
                }
            },
            "autoload": {
                "classmap": [
                    "src/"
                ]
            },
            "notification-url": "https://packagist.org/downloads/",
            "license": [
                "BSD-3-Clause"
            ],
            "authors": [
                {
                    "name": "Sebastian Bergmann",
                    "email": "sebastian@phpunit.de"
                },
                {
                    "name": "Kore Nordmann",
                    "email": "mail@kore-nordmann.de"
                }
            ],
            "description": "Diff implementation",
            "homepage": "https://github.com/sebastianbergmann/diff",
            "keywords": [
                "diff",
                "udiff",
                "unidiff",
                "unified diff"
            ],
            "support": {
                "issues": "https://github.com/sebastianbergmann/diff/issues",
                "source": "https://github.com/sebastianbergmann/diff/tree/4.0.4"
            },
            "funding": [
                {
                    "url": "https://github.com/sebastianbergmann",
                    "type": "github"
                }
            ],
            "time": "2020-10-26T13:10:38+00:00"
        },
        {
            "name": "sebastian/environment",
            "version": "5.1.4",
            "source": {
                "type": "git",
                "url": "https://github.com/sebastianbergmann/environment.git",
                "reference": "1b5dff7bb151a4db11d49d90e5408e4e938270f7"
            },
            "dist": {
                "type": "zip",
                "url": "https://api.github.com/repos/sebastianbergmann/environment/zipball/1b5dff7bb151a4db11d49d90e5408e4e938270f7",
                "reference": "1b5dff7bb151a4db11d49d90e5408e4e938270f7",
                "shasum": ""
            },
            "require": {
                "php": ">=7.3"
            },
            "require-dev": {
                "phpunit/phpunit": "^9.3"
            },
            "suggest": {
                "ext-posix": "*"
            },
            "type": "library",
            "extra": {
                "branch-alias": {
                    "dev-master": "5.1-dev"
                }
            },
            "autoload": {
                "classmap": [
                    "src/"
                ]
            },
            "notification-url": "https://packagist.org/downloads/",
            "license": [
                "BSD-3-Clause"
            ],
            "authors": [
                {
                    "name": "Sebastian Bergmann",
                    "email": "sebastian@phpunit.de"
                }
            ],
            "description": "Provides functionality to handle HHVM/PHP environments",
            "homepage": "http://www.github.com/sebastianbergmann/environment",
            "keywords": [
                "Xdebug",
                "environment",
                "hhvm"
            ],
            "support": {
                "issues": "https://github.com/sebastianbergmann/environment/issues",
                "source": "https://github.com/sebastianbergmann/environment/tree/5.1.4"
            },
            "funding": [
                {
                    "url": "https://github.com/sebastianbergmann",
                    "type": "github"
                }
            ],
            "time": "2022-04-03T09:37:03+00:00"
        },
        {
            "name": "sebastian/exporter",
            "version": "4.0.4",
            "source": {
                "type": "git",
                "url": "https://github.com/sebastianbergmann/exporter.git",
                "reference": "65e8b7db476c5dd267e65eea9cab77584d3cfff9"
            },
            "dist": {
                "type": "zip",
                "url": "https://api.github.com/repos/sebastianbergmann/exporter/zipball/65e8b7db476c5dd267e65eea9cab77584d3cfff9",
                "reference": "65e8b7db476c5dd267e65eea9cab77584d3cfff9",
                "shasum": ""
            },
            "require": {
                "php": ">=7.3",
                "sebastian/recursion-context": "^4.0"
            },
            "require-dev": {
                "ext-mbstring": "*",
                "phpunit/phpunit": "^9.3"
            },
            "type": "library",
            "extra": {
                "branch-alias": {
                    "dev-master": "4.0-dev"
                }
            },
            "autoload": {
                "classmap": [
                    "src/"
                ]
            },
            "notification-url": "https://packagist.org/downloads/",
            "license": [
                "BSD-3-Clause"
            ],
            "authors": [
                {
                    "name": "Sebastian Bergmann",
                    "email": "sebastian@phpunit.de"
                },
                {
                    "name": "Jeff Welch",
                    "email": "whatthejeff@gmail.com"
                },
                {
                    "name": "Volker Dusch",
                    "email": "github@wallbash.com"
                },
                {
                    "name": "Adam Harvey",
                    "email": "aharvey@php.net"
                },
                {
                    "name": "Bernhard Schussek",
                    "email": "bschussek@gmail.com"
                }
            ],
            "description": "Provides the functionality to export PHP variables for visualization",
            "homepage": "https://www.github.com/sebastianbergmann/exporter",
            "keywords": [
                "export",
                "exporter"
            ],
            "support": {
                "issues": "https://github.com/sebastianbergmann/exporter/issues",
                "source": "https://github.com/sebastianbergmann/exporter/tree/4.0.4"
            },
            "funding": [
                {
                    "url": "https://github.com/sebastianbergmann",
                    "type": "github"
                }
            ],
            "time": "2021-11-11T14:18:36+00:00"
        },
        {
            "name": "sebastian/global-state",
            "version": "5.0.5",
            "source": {
                "type": "git",
                "url": "https://github.com/sebastianbergmann/global-state.git",
                "reference": "0ca8db5a5fc9c8646244e629625ac486fa286bf2"
            },
            "dist": {
                "type": "zip",
                "url": "https://api.github.com/repos/sebastianbergmann/global-state/zipball/0ca8db5a5fc9c8646244e629625ac486fa286bf2",
                "reference": "0ca8db5a5fc9c8646244e629625ac486fa286bf2",
                "shasum": ""
            },
            "require": {
                "php": ">=7.3",
                "sebastian/object-reflector": "^2.0",
                "sebastian/recursion-context": "^4.0"
            },
            "require-dev": {
                "ext-dom": "*",
                "phpunit/phpunit": "^9.3"
            },
            "suggest": {
                "ext-uopz": "*"
            },
            "type": "library",
            "extra": {
                "branch-alias": {
                    "dev-master": "5.0-dev"
                }
            },
            "autoload": {
                "classmap": [
                    "src/"
                ]
            },
            "notification-url": "https://packagist.org/downloads/",
            "license": [
                "BSD-3-Clause"
            ],
            "authors": [
                {
                    "name": "Sebastian Bergmann",
                    "email": "sebastian@phpunit.de"
                }
            ],
            "description": "Snapshotting of global state",
            "homepage": "http://www.github.com/sebastianbergmann/global-state",
            "keywords": [
                "global state"
            ],
            "support": {
                "issues": "https://github.com/sebastianbergmann/global-state/issues",
                "source": "https://github.com/sebastianbergmann/global-state/tree/5.0.5"
            },
            "funding": [
                {
                    "url": "https://github.com/sebastianbergmann",
                    "type": "github"
                }
            ],
            "time": "2022-02-14T08:28:10+00:00"
        },
        {
            "name": "sebastian/lines-of-code",
            "version": "1.0.3",
            "source": {
                "type": "git",
                "url": "https://github.com/sebastianbergmann/lines-of-code.git",
                "reference": "c1c2e997aa3146983ed888ad08b15470a2e22ecc"
            },
            "dist": {
                "type": "zip",
                "url": "https://api.github.com/repos/sebastianbergmann/lines-of-code/zipball/c1c2e997aa3146983ed888ad08b15470a2e22ecc",
                "reference": "c1c2e997aa3146983ed888ad08b15470a2e22ecc",
                "shasum": ""
            },
            "require": {
                "nikic/php-parser": "^4.6",
                "php": ">=7.3"
            },
            "require-dev": {
                "phpunit/phpunit": "^9.3"
            },
            "type": "library",
            "extra": {
                "branch-alias": {
                    "dev-master": "1.0-dev"
                }
            },
            "autoload": {
                "classmap": [
                    "src/"
                ]
            },
            "notification-url": "https://packagist.org/downloads/",
            "license": [
                "BSD-3-Clause"
            ],
            "authors": [
                {
                    "name": "Sebastian Bergmann",
                    "email": "sebastian@phpunit.de",
                    "role": "lead"
                }
            ],
            "description": "Library for counting the lines of code in PHP source code",
            "homepage": "https://github.com/sebastianbergmann/lines-of-code",
            "support": {
                "issues": "https://github.com/sebastianbergmann/lines-of-code/issues",
                "source": "https://github.com/sebastianbergmann/lines-of-code/tree/1.0.3"
            },
            "funding": [
                {
                    "url": "https://github.com/sebastianbergmann",
                    "type": "github"
                }
            ],
            "time": "2020-11-28T06:42:11+00:00"
        },
        {
            "name": "sebastian/object-enumerator",
            "version": "4.0.4",
            "source": {
                "type": "git",
                "url": "https://github.com/sebastianbergmann/object-enumerator.git",
                "reference": "5c9eeac41b290a3712d88851518825ad78f45c71"
            },
            "dist": {
                "type": "zip",
                "url": "https://api.github.com/repos/sebastianbergmann/object-enumerator/zipball/5c9eeac41b290a3712d88851518825ad78f45c71",
                "reference": "5c9eeac41b290a3712d88851518825ad78f45c71",
                "shasum": ""
            },
            "require": {
                "php": ">=7.3",
                "sebastian/object-reflector": "^2.0",
                "sebastian/recursion-context": "^4.0"
            },
            "require-dev": {
                "phpunit/phpunit": "^9.3"
            },
            "type": "library",
            "extra": {
                "branch-alias": {
                    "dev-master": "4.0-dev"
                }
            },
            "autoload": {
                "classmap": [
                    "src/"
                ]
            },
            "notification-url": "https://packagist.org/downloads/",
            "license": [
                "BSD-3-Clause"
            ],
            "authors": [
                {
                    "name": "Sebastian Bergmann",
                    "email": "sebastian@phpunit.de"
                }
            ],
            "description": "Traverses array structures and object graphs to enumerate all referenced objects",
            "homepage": "https://github.com/sebastianbergmann/object-enumerator/",
            "support": {
                "issues": "https://github.com/sebastianbergmann/object-enumerator/issues",
                "source": "https://github.com/sebastianbergmann/object-enumerator/tree/4.0.4"
            },
            "funding": [
                {
                    "url": "https://github.com/sebastianbergmann",
                    "type": "github"
                }
            ],
            "time": "2020-10-26T13:12:34+00:00"
        },
        {
            "name": "sebastian/object-reflector",
            "version": "2.0.4",
            "source": {
                "type": "git",
                "url": "https://github.com/sebastianbergmann/object-reflector.git",
                "reference": "b4f479ebdbf63ac605d183ece17d8d7fe49c15c7"
            },
            "dist": {
                "type": "zip",
                "url": "https://api.github.com/repos/sebastianbergmann/object-reflector/zipball/b4f479ebdbf63ac605d183ece17d8d7fe49c15c7",
                "reference": "b4f479ebdbf63ac605d183ece17d8d7fe49c15c7",
                "shasum": ""
            },
            "require": {
                "php": ">=7.3"
            },
            "require-dev": {
                "phpunit/phpunit": "^9.3"
            },
            "type": "library",
            "extra": {
                "branch-alias": {
                    "dev-master": "2.0-dev"
                }
            },
            "autoload": {
                "classmap": [
                    "src/"
                ]
            },
            "notification-url": "https://packagist.org/downloads/",
            "license": [
                "BSD-3-Clause"
            ],
            "authors": [
                {
                    "name": "Sebastian Bergmann",
                    "email": "sebastian@phpunit.de"
                }
            ],
            "description": "Allows reflection of object attributes, including inherited and non-public ones",
            "homepage": "https://github.com/sebastianbergmann/object-reflector/",
            "support": {
                "issues": "https://github.com/sebastianbergmann/object-reflector/issues",
                "source": "https://github.com/sebastianbergmann/object-reflector/tree/2.0.4"
            },
            "funding": [
                {
                    "url": "https://github.com/sebastianbergmann",
                    "type": "github"
                }
            ],
            "time": "2020-10-26T13:14:26+00:00"
        },
        {
            "name": "sebastian/recursion-context",
            "version": "4.0.4",
            "source": {
                "type": "git",
                "url": "https://github.com/sebastianbergmann/recursion-context.git",
                "reference": "cd9d8cf3c5804de4341c283ed787f099f5506172"
            },
            "dist": {
                "type": "zip",
                "url": "https://api.github.com/repos/sebastianbergmann/recursion-context/zipball/cd9d8cf3c5804de4341c283ed787f099f5506172",
                "reference": "cd9d8cf3c5804de4341c283ed787f099f5506172",
                "shasum": ""
            },
            "require": {
                "php": ">=7.3"
            },
            "require-dev": {
                "phpunit/phpunit": "^9.3"
            },
            "type": "library",
            "extra": {
                "branch-alias": {
                    "dev-master": "4.0-dev"
                }
            },
            "autoload": {
                "classmap": [
                    "src/"
                ]
            },
            "notification-url": "https://packagist.org/downloads/",
            "license": [
                "BSD-3-Clause"
            ],
            "authors": [
                {
                    "name": "Sebastian Bergmann",
                    "email": "sebastian@phpunit.de"
                },
                {
                    "name": "Jeff Welch",
                    "email": "whatthejeff@gmail.com"
                },
                {
                    "name": "Adam Harvey",
                    "email": "aharvey@php.net"
                }
            ],
            "description": "Provides functionality to recursively process PHP variables",
            "homepage": "http://www.github.com/sebastianbergmann/recursion-context",
            "support": {
                "issues": "https://github.com/sebastianbergmann/recursion-context/issues",
                "source": "https://github.com/sebastianbergmann/recursion-context/tree/4.0.4"
            },
            "funding": [
                {
                    "url": "https://github.com/sebastianbergmann",
                    "type": "github"
                }
            ],
            "time": "2020-10-26T13:17:30+00:00"
        },
        {
            "name": "sebastian/resource-operations",
            "version": "3.0.3",
            "source": {
                "type": "git",
                "url": "https://github.com/sebastianbergmann/resource-operations.git",
                "reference": "0f4443cb3a1d92ce809899753bc0d5d5a8dd19a8"
            },
            "dist": {
                "type": "zip",
                "url": "https://api.github.com/repos/sebastianbergmann/resource-operations/zipball/0f4443cb3a1d92ce809899753bc0d5d5a8dd19a8",
                "reference": "0f4443cb3a1d92ce809899753bc0d5d5a8dd19a8",
                "shasum": ""
            },
            "require": {
                "php": ">=7.3"
            },
            "require-dev": {
                "phpunit/phpunit": "^9.0"
            },
            "type": "library",
            "extra": {
                "branch-alias": {
                    "dev-master": "3.0-dev"
                }
            },
            "autoload": {
                "classmap": [
                    "src/"
                ]
            },
            "notification-url": "https://packagist.org/downloads/",
            "license": [
                "BSD-3-Clause"
            ],
            "authors": [
                {
                    "name": "Sebastian Bergmann",
                    "email": "sebastian@phpunit.de"
                }
            ],
            "description": "Provides a list of PHP built-in functions that operate on resources",
            "homepage": "https://www.github.com/sebastianbergmann/resource-operations",
            "support": {
                "issues": "https://github.com/sebastianbergmann/resource-operations/issues",
                "source": "https://github.com/sebastianbergmann/resource-operations/tree/3.0.3"
            },
            "funding": [
                {
                    "url": "https://github.com/sebastianbergmann",
                    "type": "github"
                }
            ],
            "time": "2020-09-28T06:45:17+00:00"
        },
        {
            "name": "sebastian/type",
            "version": "3.0.0",
            "source": {
                "type": "git",
                "url": "https://github.com/sebastianbergmann/type.git",
                "reference": "b233b84bc4465aff7b57cf1c4bc75c86d00d6dad"
            },
            "dist": {
                "type": "zip",
                "url": "https://api.github.com/repos/sebastianbergmann/type/zipball/b233b84bc4465aff7b57cf1c4bc75c86d00d6dad",
                "reference": "b233b84bc4465aff7b57cf1c4bc75c86d00d6dad",
                "shasum": ""
            },
            "require": {
                "php": ">=7.3"
            },
            "require-dev": {
                "phpunit/phpunit": "^9.5"
            },
            "type": "library",
            "extra": {
                "branch-alias": {
                    "dev-master": "3.0-dev"
                }
            },
            "autoload": {
                "classmap": [
                    "src/"
                ]
            },
            "notification-url": "https://packagist.org/downloads/",
            "license": [
                "BSD-3-Clause"
            ],
            "authors": [
                {
                    "name": "Sebastian Bergmann",
                    "email": "sebastian@phpunit.de",
                    "role": "lead"
                }
            ],
            "description": "Collection of value objects that represent the types of the PHP type system",
            "homepage": "https://github.com/sebastianbergmann/type",
            "support": {
                "issues": "https://github.com/sebastianbergmann/type/issues",
                "source": "https://github.com/sebastianbergmann/type/tree/3.0.0"
            },
            "funding": [
                {
                    "url": "https://github.com/sebastianbergmann",
                    "type": "github"
                }
            ],
            "time": "2022-03-15T09:54:48+00:00"
        },
        {
            "name": "sebastian/version",
            "version": "3.0.2",
            "source": {
                "type": "git",
                "url": "https://github.com/sebastianbergmann/version.git",
                "reference": "c6c1022351a901512170118436c764e473f6de8c"
            },
            "dist": {
                "type": "zip",
                "url": "https://api.github.com/repos/sebastianbergmann/version/zipball/c6c1022351a901512170118436c764e473f6de8c",
                "reference": "c6c1022351a901512170118436c764e473f6de8c",
                "shasum": ""
            },
            "require": {
                "php": ">=7.3"
            },
            "type": "library",
            "extra": {
                "branch-alias": {
                    "dev-master": "3.0-dev"
                }
            },
            "autoload": {
                "classmap": [
                    "src/"
                ]
            },
            "notification-url": "https://packagist.org/downloads/",
            "license": [
                "BSD-3-Clause"
            ],
            "authors": [
                {
                    "name": "Sebastian Bergmann",
                    "email": "sebastian@phpunit.de",
                    "role": "lead"
                }
            ],
            "description": "Library that helps with managing the version number of Git-hosted PHP projects",
            "homepage": "https://github.com/sebastianbergmann/version",
            "support": {
                "issues": "https://github.com/sebastianbergmann/version/issues",
                "source": "https://github.com/sebastianbergmann/version/tree/3.0.2"
            },
            "funding": [
                {
                    "url": "https://github.com/sebastianbergmann",
                    "type": "github"
                }
            ],
            "time": "2020-09-28T06:39:44+00:00"
        },
        {
            "name": "squizlabs/php_codesniffer",
            "version": "3.7.1",
            "source": {
                "type": "git",
                "url": "https://github.com/squizlabs/PHP_CodeSniffer.git",
                "reference": "1359e176e9307e906dc3d890bcc9603ff6d90619"
            },
            "dist": {
                "type": "zip",
                "url": "https://api.github.com/repos/squizlabs/PHP_CodeSniffer/zipball/1359e176e9307e906dc3d890bcc9603ff6d90619",
                "reference": "1359e176e9307e906dc3d890bcc9603ff6d90619",
                "shasum": ""
            },
            "require": {
                "ext-simplexml": "*",
                "ext-tokenizer": "*",
                "ext-xmlwriter": "*",
                "php": ">=5.4.0"
            },
            "require-dev": {
                "phpunit/phpunit": "^4.0 || ^5.0 || ^6.0 || ^7.0"
            },
            "bin": [
                "bin/phpcs",
                "bin/phpcbf"
            ],
            "type": "library",
            "extra": {
                "branch-alias": {
                    "dev-master": "3.x-dev"
                }
            },
            "notification-url": "https://packagist.org/downloads/",
            "license": [
                "BSD-3-Clause"
            ],
            "authors": [
                {
                    "name": "Greg Sherwood",
                    "role": "lead"
                }
            ],
            "description": "PHP_CodeSniffer tokenizes PHP, JavaScript and CSS files and detects violations of a defined set of coding standards.",
            "homepage": "https://github.com/squizlabs/PHP_CodeSniffer",
            "keywords": [
                "phpcs",
                "standards"
            ],
            "support": {
                "issues": "https://github.com/squizlabs/PHP_CodeSniffer/issues",
                "source": "https://github.com/squizlabs/PHP_CodeSniffer",
                "wiki": "https://github.com/squizlabs/PHP_CodeSniffer/wiki"
            },
            "time": "2022-06-18T07:21:10+00:00"
        },
        {
            "name": "theseer/tokenizer",
            "version": "1.2.1",
            "source": {
                "type": "git",
                "url": "https://github.com/theseer/tokenizer.git",
                "reference": "34a41e998c2183e22995f158c581e7b5e755ab9e"
            },
            "dist": {
                "type": "zip",
                "url": "https://api.github.com/repos/theseer/tokenizer/zipball/34a41e998c2183e22995f158c581e7b5e755ab9e",
                "reference": "34a41e998c2183e22995f158c581e7b5e755ab9e",
                "shasum": ""
            },
            "require": {
                "ext-dom": "*",
                "ext-tokenizer": "*",
                "ext-xmlwriter": "*",
                "php": "^7.2 || ^8.0"
            },
            "type": "library",
            "autoload": {
                "classmap": [
                    "src/"
                ]
            },
            "notification-url": "https://packagist.org/downloads/",
            "license": [
                "BSD-3-Clause"
            ],
            "authors": [
                {
                    "name": "Arne Blankerts",
                    "email": "arne@blankerts.de",
                    "role": "Developer"
                }
            ],
            "description": "A small library for converting tokenized PHP source code into XML and potentially other formats",
            "support": {
                "issues": "https://github.com/theseer/tokenizer/issues",
                "source": "https://github.com/theseer/tokenizer/tree/1.2.1"
            },
            "funding": [
                {
                    "url": "https://github.com/theseer",
                    "type": "github"
                }
            ],
            "time": "2021-07-28T10:34:58+00:00"
        },
        {
            "name": "vimeo/psalm",
            "version": "v4.25.0",
            "source": {
                "type": "git",
                "url": "https://github.com/vimeo/psalm.git",
                "reference": "d7cd84c4ebca74ba3419b9601f81d177bcbe2aac"
            },
            "dist": {
                "type": "zip",
                "url": "https://api.github.com/repos/vimeo/psalm/zipball/d7cd84c4ebca74ba3419b9601f81d177bcbe2aac",
                "reference": "d7cd84c4ebca74ba3419b9601f81d177bcbe2aac",
                "shasum": ""
            },
            "require": {
                "amphp/amp": "^2.4.2",
                "amphp/byte-stream": "^1.5",
                "composer/package-versions-deprecated": "^1.8.0",
                "composer/semver": "^1.4 || ^2.0 || ^3.0",
                "composer/xdebug-handler": "^1.1 || ^2.0 || ^3.0",
                "dnoegel/php-xdg-base-dir": "^0.1.1",
                "ext-ctype": "*",
                "ext-dom": "*",
                "ext-json": "*",
                "ext-libxml": "*",
                "ext-mbstring": "*",
                "ext-simplexml": "*",
                "ext-tokenizer": "*",
                "felixfbecker/advanced-json-rpc": "^3.0.3",
                "felixfbecker/language-server-protocol": "^1.5",
                "netresearch/jsonmapper": "^1.0 || ^2.0 || ^3.0 || ^4.0",
                "nikic/php-parser": "^4.13",
                "openlss/lib-array2xml": "^1.0",
                "php": "^7.1|^8",
                "sebastian/diff": "^3.0 || ^4.0",
                "symfony/console": "^3.4.17 || ^4.1.6 || ^5.0 || ^6.0",
                "symfony/polyfill-php80": "^1.25",
                "webmozart/path-util": "^2.3"
            },
            "provide": {
                "psalm/psalm": "self.version"
            },
            "require-dev": {
                "bamarni/composer-bin-plugin": "^1.2",
                "brianium/paratest": "^4.0||^6.0",
                "ext-curl": "*",
                "php-parallel-lint/php-parallel-lint": "^1.2",
                "phpdocumentor/reflection-docblock": "^5",
                "phpmyadmin/sql-parser": "5.1.0||dev-master",
                "phpspec/prophecy": ">=1.9.0",
                "phpunit/phpunit": "^9.0",
                "psalm/plugin-phpunit": "^0.16",
                "slevomat/coding-standard": "^7.0",
                "squizlabs/php_codesniffer": "^3.5",
                "symfony/process": "^4.3 || ^5.0 || ^6.0",
                "weirdan/prophecy-shim": "^1.0 || ^2.0"
            },
            "suggest": {
                "ext-curl": "In order to send data to shepherd",
                "ext-igbinary": "^2.0.5 is required, used to serialize caching data"
            },
            "bin": [
                "psalm",
                "psalm-language-server",
                "psalm-plugin",
                "psalm-refactor",
                "psalter"
            ],
            "type": "library",
            "extra": {
                "branch-alias": {
                    "dev-master": "4.x-dev",
                    "dev-3.x": "3.x-dev",
                    "dev-2.x": "2.x-dev",
                    "dev-1.x": "1.x-dev"
                }
            },
            "autoload": {
                "files": [
                    "src/functions.php",
                    "src/spl_object_id.php"
                ],
                "psr-4": {
                    "Psalm\\": "src/Psalm/"
                }
            },
            "notification-url": "https://packagist.org/downloads/",
            "license": [
                "MIT"
            ],
            "authors": [
                {
                    "name": "Matthew Brown"
                }
            ],
            "description": "A static analysis tool for finding errors in PHP applications",
            "keywords": [
                "code",
                "inspection",
                "php"
            ],
            "support": {
                "issues": "https://github.com/vimeo/psalm/issues",
                "source": "https://github.com/vimeo/psalm/tree/v4.25.0"
            },
            "time": "2022-07-25T17:04:37+00:00"
        },
        {
            "name": "webmozart/path-util",
            "version": "2.3.0",
            "source": {
                "type": "git",
                "url": "https://github.com/webmozart/path-util.git",
                "reference": "d939f7edc24c9a1bb9c0dee5cb05d8e859490725"
            },
            "dist": {
                "type": "zip",
                "url": "https://api.github.com/repos/webmozart/path-util/zipball/d939f7edc24c9a1bb9c0dee5cb05d8e859490725",
                "reference": "d939f7edc24c9a1bb9c0dee5cb05d8e859490725",
                "shasum": ""
            },
            "require": {
                "php": ">=5.3.3",
                "webmozart/assert": "~1.0"
            },
            "require-dev": {
                "phpunit/phpunit": "^4.6",
                "sebastian/version": "^1.0.1"
            },
            "type": "library",
            "extra": {
                "branch-alias": {
                    "dev-master": "2.3-dev"
                }
            },
            "autoload": {
                "psr-4": {
                    "Webmozart\\PathUtil\\": "src/"
                }
            },
            "notification-url": "https://packagist.org/downloads/",
            "license": [
                "MIT"
            ],
            "authors": [
                {
                    "name": "Bernhard Schussek",
                    "email": "bschussek@gmail.com"
                }
            ],
            "description": "A robust cross-platform utility for normalizing, comparing and modifying file paths.",
            "support": {
                "issues": "https://github.com/webmozart/path-util/issues",
                "source": "https://github.com/webmozart/path-util/tree/2.3.0"
            },
            "abandoned": "symfony/filesystem",
            "time": "2015-12-17T08:42:14+00:00"
        }
    ],
    "aliases": [],
    "minimum-stability": "dev",
    "stability-flags": {
        "hyde/framework": 20,
        "hyde/realtime-compiler": 20,
<<<<<<< HEAD
        "hyde/admin": 20
=======
        "hyde/testing": 20
>>>>>>> 72f56554
    },
    "prefer-stable": true,
    "prefer-lowest": false,
    "platform": {
        "php": "^8.0"
    },
    "platform-dev": [],
    "plugin-api-version": "2.1.0"
}<|MERGE_RESOLUTION|>--- conflicted
+++ resolved
@@ -4,11 +4,7 @@
         "Read more about it at https://getcomposer.org/doc/01-basic-usage.md#installing-dependencies",
         "This file is @generated automatically"
     ],
-<<<<<<< HEAD
-    "content-hash": "68429ce1e243af694f6440bd200b441f",
-=======
     "content-hash": "2f42959a95eab447cb1ab20d7cb5c278",
->>>>>>> 72f56554
     "packages": [
         {
             "name": "brick/math",
@@ -929,11 +925,7 @@
         },
         {
             "name": "illuminate/bus",
-<<<<<<< HEAD
-            "version": "v9.20.0",
-=======
             "version": "v9.22.1",
->>>>>>> 72f56554
             "source": {
                 "type": "git",
                 "url": "https://github.com/illuminate/bus.git",
@@ -986,11 +978,7 @@
         },
         {
             "name": "illuminate/cache",
-<<<<<<< HEAD
-            "version": "v9.20.0",
-=======
             "version": "v9.22.1",
->>>>>>> 72f56554
             "source": {
                 "type": "git",
                 "url": "https://github.com/illuminate/cache.git",
@@ -1050,18 +1038,6 @@
         },
         {
             "name": "illuminate/collections",
-<<<<<<< HEAD
-            "version": "v9.20.0",
-            "source": {
-                "type": "git",
-                "url": "https://github.com/illuminate/collections.git",
-                "reference": "b53d26fbcfb623c4f7538eadd9bc5083e0a59bdd"
-            },
-            "dist": {
-                "type": "zip",
-                "url": "https://api.github.com/repos/illuminate/collections/zipball/b53d26fbcfb623c4f7538eadd9bc5083e0a59bdd",
-                "reference": "b53d26fbcfb623c4f7538eadd9bc5083e0a59bdd",
-=======
             "version": "v9.22.1",
             "source": {
                 "type": "git",
@@ -1072,7 +1048,6 @@
                 "type": "zip",
                 "url": "https://api.github.com/repos/illuminate/collections/zipball/9b862a8e7c0da5b00af75b1422d3a29080ef7adb",
                 "reference": "9b862a8e7c0da5b00af75b1422d3a29080ef7adb",
->>>>>>> 72f56554
                 "shasum": ""
             },
             "require": {
@@ -1114,19 +1089,11 @@
                 "issues": "https://github.com/laravel/framework/issues",
                 "source": "https://github.com/laravel/framework"
             },
-<<<<<<< HEAD
-            "time": "2022-07-01T20:41:17+00:00"
-        },
-        {
-            "name": "illuminate/conditionable",
-            "version": "v9.20.0",
-=======
             "time": "2022-07-18T13:54:30+00:00"
         },
         {
             "name": "illuminate/conditionable",
             "version": "v9.22.1",
->>>>>>> 72f56554
             "source": {
                 "type": "git",
                 "url": "https://github.com/illuminate/conditionable.git",
@@ -1172,11 +1139,7 @@
         },
         {
             "name": "illuminate/config",
-<<<<<<< HEAD
-            "version": "v9.20.0",
-=======
             "version": "v9.22.1",
->>>>>>> 72f56554
             "source": {
                 "type": "git",
                 "url": "https://github.com/illuminate/config.git",
@@ -1224,18 +1187,6 @@
         },
         {
             "name": "illuminate/console",
-<<<<<<< HEAD
-            "version": "v9.20.0",
-            "source": {
-                "type": "git",
-                "url": "https://github.com/illuminate/console.git",
-                "reference": "5eeadc4fecb6a23c31b705eddf0e7d65d2a8fa38"
-            },
-            "dist": {
-                "type": "zip",
-                "url": "https://api.github.com/repos/illuminate/console/zipball/5eeadc4fecb6a23c31b705eddf0e7d65d2a8fa38",
-                "reference": "5eeadc4fecb6a23c31b705eddf0e7d65d2a8fa38",
-=======
             "version": "v9.22.1",
             "source": {
                 "type": "git",
@@ -1246,7 +1197,6 @@
                 "type": "zip",
                 "url": "https://api.github.com/repos/illuminate/console/zipball/0f02a659344fe2033676ae0aae4928aed4e0d335",
                 "reference": "0f02a659344fe2033676ae0aae4928aed4e0d335",
->>>>>>> 72f56554
                 "shasum": ""
             },
             "require": {
@@ -1295,19 +1245,11 @@
                 "issues": "https://github.com/laravel/framework/issues",
                 "source": "https://github.com/laravel/framework"
             },
-<<<<<<< HEAD
-            "time": "2022-07-12T13:39:25+00:00"
-        },
-        {
-            "name": "illuminate/container",
-            "version": "v9.20.0",
-=======
             "time": "2022-07-26T12:59:46+00:00"
         },
         {
             "name": "illuminate/container",
             "version": "v9.22.1",
->>>>>>> 72f56554
             "source": {
                 "type": "git",
                 "url": "https://github.com/illuminate/container.git",
@@ -1358,11 +1300,7 @@
         },
         {
             "name": "illuminate/contracts",
-<<<<<<< HEAD
-            "version": "v9.20.0",
-=======
             "version": "v9.22.1",
->>>>>>> 72f56554
             "source": {
                 "type": "git",
                 "url": "https://github.com/illuminate/contracts.git",
@@ -1410,11 +1348,7 @@
         },
         {
             "name": "illuminate/events",
-<<<<<<< HEAD
-            "version": "v9.20.0",
-=======
             "version": "v9.22.1",
->>>>>>> 72f56554
             "source": {
                 "type": "git",
                 "url": "https://github.com/illuminate/events.git",
@@ -1469,11 +1403,7 @@
         },
         {
             "name": "illuminate/filesystem",
-<<<<<<< HEAD
-            "version": "v9.20.0",
-=======
             "version": "v9.22.1",
->>>>>>> 72f56554
             "source": {
                 "type": "git",
                 "url": "https://github.com/illuminate/filesystem.git",
@@ -1535,18 +1465,6 @@
         },
         {
             "name": "illuminate/http",
-<<<<<<< HEAD
-            "version": "v9.20.0",
-            "source": {
-                "type": "git",
-                "url": "https://github.com/illuminate/http.git",
-                "reference": "7599468daab7aea2f117e4412df3533be2c7ea19"
-            },
-            "dist": {
-                "type": "zip",
-                "url": "https://api.github.com/repos/illuminate/http/zipball/7599468daab7aea2f117e4412df3533be2c7ea19",
-                "reference": "7599468daab7aea2f117e4412df3533be2c7ea19",
-=======
             "version": "v9.22.1",
             "source": {
                 "type": "git",
@@ -1557,7 +1475,6 @@
                 "type": "zip",
                 "url": "https://api.github.com/repos/illuminate/http/zipball/d8305835f9f531aa50088d94db8d196ec1c50e11",
                 "reference": "d8305835f9f531aa50088d94db8d196ec1c50e11",
->>>>>>> 72f56554
                 "shasum": ""
             },
             "require": {
@@ -1603,19 +1520,11 @@
                 "issues": "https://github.com/laravel/framework/issues",
                 "source": "https://github.com/laravel/framework"
             },
-<<<<<<< HEAD
-            "time": "2022-07-05T02:51:49+00:00"
-        },
-        {
-            "name": "illuminate/macroable",
-            "version": "v9.20.0",
-=======
             "time": "2022-07-26T13:16:08+00:00"
         },
         {
             "name": "illuminate/macroable",
             "version": "v9.22.1",
->>>>>>> 72f56554
             "source": {
                 "type": "git",
                 "url": "https://github.com/illuminate/macroable.git",
@@ -1661,11 +1570,7 @@
         },
         {
             "name": "illuminate/pipeline",
-<<<<<<< HEAD
-            "version": "v9.20.0",
-=======
             "version": "v9.22.1",
->>>>>>> 72f56554
             "source": {
                 "type": "git",
                 "url": "https://github.com/illuminate/pipeline.git",
@@ -1713,11 +1618,7 @@
         },
         {
             "name": "illuminate/session",
-<<<<<<< HEAD
-            "version": "v9.20.0",
-=======
             "version": "v9.22.1",
->>>>>>> 72f56554
             "source": {
                 "type": "git",
                 "url": "https://github.com/illuminate/session.git",
@@ -1773,18 +1674,6 @@
         },
         {
             "name": "illuminate/support",
-<<<<<<< HEAD
-            "version": "v9.20.0",
-            "source": {
-                "type": "git",
-                "url": "https://github.com/illuminate/support.git",
-                "reference": "153993a1dfc8d1d5fb029b2f74a6df3c0712d89a"
-            },
-            "dist": {
-                "type": "zip",
-                "url": "https://api.github.com/repos/illuminate/support/zipball/153993a1dfc8d1d5fb029b2f74a6df3c0712d89a",
-                "reference": "153993a1dfc8d1d5fb029b2f74a6df3c0712d89a",
-=======
             "version": "v9.22.1",
             "source": {
                 "type": "git",
@@ -1795,7 +1684,6 @@
                 "type": "zip",
                 "url": "https://api.github.com/repos/illuminate/support/zipball/0ec179658019011bf11c744e1b535cfcd1a4e7a5",
                 "reference": "0ec179658019011bf11c744e1b535cfcd1a4e7a5",
->>>>>>> 72f56554
                 "shasum": ""
             },
             "require": {
@@ -1851,19 +1739,11 @@
                 "issues": "https://github.com/laravel/framework/issues",
                 "source": "https://github.com/laravel/framework"
             },
-<<<<<<< HEAD
-            "time": "2022-07-13T13:11:02+00:00"
-        },
-        {
-            "name": "illuminate/testing",
-            "version": "v9.20.0",
-=======
             "time": "2022-07-21T08:53:50+00:00"
         },
         {
             "name": "illuminate/testing",
             "version": "v9.22.1",
->>>>>>> 72f56554
             "source": {
                 "type": "git",
                 "url": "https://github.com/illuminate/testing.git",
@@ -1921,11 +1801,7 @@
         },
         {
             "name": "illuminate/view",
-<<<<<<< HEAD
-            "version": "v9.20.0",
-=======
             "version": "v9.22.1",
->>>>>>> 72f56554
             "source": {
                 "type": "git",
                 "url": "https://github.com/illuminate/view.git",
@@ -6360,76 +6236,6 @@
             "time": "2022-01-17T14:14:24+00:00"
         },
         {
-<<<<<<< HEAD
-            "name": "hyde/admin",
-            "version": "dev-master",
-            "dist": {
-                "type": "path",
-                "url": "./packages/admin",
-                "reference": "a045527b8b5603795a6077ddf274776d0c4a7c5f"
-            },
-            "require": {
-                "hyde/framework": "dev-master",
-                "illuminate/support": "^9.5",
-                "php": "^7.4|^8.0"
-            },
-            "require-dev": {
-                "orchestra/testbench": "^6.0",
-                "phpunit/phpunit": "^9.0"
-            },
-            "type": "library",
-            "extra": {
-                "laravel": {
-                    "providers": [
-                        "Hyde\\Admin\\AdminServiceProvider"
-                    ],
-                    "aliases": {
-                        "Admin": "Hyde\\Admin\\AdminFacade"
-                    }
-                }
-            },
-            "autoload": {
-                "psr-4": {
-                    "Hyde\\Admin\\": "src"
-                }
-            },
-            "autoload-dev": {
-                "psr-4": {
-                    "Hyde\\Admin\\Tests\\": "tests"
-                }
-            },
-            "scripts": {
-                "test": [
-                    "vendor/bin/phpunit"
-                ],
-                "test-coverage": [
-                    "vendor/bin/phpunit --coverage-html coverage"
-                ]
-            },
-            "license": [
-                "MIT"
-            ],
-            "authors": [
-                {
-                    "name": "Caen De Silva",
-                    "email": "caen@desilva.se",
-                    "role": "Developer"
-                }
-            ],
-            "description": "Experimental admin panel for local HydePHP development",
-            "homepage": "https://github.com/hyde/admin",
-            "keywords": [
-                "admin",
-                "hyde"
-            ],
-            "transport-options": {
-                "relative": true
-            }
-        },
-        {
-            "name": "hyde/realtime-compiler",
-            "version": "dev-master",
-=======
             "name": "composer/pcre",
             "version": "3.0.0",
             "source": {
@@ -6437,7 +6243,6 @@
                 "url": "https://github.com/composer/pcre.git",
                 "reference": "e300eb6c535192decd27a85bc72a9290f0d6b3bd"
             },
->>>>>>> 72f56554
             "dist": {
                 "type": "zip",
                 "url": "https://api.github.com/repos/composer/pcre/zipball/e300eb6c535192decd27a85bc72a9290f0d6b3bd",
@@ -9909,11 +9714,7 @@
     "stability-flags": {
         "hyde/framework": 20,
         "hyde/realtime-compiler": 20,
-<<<<<<< HEAD
-        "hyde/admin": 20
-=======
         "hyde/testing": 20
->>>>>>> 72f56554
     },
     "prefer-stable": true,
     "prefer-lowest": false,
