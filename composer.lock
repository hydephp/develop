--- conflicted
+++ resolved
@@ -4,11 +4,7 @@
         "Read more about it at https://getcomposer.org/doc/01-basic-usage.md#installing-dependencies",
         "This file is @generated automatically"
     ],
-<<<<<<< HEAD
-    "content-hash": "bcf3518127f2f8da705f771ba54b17d7",
-=======
-    "content-hash": "d13fdebb0012781fa14004703bb937d9",
->>>>>>> 7d250d41
+    "content-hash": "726f2d3d226d7b549444b8eb3192669e",
     "packages": [
         {
             "name": "brick/math",
@@ -233,83 +229,6 @@
             "time": "2022-10-20T09:10:12+00:00"
         },
         {
-            "name": "doctrine/lexer",
-            "version": "3.0.0",
-            "source": {
-                "type": "git",
-                "url": "https://github.com/doctrine/lexer.git",
-                "reference": "84a527db05647743d50373e0ec53a152f2cde568"
-            },
-            "dist": {
-                "type": "zip",
-                "url": "https://api.github.com/repos/doctrine/lexer/zipball/84a527db05647743d50373e0ec53a152f2cde568",
-                "reference": "84a527db05647743d50373e0ec53a152f2cde568",
-                "shasum": ""
-            },
-            "require": {
-                "php": "^8.1"
-            },
-            "require-dev": {
-                "doctrine/coding-standard": "^10",
-                "phpstan/phpstan": "^1.9",
-                "phpunit/phpunit": "^9.5",
-                "psalm/plugin-phpunit": "^0.18.3",
-                "vimeo/psalm": "^5.0"
-            },
-            "type": "library",
-            "autoload": {
-                "psr-4": {
-                    "Doctrine\\Common\\Lexer\\": "src"
-                }
-            },
-            "notification-url": "https://packagist.org/downloads/",
-            "license": [
-                "MIT"
-            ],
-            "authors": [
-                {
-                    "name": "Guilherme Blanco",
-                    "email": "guilhermeblanco@gmail.com"
-                },
-                {
-                    "name": "Roman Borschel",
-                    "email": "roman@code-factory.org"
-                },
-                {
-                    "name": "Johannes Schmitt",
-                    "email": "schmittjoh@gmail.com"
-                }
-            ],
-            "description": "PHP Doctrine Lexer parser library that can be used in Top-Down, Recursive Descent Parsers.",
-            "homepage": "https://www.doctrine-project.org/projects/lexer.html",
-            "keywords": [
-                "annotations",
-                "docblock",
-                "lexer",
-                "parser",
-                "php"
-            ],
-            "support": {
-                "issues": "https://github.com/doctrine/lexer/issues",
-                "source": "https://github.com/doctrine/lexer/tree/3.0.0"
-            },
-            "funding": [
-                {
-                    "url": "https://www.doctrine-project.org/sponsorship.html",
-                    "type": "custom"
-                },
-                {
-                    "url": "https://www.patreon.com/phpdoctrine",
-                    "type": "patreon"
-                },
-                {
-                    "url": "https://tidelift.com/funding/github/packagist/doctrine%2Flexer",
-                    "type": "tidelift"
-                }
-            ],
-            "time": "2022-12-15T16:57:16+00:00"
-        },
-        {
             "name": "dragonmantank/cron-expression",
             "version": "v3.3.2",
             "source": {
@@ -369,73 +288,6 @@
                 }
             ],
             "time": "2022-09-10T18:51:20+00:00"
-        },
-        {
-            "name": "egulias/email-validator",
-            "version": "4.0.1",
-            "source": {
-                "type": "git",
-                "url": "https://github.com/egulias/EmailValidator.git",
-                "reference": "3a85486b709bc384dae8eb78fb2eec649bdb64ff"
-            },
-            "dist": {
-                "type": "zip",
-                "url": "https://api.github.com/repos/egulias/EmailValidator/zipball/3a85486b709bc384dae8eb78fb2eec649bdb64ff",
-                "reference": "3a85486b709bc384dae8eb78fb2eec649bdb64ff",
-                "shasum": ""
-            },
-            "require": {
-                "doctrine/lexer": "^2.0 || ^3.0",
-                "php": ">=8.1",
-                "symfony/polyfill-intl-idn": "^1.26"
-            },
-            "require-dev": {
-                "phpunit/phpunit": "^9.5.27",
-                "vimeo/psalm": "^4.30"
-            },
-            "suggest": {
-                "ext-intl": "PHP Internationalization Libraries are required to use the SpoofChecking validation"
-            },
-            "type": "library",
-            "extra": {
-                "branch-alias": {
-                    "dev-master": "4.0.x-dev"
-                }
-            },
-            "autoload": {
-                "psr-4": {
-                    "Egulias\\EmailValidator\\": "src"
-                }
-            },
-            "notification-url": "https://packagist.org/downloads/",
-            "license": [
-                "MIT"
-            ],
-            "authors": [
-                {
-                    "name": "Eduardo Gulias Davis"
-                }
-            ],
-            "description": "A library for validating emails against several RFCs",
-            "homepage": "https://github.com/egulias/EmailValidator",
-            "keywords": [
-                "email",
-                "emailvalidation",
-                "emailvalidator",
-                "validation",
-                "validator"
-            ],
-            "support": {
-                "issues": "https://github.com/egulias/EmailValidator/issues",
-                "source": "https://github.com/egulias/EmailValidator/tree/4.0.1"
-            },
-            "funding": [
-                {
-                    "url": "https://github.com/egulias",
-                    "type": "github"
-                }
-            ],
-            "time": "2023-01-14T14:17:03+00:00"
         },
         {
             "name": "filp/whoops",
@@ -1102,53 +954,6 @@
                 }
             ],
             "description": "The HydePHP Framework",
-            "transport-options": {
-                "relative": true
-            }
-        },
-        {
-            "name": "hyde/publications",
-            "version": "dev-master",
-            "dist": {
-                "type": "path",
-                "url": "./packages/publications",
-                "reference": "62407d296062c0a6ae83aca74794480ec2394679"
-            },
-            "require": {
-                "illuminate/support": "^9.5",
-                "illuminate/validation": "^9.0.0",
-                "php": "^8.0"
-            },
-            "type": "library",
-            "extra": {
-                "laravel": {
-                    "providers": [
-                        "Hyde\\Publications\\PublicationsServiceProvider"
-                    ]
-                }
-            },
-            "autoload": {
-                "psr-4": {
-                    "Hyde\\Publications\\": "src"
-                }
-            },
-            "license": [
-                "MIT"
-            ],
-            "authors": [
-                {
-                    "name": "Caen De Silva",
-                    "email": "caen@desilva.se",
-                    "role": "Developer"
-                }
-            ],
-            "description": "HydePHP Publications",
-            "homepage": "https://github.com/hyde/publications",
-            "keywords": [
-                "hyde",
-                "hydephp",
-                "publications"
-            ],
             "transport-options": {
                 "relative": true
             }
@@ -2138,118 +1943,6 @@
                 "source": "https://github.com/laravel/framework"
             },
             "time": "2023-02-16T18:46:24+00:00"
-        },
-        {
-            "name": "illuminate/translation",
-            "version": "v9.52.0",
-            "source": {
-                "type": "git",
-                "url": "https://github.com/illuminate/translation.git",
-                "reference": "cc8c7c94cf199077842829a79c2a02ac9146478e"
-            },
-            "dist": {
-                "type": "zip",
-                "url": "https://api.github.com/repos/illuminate/translation/zipball/cc8c7c94cf199077842829a79c2a02ac9146478e",
-                "reference": "cc8c7c94cf199077842829a79c2a02ac9146478e",
-                "shasum": ""
-            },
-            "require": {
-                "illuminate/collections": "^9.0",
-                "illuminate/contracts": "^9.0",
-                "illuminate/filesystem": "^9.0",
-                "illuminate/macroable": "^9.0",
-                "illuminate/support": "^9.0",
-                "php": "^8.0.2"
-            },
-            "type": "library",
-            "extra": {
-                "branch-alias": {
-                    "dev-master": "9.x-dev"
-                }
-            },
-            "autoload": {
-                "psr-4": {
-                    "Illuminate\\Translation\\": ""
-                }
-            },
-            "notification-url": "https://packagist.org/downloads/",
-            "license": [
-                "MIT"
-            ],
-            "authors": [
-                {
-                    "name": "Taylor Otwell",
-                    "email": "taylor@laravel.com"
-                }
-            ],
-            "description": "The Illuminate Translation package.",
-            "homepage": "https://laravel.com",
-            "support": {
-                "issues": "https://github.com/laravel/framework/issues",
-                "source": "https://github.com/laravel/framework"
-            },
-            "time": "2023-02-11T15:05:14+00:00"
-        },
-        {
-            "name": "illuminate/validation",
-            "version": "v9.52.0",
-            "source": {
-                "type": "git",
-                "url": "https://github.com/illuminate/validation.git",
-                "reference": "8cd6d3c0151b614e46f3a2a9f7fb77566b012cb0"
-            },
-            "dist": {
-                "type": "zip",
-                "url": "https://api.github.com/repos/illuminate/validation/zipball/8cd6d3c0151b614e46f3a2a9f7fb77566b012cb0",
-                "reference": "8cd6d3c0151b614e46f3a2a9f7fb77566b012cb0",
-                "shasum": ""
-            },
-            "require": {
-                "brick/math": "^0.9.3|^0.10.2|^0.11",
-                "egulias/email-validator": "^3.2.1|^4.0",
-                "ext-filter": "*",
-                "ext-mbstring": "*",
-                "illuminate/collections": "^9.0",
-                "illuminate/container": "^9.0",
-                "illuminate/contracts": "^9.0",
-                "illuminate/macroable": "^9.0",
-                "illuminate/support": "^9.0",
-                "illuminate/translation": "^9.0",
-                "php": "^8.0.2",
-                "symfony/http-foundation": "^6.0",
-                "symfony/mime": "^6.0"
-            },
-            "suggest": {
-                "illuminate/database": "Required to use the database presence verifier (^9.0)."
-            },
-            "type": "library",
-            "extra": {
-                "branch-alias": {
-                    "dev-master": "9.x-dev"
-                }
-            },
-            "autoload": {
-                "psr-4": {
-                    "Illuminate\\Validation\\": ""
-                }
-            },
-            "notification-url": "https://packagist.org/downloads/",
-            "license": [
-                "MIT"
-            ],
-            "authors": [
-                {
-                    "name": "Taylor Otwell",
-                    "email": "taylor@laravel.com"
-                }
-            ],
-            "description": "The Illuminate Validation package.",
-            "homepage": "https://laravel.com",
-            "support": {
-                "issues": "https://github.com/laravel/framework/issues",
-                "source": "https://github.com/laravel/framework"
-            },
-            "time": "2023-02-06T02:52:41+00:00"
         },
         {
             "name": "illuminate/view",
@@ -8578,16 +8271,16 @@
         },
         {
             "name": "phpunit/php-code-coverage",
-            "version": "9.2.20",
+            "version": "9.2.24",
             "source": {
                 "type": "git",
                 "url": "https://github.com/sebastianbergmann/php-code-coverage.git",
-                "reference": "af7463c955007de36db0c5e26d03e2f933c2e980"
-            },
-            "dist": {
-                "type": "zip",
-                "url": "https://api.github.com/repos/sebastianbergmann/php-code-coverage/zipball/af7463c955007de36db0c5e26d03e2f933c2e980",
-                "reference": "af7463c955007de36db0c5e26d03e2f933c2e980",
+                "reference": "2cf940ebc6355a9d430462811b5aaa308b174bed"
+            },
+            "dist": {
+                "type": "zip",
+                "url": "https://api.github.com/repos/sebastianbergmann/php-code-coverage/zipball/2cf940ebc6355a9d430462811b5aaa308b174bed",
+                "reference": "2cf940ebc6355a9d430462811b5aaa308b174bed",
                 "shasum": ""
             },
             "require": {
@@ -8643,7 +8336,7 @@
             ],
             "support": {
                 "issues": "https://github.com/sebastianbergmann/php-code-coverage/issues",
-                "source": "https://github.com/sebastianbergmann/php-code-coverage/tree/9.2.20"
+                "source": "https://github.com/sebastianbergmann/php-code-coverage/tree/9.2.24"
             },
             "funding": [
                 {
@@ -8651,7 +8344,7 @@
                     "type": "github"
                 }
             ],
-            "time": "2022-12-13T07:49:28+00:00"
+            "time": "2023-01-26T08:26:55+00:00"
         },
         {
             "name": "phpunit/php-file-iterator",
