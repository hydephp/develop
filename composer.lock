{
    "_readme": [
        "This file locks the dependencies of your project to a known state",
        "Read more about it at https://getcomposer.org/doc/01-basic-usage.md#installing-dependencies",
        "This file is @generated automatically"
    ],
<<<<<<< HEAD
    "content-hash": "a2a7b8e3ebf43478ef868c4a20c21413",
=======
    "content-hash": "cc2dbfd4ec5be151733ef07a8c263e61",
>>>>>>> 8aa27c5a
    "packages": [
        {
            "name": "brick/math",
            "version": "0.10.2",
            "source": {
                "type": "git",
                "url": "https://github.com/brick/math.git",
                "reference": "459f2781e1a08d52ee56b0b1444086e038561e3f"
            },
            "dist": {
                "type": "zip",
                "url": "https://api.github.com/repos/brick/math/zipball/459f2781e1a08d52ee56b0b1444086e038561e3f",
                "reference": "459f2781e1a08d52ee56b0b1444086e038561e3f",
                "shasum": ""
            },
            "require": {
                "ext-json": "*",
                "php": "^7.4 || ^8.0"
            },
            "require-dev": {
                "php-coveralls/php-coveralls": "^2.2",
                "phpunit/phpunit": "^9.0",
                "vimeo/psalm": "4.25.0"
            },
            "type": "library",
            "autoload": {
                "psr-4": {
                    "Brick\\Math\\": "src/"
                }
            },
            "notification-url": "https://packagist.org/downloads/",
            "license": [
                "MIT"
            ],
            "description": "Arbitrary-precision arithmetic library",
            "keywords": [
                "Arbitrary-precision",
                "BigInteger",
                "BigRational",
                "arithmetic",
                "bigdecimal",
                "bignum",
                "brick",
                "math"
            ],
            "support": {
                "issues": "https://github.com/brick/math/issues",
                "source": "https://github.com/brick/math/tree/0.10.2"
            },
            "funding": [
                {
                    "url": "https://github.com/BenMorel",
                    "type": "github"
                }
            ],
            "time": "2022-08-10T22:54:19+00:00"
        },
        {
            "name": "dflydev/dot-access-data",
            "version": "v3.0.2",
            "source": {
                "type": "git",
                "url": "https://github.com/dflydev/dflydev-dot-access-data.git",
                "reference": "f41715465d65213d644d3141a6a93081be5d3549"
            },
            "dist": {
                "type": "zip",
                "url": "https://api.github.com/repos/dflydev/dflydev-dot-access-data/zipball/f41715465d65213d644d3141a6a93081be5d3549",
                "reference": "f41715465d65213d644d3141a6a93081be5d3549",
                "shasum": ""
            },
            "require": {
                "php": "^7.1 || ^8.0"
            },
            "require-dev": {
                "phpstan/phpstan": "^0.12.42",
                "phpunit/phpunit": "^7.5 || ^8.5 || ^9.3",
                "scrutinizer/ocular": "1.6.0",
                "squizlabs/php_codesniffer": "^3.5",
                "vimeo/psalm": "^4.0.0"
            },
            "type": "library",
            "extra": {
                "branch-alias": {
                    "dev-main": "3.x-dev"
                }
            },
            "autoload": {
                "psr-4": {
                    "Dflydev\\DotAccessData\\": "src/"
                }
            },
            "notification-url": "https://packagist.org/downloads/",
            "license": [
                "MIT"
            ],
            "authors": [
                {
                    "name": "Dragonfly Development Inc.",
                    "email": "info@dflydev.com",
                    "homepage": "http://dflydev.com"
                },
                {
                    "name": "Beau Simensen",
                    "email": "beau@dflydev.com",
                    "homepage": "http://beausimensen.com"
                },
                {
                    "name": "Carlos Frutos",
                    "email": "carlos@kiwing.it",
                    "homepage": "https://github.com/cfrutos"
                },
                {
                    "name": "Colin O'Dell",
                    "email": "colinodell@gmail.com",
                    "homepage": "https://www.colinodell.com"
                }
            ],
            "description": "Given a deep data structure, access data by dot notation.",
            "homepage": "https://github.com/dflydev/dflydev-dot-access-data",
            "keywords": [
                "access",
                "data",
                "dot",
                "notation"
            ],
            "support": {
                "issues": "https://github.com/dflydev/dflydev-dot-access-data/issues",
                "source": "https://github.com/dflydev/dflydev-dot-access-data/tree/v3.0.2"
            },
            "time": "2022-10-27T11:44:00+00:00"
        },
        {
            "name": "doctrine/inflector",
            "version": "2.0.6",
            "source": {
                "type": "git",
                "url": "https://github.com/doctrine/inflector.git",
                "reference": "d9d313a36c872fd6ee06d9a6cbcf713eaa40f024"
            },
            "dist": {
                "type": "zip",
                "url": "https://api.github.com/repos/doctrine/inflector/zipball/d9d313a36c872fd6ee06d9a6cbcf713eaa40f024",
                "reference": "d9d313a36c872fd6ee06d9a6cbcf713eaa40f024",
                "shasum": ""
            },
            "require": {
                "php": "^7.2 || ^8.0"
            },
            "require-dev": {
                "doctrine/coding-standard": "^10",
                "phpstan/phpstan": "^1.8",
                "phpstan/phpstan-phpunit": "^1.1",
                "phpstan/phpstan-strict-rules": "^1.3",
                "phpunit/phpunit": "^8.5 || ^9.5",
                "vimeo/psalm": "^4.25"
            },
            "type": "library",
            "autoload": {
                "psr-4": {
                    "Doctrine\\Inflector\\": "lib/Doctrine/Inflector"
                }
            },
            "notification-url": "https://packagist.org/downloads/",
            "license": [
                "MIT"
            ],
            "authors": [
                {
                    "name": "Guilherme Blanco",
                    "email": "guilhermeblanco@gmail.com"
                },
                {
                    "name": "Roman Borschel",
                    "email": "roman@code-factory.org"
                },
                {
                    "name": "Benjamin Eberlei",
                    "email": "kontakt@beberlei.de"
                },
                {
                    "name": "Jonathan Wage",
                    "email": "jonwage@gmail.com"
                },
                {
                    "name": "Johannes Schmitt",
                    "email": "schmittjoh@gmail.com"
                }
            ],
            "description": "PHP Doctrine Inflector is a small library that can perform string manipulations with regard to upper/lowercase and singular/plural forms of words.",
            "homepage": "https://www.doctrine-project.org/projects/inflector.html",
            "keywords": [
                "inflection",
                "inflector",
                "lowercase",
                "manipulation",
                "php",
                "plural",
                "singular",
                "strings",
                "uppercase",
                "words"
            ],
            "support": {
                "issues": "https://github.com/doctrine/inflector/issues",
                "source": "https://github.com/doctrine/inflector/tree/2.0.6"
            },
            "funding": [
                {
                    "url": "https://www.doctrine-project.org/sponsorship.html",
                    "type": "custom"
                },
                {
                    "url": "https://www.patreon.com/phpdoctrine",
                    "type": "patreon"
                },
                {
                    "url": "https://tidelift.com/funding/github/packagist/doctrine%2Finflector",
                    "type": "tidelift"
                }
            ],
            "time": "2022-10-20T09:10:12+00:00"
        },
        {
            "name": "doctrine/lexer",
            "version": "1.2.3",
            "source": {
                "type": "git",
                "url": "https://github.com/doctrine/lexer.git",
                "reference": "c268e882d4dbdd85e36e4ad69e02dc284f89d229"
            },
            "dist": {
                "type": "zip",
                "url": "https://api.github.com/repos/doctrine/lexer/zipball/c268e882d4dbdd85e36e4ad69e02dc284f89d229",
                "reference": "c268e882d4dbdd85e36e4ad69e02dc284f89d229",
                "shasum": ""
            },
            "require": {
                "php": "^7.1 || ^8.0"
            },
            "require-dev": {
                "doctrine/coding-standard": "^9.0",
                "phpstan/phpstan": "^1.3",
                "phpunit/phpunit": "^7.5 || ^8.5 || ^9.5",
                "vimeo/psalm": "^4.11"
            },
            "type": "library",
            "autoload": {
                "psr-4": {
                    "Doctrine\\Common\\Lexer\\": "lib/Doctrine/Common/Lexer"
                }
            },
            "notification-url": "https://packagist.org/downloads/",
            "license": [
                "MIT"
            ],
            "authors": [
                {
                    "name": "Guilherme Blanco",
                    "email": "guilhermeblanco@gmail.com"
                },
                {
                    "name": "Roman Borschel",
                    "email": "roman@code-factory.org"
                },
                {
                    "name": "Johannes Schmitt",
                    "email": "schmittjoh@gmail.com"
                }
            ],
            "description": "PHP Doctrine Lexer parser library that can be used in Top-Down, Recursive Descent Parsers.",
            "homepage": "https://www.doctrine-project.org/projects/lexer.html",
            "keywords": [
                "annotations",
                "docblock",
                "lexer",
                "parser",
                "php"
            ],
            "support": {
                "issues": "https://github.com/doctrine/lexer/issues",
                "source": "https://github.com/doctrine/lexer/tree/1.2.3"
            },
            "funding": [
                {
                    "url": "https://www.doctrine-project.org/sponsorship.html",
                    "type": "custom"
                },
                {
                    "url": "https://www.patreon.com/phpdoctrine",
                    "type": "patreon"
                },
                {
                    "url": "https://tidelift.com/funding/github/packagist/doctrine%2Flexer",
                    "type": "tidelift"
                }
            ],
            "time": "2022-02-28T11:07:21+00:00"
        },
        {
            "name": "dragonmantank/cron-expression",
            "version": "v3.3.2",
            "source": {
                "type": "git",
                "url": "https://github.com/dragonmantank/cron-expression.git",
                "reference": "782ca5968ab8b954773518e9e49a6f892a34b2a8"
            },
            "dist": {
                "type": "zip",
                "url": "https://api.github.com/repos/dragonmantank/cron-expression/zipball/782ca5968ab8b954773518e9e49a6f892a34b2a8",
                "reference": "782ca5968ab8b954773518e9e49a6f892a34b2a8",
                "shasum": ""
            },
            "require": {
                "php": "^7.2|^8.0",
                "webmozart/assert": "^1.0"
            },
            "replace": {
                "mtdowling/cron-expression": "^1.0"
            },
            "require-dev": {
                "phpstan/extension-installer": "^1.0",
                "phpstan/phpstan": "^1.0",
                "phpstan/phpstan-webmozart-assert": "^1.0",
                "phpunit/phpunit": "^7.0|^8.0|^9.0"
            },
            "type": "library",
            "autoload": {
                "psr-4": {
                    "Cron\\": "src/Cron/"
                }
            },
            "notification-url": "https://packagist.org/downloads/",
            "license": [
                "MIT"
            ],
            "authors": [
                {
                    "name": "Chris Tankersley",
                    "email": "chris@ctankersley.com",
                    "homepage": "https://github.com/dragonmantank"
                }
            ],
            "description": "CRON for PHP: Calculate the next or previous run date and determine if a CRON expression is due",
            "keywords": [
                "cron",
                "schedule"
            ],
            "support": {
                "issues": "https://github.com/dragonmantank/cron-expression/issues",
                "source": "https://github.com/dragonmantank/cron-expression/tree/v3.3.2"
            },
            "funding": [
                {
                    "url": "https://github.com/dragonmantank",
                    "type": "github"
                }
            ],
            "time": "2022-09-10T18:51:20+00:00"
        },
        {
            "name": "egulias/email-validator",
            "version": "3.2.1",
            "source": {
                "type": "git",
                "url": "https://github.com/egulias/EmailValidator.git",
                "reference": "f88dcf4b14af14a98ad96b14b2b317969eab6715"
            },
            "dist": {
                "type": "zip",
                "url": "https://api.github.com/repos/egulias/EmailValidator/zipball/f88dcf4b14af14a98ad96b14b2b317969eab6715",
                "reference": "f88dcf4b14af14a98ad96b14b2b317969eab6715",
                "shasum": ""
            },
            "require": {
                "doctrine/lexer": "^1.2",
                "php": ">=7.2",
                "symfony/polyfill-intl-idn": "^1.15"
            },
            "require-dev": {
                "php-coveralls/php-coveralls": "^2.2",
                "phpunit/phpunit": "^8.5.8|^9.3.3",
                "vimeo/psalm": "^4"
            },
            "suggest": {
                "ext-intl": "PHP Internationalization Libraries are required to use the SpoofChecking validation"
            },
            "type": "library",
            "extra": {
                "branch-alias": {
                    "dev-master": "3.0.x-dev"
                }
            },
            "autoload": {
                "psr-4": {
                    "Egulias\\EmailValidator\\": "src"
                }
            },
            "notification-url": "https://packagist.org/downloads/",
            "license": [
                "MIT"
            ],
            "authors": [
                {
                    "name": "Eduardo Gulias Davis"
                }
            ],
            "description": "A library for validating emails against several RFCs",
            "homepage": "https://github.com/egulias/EmailValidator",
            "keywords": [
                "email",
                "emailvalidation",
                "emailvalidator",
                "validation",
                "validator"
            ],
            "support": {
                "issues": "https://github.com/egulias/EmailValidator/issues",
                "source": "https://github.com/egulias/EmailValidator/tree/3.2.1"
            },
            "funding": [
                {
                    "url": "https://github.com/egulias",
                    "type": "github"
                }
            ],
            "time": "2022-06-18T20:57:19+00:00"
        },
        {
            "name": "filp/whoops",
            "version": "2.14.6",
            "source": {
                "type": "git",
                "url": "https://github.com/filp/whoops.git",
                "reference": "f7948baaa0330277c729714910336383286305da"
            },
            "dist": {
                "type": "zip",
                "url": "https://api.github.com/repos/filp/whoops/zipball/f7948baaa0330277c729714910336383286305da",
                "reference": "f7948baaa0330277c729714910336383286305da",
                "shasum": ""
            },
            "require": {
                "php": "^5.5.9 || ^7.0 || ^8.0",
                "psr/log": "^1.0.1 || ^2.0 || ^3.0"
            },
            "require-dev": {
                "mockery/mockery": "^0.9 || ^1.0",
                "phpunit/phpunit": "^4.8.36 || ^5.7.27 || ^6.5.14 || ^7.5.20 || ^8.5.8 || ^9.3.3",
                "symfony/var-dumper": "^2.6 || ^3.0 || ^4.0 || ^5.0"
            },
            "suggest": {
                "symfony/var-dumper": "Pretty print complex values better with var-dumper available",
                "whoops/soap": "Formats errors as SOAP responses"
            },
            "type": "library",
            "extra": {
                "branch-alias": {
                    "dev-master": "2.7-dev"
                }
            },
            "autoload": {
                "psr-4": {
                    "Whoops\\": "src/Whoops/"
                }
            },
            "notification-url": "https://packagist.org/downloads/",
            "license": [
                "MIT"
            ],
            "authors": [
                {
                    "name": "Filipe Dobreira",
                    "homepage": "https://github.com/filp",
                    "role": "Developer"
                }
            ],
            "description": "php error handling for cool kids",
            "homepage": "https://filp.github.io/whoops/",
            "keywords": [
                "error",
                "exception",
                "handling",
                "library",
                "throwable",
                "whoops"
            ],
            "support": {
                "issues": "https://github.com/filp/whoops/issues",
                "source": "https://github.com/filp/whoops/tree/2.14.6"
            },
            "funding": [
                {
                    "url": "https://github.com/denis-sokolov",
                    "type": "github"
                }
            ],
            "time": "2022-11-02T16:23:29+00:00"
        },
        {
            "name": "fruitcake/php-cors",
            "version": "v1.2.0",
            "source": {
                "type": "git",
                "url": "https://github.com/fruitcake/php-cors.git",
                "reference": "58571acbaa5f9f462c9c77e911700ac66f446d4e"
            },
            "dist": {
                "type": "zip",
                "url": "https://api.github.com/repos/fruitcake/php-cors/zipball/58571acbaa5f9f462c9c77e911700ac66f446d4e",
                "reference": "58571acbaa5f9f462c9c77e911700ac66f446d4e",
                "shasum": ""
            },
            "require": {
                "php": "^7.4|^8.0",
                "symfony/http-foundation": "^4.4|^5.4|^6"
            },
            "require-dev": {
                "phpstan/phpstan": "^1.4",
                "phpunit/phpunit": "^9",
                "squizlabs/php_codesniffer": "^3.5"
            },
            "type": "library",
            "extra": {
                "branch-alias": {
                    "dev-main": "1.1-dev"
                }
            },
            "autoload": {
                "psr-4": {
                    "Fruitcake\\Cors\\": "src/"
                }
            },
            "notification-url": "https://packagist.org/downloads/",
            "license": [
                "MIT"
            ],
            "authors": [
                {
                    "name": "Fruitcake",
                    "homepage": "https://fruitcake.nl"
                },
                {
                    "name": "Barryvdh",
                    "email": "barryvdh@gmail.com"
                }
            ],
            "description": "Cross-origin resource sharing library for the Symfony HttpFoundation",
            "homepage": "https://github.com/fruitcake/php-cors",
            "keywords": [
                "cors",
                "laravel",
                "symfony"
            ],
            "support": {
                "issues": "https://github.com/fruitcake/php-cors/issues",
                "source": "https://github.com/fruitcake/php-cors/tree/v1.2.0"
            },
            "funding": [
                {
                    "url": "https://fruitcake.nl",
                    "type": "custom"
                },
                {
                    "url": "https://github.com/barryvdh",
                    "type": "github"
                }
            ],
            "time": "2022-02-20T15:07:15+00:00"
        },
        {
            "name": "graham-campbell/result-type",
            "version": "v1.1.0",
            "source": {
                "type": "git",
                "url": "https://github.com/GrahamCampbell/Result-Type.git",
                "reference": "a878d45c1914464426dc94da61c9e1d36ae262a8"
            },
            "dist": {
                "type": "zip",
                "url": "https://api.github.com/repos/GrahamCampbell/Result-Type/zipball/a878d45c1914464426dc94da61c9e1d36ae262a8",
                "reference": "a878d45c1914464426dc94da61c9e1d36ae262a8",
                "shasum": ""
            },
            "require": {
                "php": "^7.2.5 || ^8.0",
                "phpoption/phpoption": "^1.9"
            },
            "require-dev": {
                "phpunit/phpunit": "^8.5.28 || ^9.5.21"
            },
            "type": "library",
            "autoload": {
                "psr-4": {
                    "GrahamCampbell\\ResultType\\": "src/"
                }
            },
            "notification-url": "https://packagist.org/downloads/",
            "license": [
                "MIT"
            ],
            "authors": [
                {
                    "name": "Graham Campbell",
                    "email": "hello@gjcampbell.co.uk",
                    "homepage": "https://github.com/GrahamCampbell"
                }
            ],
            "description": "An Implementation Of The Result Type",
            "keywords": [
                "Graham Campbell",
                "GrahamCampbell",
                "Result Type",
                "Result-Type",
                "result"
            ],
            "support": {
                "issues": "https://github.com/GrahamCampbell/Result-Type/issues",
                "source": "https://github.com/GrahamCampbell/Result-Type/tree/v1.1.0"
            },
            "funding": [
                {
                    "url": "https://github.com/GrahamCampbell",
                    "type": "github"
                },
                {
                    "url": "https://tidelift.com/funding/github/packagist/graham-campbell/result-type",
                    "type": "tidelift"
                }
            ],
            "time": "2022-07-30T15:56:11+00:00"
        },
        {
            "name": "guzzlehttp/guzzle",
            "version": "7.5.0",
            "source": {
                "type": "git",
                "url": "https://github.com/guzzle/guzzle.git",
                "reference": "b50a2a1251152e43f6a37f0fa053e730a67d25ba"
            },
            "dist": {
                "type": "zip",
                "url": "https://api.github.com/repos/guzzle/guzzle/zipball/b50a2a1251152e43f6a37f0fa053e730a67d25ba",
                "reference": "b50a2a1251152e43f6a37f0fa053e730a67d25ba",
                "shasum": ""
            },
            "require": {
                "ext-json": "*",
                "guzzlehttp/promises": "^1.5",
                "guzzlehttp/psr7": "^1.9 || ^2.4",
                "php": "^7.2.5 || ^8.0",
                "psr/http-client": "^1.0",
                "symfony/deprecation-contracts": "^2.2 || ^3.0"
            },
            "provide": {
                "psr/http-client-implementation": "1.0"
            },
            "require-dev": {
                "bamarni/composer-bin-plugin": "^1.8.1",
                "ext-curl": "*",
                "php-http/client-integration-tests": "^3.0",
                "phpunit/phpunit": "^8.5.29 || ^9.5.23",
                "psr/log": "^1.1 || ^2.0 || ^3.0"
            },
            "suggest": {
                "ext-curl": "Required for CURL handler support",
                "ext-intl": "Required for Internationalized Domain Name (IDN) support",
                "psr/log": "Required for using the Log middleware"
            },
            "type": "library",
            "extra": {
                "bamarni-bin": {
                    "bin-links": true,
                    "forward-command": false
                },
                "branch-alias": {
                    "dev-master": "7.5-dev"
                }
            },
            "autoload": {
                "files": [
                    "src/functions_include.php"
                ],
                "psr-4": {
                    "GuzzleHttp\\": "src/"
                }
            },
            "notification-url": "https://packagist.org/downloads/",
            "license": [
                "MIT"
            ],
            "authors": [
                {
                    "name": "Graham Campbell",
                    "email": "hello@gjcampbell.co.uk",
                    "homepage": "https://github.com/GrahamCampbell"
                },
                {
                    "name": "Michael Dowling",
                    "email": "mtdowling@gmail.com",
                    "homepage": "https://github.com/mtdowling"
                },
                {
                    "name": "Jeremy Lindblom",
                    "email": "jeremeamia@gmail.com",
                    "homepage": "https://github.com/jeremeamia"
                },
                {
                    "name": "George Mponos",
                    "email": "gmponos@gmail.com",
                    "homepage": "https://github.com/gmponos"
                },
                {
                    "name": "Tobias Nyholm",
                    "email": "tobias.nyholm@gmail.com",
                    "homepage": "https://github.com/Nyholm"
                },
                {
                    "name": "Márk Sági-Kazár",
                    "email": "mark.sagikazar@gmail.com",
                    "homepage": "https://github.com/sagikazarmark"
                },
                {
                    "name": "Tobias Schultze",
                    "email": "webmaster@tubo-world.de",
                    "homepage": "https://github.com/Tobion"
                }
            ],
            "description": "Guzzle is a PHP HTTP client library",
            "keywords": [
                "client",
                "curl",
                "framework",
                "http",
                "http client",
                "psr-18",
                "psr-7",
                "rest",
                "web service"
            ],
            "support": {
                "issues": "https://github.com/guzzle/guzzle/issues",
                "source": "https://github.com/guzzle/guzzle/tree/7.5.0"
            },
            "funding": [
                {
                    "url": "https://github.com/GrahamCampbell",
                    "type": "github"
                },
                {
                    "url": "https://github.com/Nyholm",
                    "type": "github"
                },
                {
                    "url": "https://tidelift.com/funding/github/packagist/guzzlehttp/guzzle",
                    "type": "tidelift"
                }
            ],
            "time": "2022-08-28T15:39:27+00:00"
        },
        {
            "name": "guzzlehttp/promises",
            "version": "1.5.2",
            "source": {
                "type": "git",
                "url": "https://github.com/guzzle/promises.git",
                "reference": "b94b2807d85443f9719887892882d0329d1e2598"
            },
            "dist": {
                "type": "zip",
                "url": "https://api.github.com/repos/guzzle/promises/zipball/b94b2807d85443f9719887892882d0329d1e2598",
                "reference": "b94b2807d85443f9719887892882d0329d1e2598",
                "shasum": ""
            },
            "require": {
                "php": ">=5.5"
            },
            "require-dev": {
                "symfony/phpunit-bridge": "^4.4 || ^5.1"
            },
            "type": "library",
            "extra": {
                "branch-alias": {
                    "dev-master": "1.5-dev"
                }
            },
            "autoload": {
                "files": [
                    "src/functions_include.php"
                ],
                "psr-4": {
                    "GuzzleHttp\\Promise\\": "src/"
                }
            },
            "notification-url": "https://packagist.org/downloads/",
            "license": [
                "MIT"
            ],
            "authors": [
                {
                    "name": "Graham Campbell",
                    "email": "hello@gjcampbell.co.uk",
                    "homepage": "https://github.com/GrahamCampbell"
                },
                {
                    "name": "Michael Dowling",
                    "email": "mtdowling@gmail.com",
                    "homepage": "https://github.com/mtdowling"
                },
                {
                    "name": "Tobias Nyholm",
                    "email": "tobias.nyholm@gmail.com",
                    "homepage": "https://github.com/Nyholm"
                },
                {
                    "name": "Tobias Schultze",
                    "email": "webmaster@tubo-world.de",
                    "homepage": "https://github.com/Tobion"
                }
            ],
            "description": "Guzzle promises library",
            "keywords": [
                "promise"
            ],
            "support": {
                "issues": "https://github.com/guzzle/promises/issues",
                "source": "https://github.com/guzzle/promises/tree/1.5.2"
            },
            "funding": [
                {
                    "url": "https://github.com/GrahamCampbell",
                    "type": "github"
                },
                {
                    "url": "https://github.com/Nyholm",
                    "type": "github"
                },
                {
                    "url": "https://tidelift.com/funding/github/packagist/guzzlehttp/promises",
                    "type": "tidelift"
                }
            ],
            "time": "2022-08-28T14:55:35+00:00"
        },
        {
            "name": "guzzlehttp/psr7",
            "version": "2.4.3",
            "source": {
                "type": "git",
                "url": "https://github.com/guzzle/psr7.git",
                "reference": "67c26b443f348a51926030c83481b85718457d3d"
            },
            "dist": {
                "type": "zip",
                "url": "https://api.github.com/repos/guzzle/psr7/zipball/67c26b443f348a51926030c83481b85718457d3d",
                "reference": "67c26b443f348a51926030c83481b85718457d3d",
                "shasum": ""
            },
            "require": {
                "php": "^7.2.5 || ^8.0",
                "psr/http-factory": "^1.0",
                "psr/http-message": "^1.0",
                "ralouphie/getallheaders": "^3.0"
            },
            "provide": {
                "psr/http-factory-implementation": "1.0",
                "psr/http-message-implementation": "1.0"
            },
            "require-dev": {
                "bamarni/composer-bin-plugin": "^1.8.1",
                "http-interop/http-factory-tests": "^0.9",
                "phpunit/phpunit": "^8.5.29 || ^9.5.23"
            },
            "suggest": {
                "laminas/laminas-httphandlerrunner": "Emit PSR-7 responses"
            },
            "type": "library",
            "extra": {
                "bamarni-bin": {
                    "bin-links": true,
                    "forward-command": false
                },
                "branch-alias": {
                    "dev-master": "2.4-dev"
                }
            },
            "autoload": {
                "psr-4": {
                    "GuzzleHttp\\Psr7\\": "src/"
                }
            },
            "notification-url": "https://packagist.org/downloads/",
            "license": [
                "MIT"
            ],
            "authors": [
                {
                    "name": "Graham Campbell",
                    "email": "hello@gjcampbell.co.uk",
                    "homepage": "https://github.com/GrahamCampbell"
                },
                {
                    "name": "Michael Dowling",
                    "email": "mtdowling@gmail.com",
                    "homepage": "https://github.com/mtdowling"
                },
                {
                    "name": "George Mponos",
                    "email": "gmponos@gmail.com",
                    "homepage": "https://github.com/gmponos"
                },
                {
                    "name": "Tobias Nyholm",
                    "email": "tobias.nyholm@gmail.com",
                    "homepage": "https://github.com/Nyholm"
                },
                {
                    "name": "Márk Sági-Kazár",
                    "email": "mark.sagikazar@gmail.com",
                    "homepage": "https://github.com/sagikazarmark"
                },
                {
                    "name": "Tobias Schultze",
                    "email": "webmaster@tubo-world.de",
                    "homepage": "https://github.com/Tobion"
                },
                {
                    "name": "Márk Sági-Kazár",
                    "email": "mark.sagikazar@gmail.com",
                    "homepage": "https://sagikazarmark.hu"
                }
            ],
            "description": "PSR-7 message implementation that also provides common utility methods",
            "keywords": [
                "http",
                "message",
                "psr-7",
                "request",
                "response",
                "stream",
                "uri",
                "url"
            ],
            "support": {
                "issues": "https://github.com/guzzle/psr7/issues",
                "source": "https://github.com/guzzle/psr7/tree/2.4.3"
            },
            "funding": [
                {
                    "url": "https://github.com/GrahamCampbell",
                    "type": "github"
                },
                {
                    "url": "https://github.com/Nyholm",
                    "type": "github"
                },
                {
                    "url": "https://tidelift.com/funding/github/packagist/guzzlehttp/psr7",
                    "type": "tidelift"
                }
            ],
            "time": "2022-10-26T14:07:24+00:00"
        },
        {
            "name": "hyde/framework",
            "version": "dev-master",
            "dist": {
                "type": "path",
                "url": "./packages/framework",
                "reference": "d798597286187fa0bb7163f498909f1a0b976f24"
            },
            "require": {
                "illuminate/support": "^9.5",
                "illuminate/view": "^9.0",
                "league/commonmark": "^2.2",
                "php": "^8.1",
                "spatie/yaml-front-matter": "^2.0.7",
                "symfony/yaml": "^6.0",
                "torchlight/torchlight-commonmark": "^0.5.5"
            },
            "suggest": {
                "ext-simplexml": "Required to generate sitemaps and RSS feeds.",
                "hyde/hyde": "The Framework package contains the Hyde Core. To create your site you should use the Hyde/Hyde project.",
                "laravel-zero/framework": "^9.1"
            },
            "type": "library",
            "autoload": {
                "psr-4": {
                    "Hyde\\": "src/"
                },
                "files": [
                    "src/helpers.php"
                ]
            },
            "autoload-dev": {
                "psr-4": {
                    "Hyde\\Framework\\Testing\\": "tests/"
                }
            },
            "license": [
                "MIT"
            ],
            "authors": [
                {
                    "name": "Caen De Silva",
                    "email": "caen@desilva.se"
                }
            ],
            "description": "The HydePHP Framework",
            "transport-options": {
                "relative": true
            }
        },
        {
            "name": "hyde/publications",
            "version": "dev-master",
            "dist": {
                "type": "path",
                "url": "./packages/publications",
                "reference": "62407d296062c0a6ae83aca74794480ec2394679"
            },
            "require": {
                "illuminate/support": "^9.5",
                "illuminate/validation": "^9.0.0",
                "php": "^8.0"
            },
            "type": "library",
            "extra": {
                "laravel": {
                    "providers": [
                        "Hyde\\Publications\\PublicationsServiceProvider"
                    ]
                }
            },
            "autoload": {
                "psr-4": {
                    "Hyde\\Publications\\": "src"
                }
            },
            "license": [
                "MIT"
            ],
            "authors": [
                {
                    "name": "Caen De Silva",
                    "email": "caen@desilva.se",
                    "role": "Developer"
                }
            ],
            "description": "HydePHP Publications",
            "homepage": "https://github.com/hyde/publications",
            "keywords": [
                "hyde",
                "hydephp",
                "publications"
            ],
            "transport-options": {
                "relative": true
            }
        },
        {
            "name": "hyde/ui-kit",
            "version": "dev-master",
            "dist": {
                "type": "path",
                "url": "./packages/ui-kit",
                "reference": "2968d14d65659d847151f8e436616a56be3f33ad"
            },
            "require": {
                "illuminate/support": "^9.5",
                "php": "^8.0"
            },
            "type": "library",
            "extra": {
                "laravel": {
                    "providers": [
                        "Hyde\\UIKit\\UIKitServiceProvider"
                    ]
                }
            },
            "autoload": {
                "psr-4": {
                    "Hyde\\UIKit\\": "src"
                }
            },
            "license": [
                "MIT"
            ],
            "authors": [
                {
                    "name": "Caen De Silva",
                    "email": "caen@desilva.se",
                    "role": "Developer"
                }
            ],
            "description": "A set of minimalistic Blade & Tailwind components to kickstart development of your HydePHP site.",
            "homepage": "https://github.com/hyde/ui-kit",
            "keywords": [
                "blade",
                "hyde",
                "hydephp",
                "laravel",
                "ui-kit"
            ],
            "transport-options": {
                "relative": true
            }
        },
        {
            "name": "illuminate/bus",
            "version": "v9.45.1",
            "source": {
                "type": "git",
                "url": "https://github.com/illuminate/bus.git",
                "reference": "c7f09872054f2b361f8ed9e9e988b3c9be06c596"
            },
            "dist": {
                "type": "zip",
                "url": "https://api.github.com/repos/illuminate/bus/zipball/c7f09872054f2b361f8ed9e9e988b3c9be06c596",
                "reference": "c7f09872054f2b361f8ed9e9e988b3c9be06c596",
                "shasum": ""
            },
            "require": {
                "illuminate/collections": "^9.0",
                "illuminate/contracts": "^9.0",
                "illuminate/pipeline": "^9.0",
                "illuminate/support": "^9.0",
                "php": "^8.0.2"
            },
            "suggest": {
                "illuminate/queue": "Required to use closures when chaining jobs (^7.0)."
            },
            "type": "library",
            "extra": {
                "branch-alias": {
                    "dev-master": "9.x-dev"
                }
            },
            "autoload": {
                "psr-4": {
                    "Illuminate\\Bus\\": ""
                }
            },
            "notification-url": "https://packagist.org/downloads/",
            "license": [
                "MIT"
            ],
            "authors": [
                {
                    "name": "Taylor Otwell",
                    "email": "taylor@laravel.com"
                }
            ],
            "description": "The Illuminate Bus package.",
            "homepage": "https://laravel.com",
            "support": {
                "issues": "https://github.com/laravel/framework/issues",
                "source": "https://github.com/laravel/framework"
            },
            "time": "2022-11-25T07:56:47+00:00"
        },
        {
            "name": "illuminate/cache",
            "version": "v9.45.1",
            "source": {
                "type": "git",
                "url": "https://github.com/illuminate/cache.git",
                "reference": "c29ed1ddb5348da7bed65be9205666619e8eab8e"
            },
            "dist": {
                "type": "zip",
                "url": "https://api.github.com/repos/illuminate/cache/zipball/c29ed1ddb5348da7bed65be9205666619e8eab8e",
                "reference": "c29ed1ddb5348da7bed65be9205666619e8eab8e",
                "shasum": ""
            },
            "require": {
                "illuminate/collections": "^9.0",
                "illuminate/contracts": "^9.0",
                "illuminate/macroable": "^9.0",
                "illuminate/support": "^9.0",
                "php": "^8.0.2"
            },
            "provide": {
                "psr/simple-cache-implementation": "1.0|2.0|3.0"
            },
            "suggest": {
                "ext-memcached": "Required to use the memcache cache driver.",
                "illuminate/database": "Required to use the database cache driver (^9.0).",
                "illuminate/filesystem": "Required to use the file cache driver (^9.0).",
                "illuminate/redis": "Required to use the redis cache driver (^9.0).",
                "symfony/cache": "Required to use PSR-6 cache bridge (^6.0)."
            },
            "type": "library",
            "extra": {
                "branch-alias": {
                    "dev-master": "9.x-dev"
                }
            },
            "autoload": {
                "psr-4": {
                    "Illuminate\\Cache\\": ""
                }
            },
            "notification-url": "https://packagist.org/downloads/",
            "license": [
                "MIT"
            ],
            "authors": [
                {
                    "name": "Taylor Otwell",
                    "email": "taylor@laravel.com"
                }
            ],
            "description": "The Illuminate Cache package.",
            "homepage": "https://laravel.com",
            "support": {
                "issues": "https://github.com/laravel/framework/issues",
                "source": "https://github.com/laravel/framework"
            },
            "time": "2022-12-06T23:25:55+00:00"
        },
        {
            "name": "illuminate/collections",
            "version": "v9.45.1",
            "source": {
                "type": "git",
                "url": "https://github.com/illuminate/collections.git",
                "reference": "7a8afa0875d7de162f30865d9fae33c8fb235fa2"
            },
            "dist": {
                "type": "zip",
                "url": "https://api.github.com/repos/illuminate/collections/zipball/7a8afa0875d7de162f30865d9fae33c8fb235fa2",
                "reference": "7a8afa0875d7de162f30865d9fae33c8fb235fa2",
                "shasum": ""
            },
            "require": {
                "illuminate/conditionable": "^9.0",
                "illuminate/contracts": "^9.0",
                "illuminate/macroable": "^9.0",
                "php": "^8.0.2"
            },
            "suggest": {
                "symfony/var-dumper": "Required to use the dump method (^6.0)."
            },
            "type": "library",
            "extra": {
                "branch-alias": {
                    "dev-master": "9.x-dev"
                }
            },
            "autoload": {
                "files": [
                    "helpers.php"
                ],
                "psr-4": {
                    "Illuminate\\Support\\": ""
                }
            },
            "notification-url": "https://packagist.org/downloads/",
            "license": [
                "MIT"
            ],
            "authors": [
                {
                    "name": "Taylor Otwell",
                    "email": "taylor@laravel.com"
                }
            ],
            "description": "The Illuminate Collections package.",
            "homepage": "https://laravel.com",
            "support": {
                "issues": "https://github.com/laravel/framework/issues",
                "source": "https://github.com/laravel/framework"
            },
            "time": "2022-12-02T18:48:05+00:00"
        },
        {
            "name": "illuminate/conditionable",
            "version": "v9.45.1",
            "source": {
                "type": "git",
                "url": "https://github.com/illuminate/conditionable.git",
                "reference": "5b40f51ccb07e0e7b1ec5559d8db9e0e2dc51883"
            },
            "dist": {
                "type": "zip",
                "url": "https://api.github.com/repos/illuminate/conditionable/zipball/5b40f51ccb07e0e7b1ec5559d8db9e0e2dc51883",
                "reference": "5b40f51ccb07e0e7b1ec5559d8db9e0e2dc51883",
                "shasum": ""
            },
            "require": {
                "php": "^8.0.2"
            },
            "type": "library",
            "extra": {
                "branch-alias": {
                    "dev-master": "9.x-dev"
                }
            },
            "autoload": {
                "psr-4": {
                    "Illuminate\\Support\\": ""
                }
            },
            "notification-url": "https://packagist.org/downloads/",
            "license": [
                "MIT"
            ],
            "authors": [
                {
                    "name": "Taylor Otwell",
                    "email": "taylor@laravel.com"
                }
            ],
            "description": "The Illuminate Conditionable package.",
            "homepage": "https://laravel.com",
            "support": {
                "issues": "https://github.com/laravel/framework/issues",
                "source": "https://github.com/laravel/framework"
            },
            "time": "2022-07-29T19:44:19+00:00"
        },
        {
            "name": "illuminate/config",
            "version": "v9.45.1",
            "source": {
                "type": "git",
                "url": "https://github.com/illuminate/config.git",
                "reference": "92baa45cede73bc2ad8a0a193f9cb3f8bde676a9"
            },
            "dist": {
                "type": "zip",
                "url": "https://api.github.com/repos/illuminate/config/zipball/92baa45cede73bc2ad8a0a193f9cb3f8bde676a9",
                "reference": "92baa45cede73bc2ad8a0a193f9cb3f8bde676a9",
                "shasum": ""
            },
            "require": {
                "illuminate/collections": "^9.0",
                "illuminate/contracts": "^9.0",
                "php": "^8.0.2"
            },
            "type": "library",
            "extra": {
                "branch-alias": {
                    "dev-master": "9.x-dev"
                }
            },
            "autoload": {
                "psr-4": {
                    "Illuminate\\Config\\": ""
                }
            },
            "notification-url": "https://packagist.org/downloads/",
            "license": [
                "MIT"
            ],
            "authors": [
                {
                    "name": "Taylor Otwell",
                    "email": "taylor@laravel.com"
                }
            ],
            "description": "The Illuminate Config package.",
            "homepage": "https://laravel.com",
            "support": {
                "issues": "https://github.com/laravel/framework/issues",
                "source": "https://github.com/laravel/framework"
            },
            "time": "2022-08-08T17:13:46+00:00"
        },
        {
            "name": "illuminate/console",
            "version": "v9.45.1",
            "source": {
                "type": "git",
                "url": "https://github.com/illuminate/console.git",
                "reference": "152e203af3dc19350b335c633d6b5c0cd06c40fa"
            },
            "dist": {
                "type": "zip",
                "url": "https://api.github.com/repos/illuminate/console/zipball/152e203af3dc19350b335c633d6b5c0cd06c40fa",
                "reference": "152e203af3dc19350b335c633d6b5c0cd06c40fa",
                "shasum": ""
            },
            "require": {
                "illuminate/collections": "^9.0",
                "illuminate/contracts": "^9.0",
                "illuminate/macroable": "^9.0",
                "illuminate/support": "^9.0",
                "illuminate/view": "^9.0",
                "nunomaduro/termwind": "^1.13",
                "php": "^8.0.2",
                "symfony/console": "^6.0.9",
                "symfony/process": "^6.0"
            },
            "suggest": {
                "dragonmantank/cron-expression": "Required to use scheduler (^3.3.2).",
                "guzzlehttp/guzzle": "Required to use the ping methods on schedules (^7.5).",
                "illuminate/bus": "Required to use the scheduled job dispatcher (^9.0).",
                "illuminate/container": "Required to use the scheduler (^9.0).",
                "illuminate/filesystem": "Required to use the generator command (^9.0).",
                "illuminate/queue": "Required to use closures for scheduled jobs (^9.0)."
            },
            "type": "library",
            "extra": {
                "branch-alias": {
                    "dev-master": "9.x-dev"
                }
            },
            "autoload": {
                "psr-4": {
                    "Illuminate\\Console\\": ""
                }
            },
            "notification-url": "https://packagist.org/downloads/",
            "license": [
                "MIT"
            ],
            "authors": [
                {
                    "name": "Taylor Otwell",
                    "email": "taylor@laravel.com"
                }
            ],
            "description": "The Illuminate Console package.",
            "homepage": "https://laravel.com",
            "support": {
                "issues": "https://github.com/laravel/framework/issues",
                "source": "https://github.com/laravel/framework"
            },
            "time": "2022-12-16T16:52:48+00:00"
        },
        {
            "name": "illuminate/container",
            "version": "v9.45.1",
            "source": {
                "type": "git",
                "url": "https://github.com/illuminate/container.git",
                "reference": "8ca3036459e26dc7cdedaf0f882b625757cc341e"
            },
            "dist": {
                "type": "zip",
                "url": "https://api.github.com/repos/illuminate/container/zipball/8ca3036459e26dc7cdedaf0f882b625757cc341e",
                "reference": "8ca3036459e26dc7cdedaf0f882b625757cc341e",
                "shasum": ""
            },
            "require": {
                "illuminate/contracts": "^9.0",
                "php": "^8.0.2",
                "psr/container": "^1.1.1|^2.0.1"
            },
            "provide": {
                "psr/container-implementation": "1.1|2.0"
            },
            "type": "library",
            "extra": {
                "branch-alias": {
                    "dev-master": "9.x-dev"
                }
            },
            "autoload": {
                "psr-4": {
                    "Illuminate\\Container\\": ""
                }
            },
            "notification-url": "https://packagist.org/downloads/",
            "license": [
                "MIT"
            ],
            "authors": [
                {
                    "name": "Taylor Otwell",
                    "email": "taylor@laravel.com"
                }
            ],
            "description": "The Illuminate Container package.",
            "homepage": "https://laravel.com",
            "support": {
                "issues": "https://github.com/laravel/framework/issues",
                "source": "https://github.com/laravel/framework"
            },
            "time": "2022-09-05T15:58:42+00:00"
        },
        {
            "name": "illuminate/contracts",
            "version": "v9.45.1",
            "source": {
                "type": "git",
                "url": "https://github.com/illuminate/contracts.git",
                "reference": "c7cc6e6198cac6dfdead111f9758de25413188b7"
            },
            "dist": {
                "type": "zip",
                "url": "https://api.github.com/repos/illuminate/contracts/zipball/c7cc6e6198cac6dfdead111f9758de25413188b7",
                "reference": "c7cc6e6198cac6dfdead111f9758de25413188b7",
                "shasum": ""
            },
            "require": {
                "php": "^8.0.2",
                "psr/container": "^1.1.1|^2.0.1",
                "psr/simple-cache": "^1.0|^2.0|^3.0"
            },
            "type": "library",
            "extra": {
                "branch-alias": {
                    "dev-master": "9.x-dev"
                }
            },
            "autoload": {
                "psr-4": {
                    "Illuminate\\Contracts\\": ""
                }
            },
            "notification-url": "https://packagist.org/downloads/",
            "license": [
                "MIT"
            ],
            "authors": [
                {
                    "name": "Taylor Otwell",
                    "email": "taylor@laravel.com"
                }
            ],
            "description": "The Illuminate Contracts package.",
            "homepage": "https://laravel.com",
            "support": {
                "issues": "https://github.com/laravel/framework/issues",
                "source": "https://github.com/laravel/framework"
            },
            "time": "2022-10-31T22:25:40+00:00"
        },
        {
            "name": "illuminate/events",
            "version": "v9.45.1",
            "source": {
                "type": "git",
                "url": "https://github.com/illuminate/events.git",
                "reference": "8e534676bac23bc17925f5c74c128f9c09b98f69"
            },
            "dist": {
                "type": "zip",
                "url": "https://api.github.com/repos/illuminate/events/zipball/8e534676bac23bc17925f5c74c128f9c09b98f69",
                "reference": "8e534676bac23bc17925f5c74c128f9c09b98f69",
                "shasum": ""
            },
            "require": {
                "illuminate/bus": "^9.0",
                "illuminate/collections": "^9.0",
                "illuminate/container": "^9.0",
                "illuminate/contracts": "^9.0",
                "illuminate/macroable": "^9.0",
                "illuminate/support": "^9.0",
                "php": "^8.0.2"
            },
            "type": "library",
            "extra": {
                "branch-alias": {
                    "dev-master": "9.x-dev"
                }
            },
            "autoload": {
                "files": [
                    "functions.php"
                ],
                "psr-4": {
                    "Illuminate\\Events\\": ""
                }
            },
            "notification-url": "https://packagist.org/downloads/",
            "license": [
                "MIT"
            ],
            "authors": [
                {
                    "name": "Taylor Otwell",
                    "email": "taylor@laravel.com"
                }
            ],
            "description": "The Illuminate Events package.",
            "homepage": "https://laravel.com",
            "support": {
                "issues": "https://github.com/laravel/framework/issues",
                "source": "https://github.com/laravel/framework"
            },
            "time": "2022-09-15T13:14:12+00:00"
        },
        {
            "name": "illuminate/filesystem",
            "version": "v9.45.1",
            "source": {
                "type": "git",
                "url": "https://github.com/illuminate/filesystem.git",
                "reference": "9923cb717f5505b84200fb78feba1c2f2fe9fe83"
            },
            "dist": {
                "type": "zip",
                "url": "https://api.github.com/repos/illuminate/filesystem/zipball/9923cb717f5505b84200fb78feba1c2f2fe9fe83",
                "reference": "9923cb717f5505b84200fb78feba1c2f2fe9fe83",
                "shasum": ""
            },
            "require": {
                "illuminate/collections": "^9.0",
                "illuminate/contracts": "^9.0",
                "illuminate/macroable": "^9.0",
                "illuminate/support": "^9.0",
                "php": "^8.0.2",
                "symfony/finder": "^6.0"
            },
            "suggest": {
                "ext-ftp": "Required to use the Flysystem FTP driver.",
                "illuminate/http": "Required for handling uploaded files (^7.0).",
                "league/flysystem": "Required to use the Flysystem local driver (^3.0.16).",
                "league/flysystem-aws-s3-v3": "Required to use the Flysystem S3 driver (^3.0).",
                "league/flysystem-ftp": "Required to use the Flysystem FTP driver (^3.0).",
                "league/flysystem-sftp-v3": "Required to use the Flysystem SFTP driver (^3.0).",
                "psr/http-message": "Required to allow Storage::put to accept a StreamInterface (^1.0).",
                "symfony/filesystem": "Required to enable support for relative symbolic links (^6.0).",
                "symfony/mime": "Required to enable support for guessing extensions (^6.0)."
            },
            "type": "library",
            "extra": {
                "branch-alias": {
                    "dev-master": "9.x-dev"
                }
            },
            "autoload": {
                "psr-4": {
                    "Illuminate\\Filesystem\\": ""
                }
            },
            "notification-url": "https://packagist.org/downloads/",
            "license": [
                "MIT"
            ],
            "authors": [
                {
                    "name": "Taylor Otwell",
                    "email": "taylor@laravel.com"
                }
            ],
            "description": "The Illuminate Filesystem package.",
            "homepage": "https://laravel.com",
            "support": {
                "issues": "https://github.com/laravel/framework/issues",
                "source": "https://github.com/laravel/framework"
            },
            "time": "2022-12-08T16:55:54+00:00"
        },
        {
            "name": "illuminate/http",
            "version": "v9.45.1",
            "source": {
                "type": "git",
                "url": "https://github.com/illuminate/http.git",
                "reference": "5a0284d6bff14a233c2280f0782be4b5bc6b03ab"
            },
            "dist": {
                "type": "zip",
                "url": "https://api.github.com/repos/illuminate/http/zipball/5a0284d6bff14a233c2280f0782be4b5bc6b03ab",
                "reference": "5a0284d6bff14a233c2280f0782be4b5bc6b03ab",
                "shasum": ""
            },
            "require": {
                "ext-json": "*",
                "fruitcake/php-cors": "^1.2",
                "illuminate/collections": "^9.0",
                "illuminate/macroable": "^9.0",
                "illuminate/session": "^9.0",
                "illuminate/support": "^9.0",
                "php": "^8.0.2",
                "symfony/http-foundation": "^6.0",
                "symfony/http-kernel": "^6.0",
                "symfony/mime": "^6.0"
            },
            "suggest": {
                "ext-gd": "Required to use Illuminate\\Http\\Testing\\FileFactory::image().",
                "guzzlehttp/guzzle": "Required to use the HTTP Client (^7.5)."
            },
            "type": "library",
            "extra": {
                "branch-alias": {
                    "dev-master": "9.x-dev"
                }
            },
            "autoload": {
                "psr-4": {
                    "Illuminate\\Http\\": ""
                }
            },
            "notification-url": "https://packagist.org/downloads/",
            "license": [
                "MIT"
            ],
            "authors": [
                {
                    "name": "Taylor Otwell",
                    "email": "taylor@laravel.com"
                }
            ],
            "description": "The Illuminate Http package.",
            "homepage": "https://laravel.com",
            "support": {
                "issues": "https://github.com/laravel/framework/issues",
                "source": "https://github.com/laravel/framework"
            },
            "time": "2022-12-16T16:52:48+00:00"
        },
        {
            "name": "illuminate/macroable",
            "version": "v9.45.1",
            "source": {
                "type": "git",
                "url": "https://github.com/illuminate/macroable.git",
                "reference": "e3bfaf6401742a9c6abca61b9b10e998e5b6449a"
            },
            "dist": {
                "type": "zip",
                "url": "https://api.github.com/repos/illuminate/macroable/zipball/e3bfaf6401742a9c6abca61b9b10e998e5b6449a",
                "reference": "e3bfaf6401742a9c6abca61b9b10e998e5b6449a",
                "shasum": ""
            },
            "require": {
                "php": "^8.0.2"
            },
            "type": "library",
            "extra": {
                "branch-alias": {
                    "dev-master": "9.x-dev"
                }
            },
            "autoload": {
                "psr-4": {
                    "Illuminate\\Support\\": ""
                }
            },
            "notification-url": "https://packagist.org/downloads/",
            "license": [
                "MIT"
            ],
            "authors": [
                {
                    "name": "Taylor Otwell",
                    "email": "taylor@laravel.com"
                }
            ],
            "description": "The Illuminate Macroable package.",
            "homepage": "https://laravel.com",
            "support": {
                "issues": "https://github.com/laravel/framework/issues",
                "source": "https://github.com/laravel/framework"
            },
            "time": "2022-08-09T13:29:29+00:00"
        },
        {
            "name": "illuminate/pipeline",
            "version": "v9.45.1",
            "source": {
                "type": "git",
                "url": "https://github.com/illuminate/pipeline.git",
                "reference": "e0be3f3f79f8235ad7334919ca4094d5074e02f6"
            },
            "dist": {
                "type": "zip",
                "url": "https://api.github.com/repos/illuminate/pipeline/zipball/e0be3f3f79f8235ad7334919ca4094d5074e02f6",
                "reference": "e0be3f3f79f8235ad7334919ca4094d5074e02f6",
                "shasum": ""
            },
            "require": {
                "illuminate/contracts": "^9.0",
                "illuminate/support": "^9.0",
                "php": "^8.0.2"
            },
            "type": "library",
            "extra": {
                "branch-alias": {
                    "dev-master": "9.x-dev"
                }
            },
            "autoload": {
                "psr-4": {
                    "Illuminate\\Pipeline\\": ""
                }
            },
            "notification-url": "https://packagist.org/downloads/",
            "license": [
                "MIT"
            ],
            "authors": [
                {
                    "name": "Taylor Otwell",
                    "email": "taylor@laravel.com"
                }
            ],
            "description": "The Illuminate Pipeline package.",
            "homepage": "https://laravel.com",
            "support": {
                "issues": "https://github.com/laravel/framework/issues",
                "source": "https://github.com/laravel/framework"
            },
            "time": "2022-06-09T14:13:53+00:00"
        },
        {
            "name": "illuminate/session",
            "version": "v9.45.1",
            "source": {
                "type": "git",
                "url": "https://github.com/illuminate/session.git",
                "reference": "1e5d31bf7c6ed5844cedd4c36cf8251ec677309e"
            },
            "dist": {
                "type": "zip",
                "url": "https://api.github.com/repos/illuminate/session/zipball/1e5d31bf7c6ed5844cedd4c36cf8251ec677309e",
                "reference": "1e5d31bf7c6ed5844cedd4c36cf8251ec677309e",
                "shasum": ""
            },
            "require": {
                "ext-json": "*",
                "illuminate/collections": "^9.0",
                "illuminate/contracts": "^9.0",
                "illuminate/filesystem": "^9.0",
                "illuminate/support": "^9.0",
                "php": "^8.0.2",
                "symfony/finder": "^6.0",
                "symfony/http-foundation": "^6.0"
            },
            "suggest": {
                "illuminate/console": "Required to use the session:table command (^9.0)."
            },
            "type": "library",
            "extra": {
                "branch-alias": {
                    "dev-master": "9.x-dev"
                }
            },
            "autoload": {
                "psr-4": {
                    "Illuminate\\Session\\": ""
                }
            },
            "notification-url": "https://packagist.org/downloads/",
            "license": [
                "MIT"
            ],
            "authors": [
                {
                    "name": "Taylor Otwell",
                    "email": "taylor@laravel.com"
                }
            ],
            "description": "The Illuminate Session package.",
            "homepage": "https://laravel.com",
            "support": {
                "issues": "https://github.com/laravel/framework/issues",
                "source": "https://github.com/laravel/framework"
            },
            "time": "2022-12-14T16:03:04+00:00"
        },
        {
            "name": "illuminate/support",
            "version": "v9.45.1",
            "source": {
                "type": "git",
                "url": "https://github.com/illuminate/support.git",
                "reference": "d7f7c07e35a2c09cbeeddc0168826cf05a2eeb84"
            },
            "dist": {
                "type": "zip",
                "url": "https://api.github.com/repos/illuminate/support/zipball/d7f7c07e35a2c09cbeeddc0168826cf05a2eeb84",
                "reference": "d7f7c07e35a2c09cbeeddc0168826cf05a2eeb84",
                "shasum": ""
            },
            "require": {
                "doctrine/inflector": "^2.0",
                "ext-json": "*",
                "ext-mbstring": "*",
                "illuminate/collections": "^9.0",
                "illuminate/conditionable": "^9.0",
                "illuminate/contracts": "^9.0",
                "illuminate/macroable": "^9.0",
                "nesbot/carbon": "^2.62.1",
                "php": "^8.0.2",
                "voku/portable-ascii": "^2.0"
            },
            "conflict": {
                "tightenco/collect": "<5.5.33"
            },
            "suggest": {
                "illuminate/filesystem": "Required to use the composer class (^9.0).",
                "league/commonmark": "Required to use Str::markdown() and Stringable::markdown() (^2.0.2).",
                "ramsey/uuid": "Required to use Str::uuid() (^4.7).",
                "symfony/process": "Required to use the composer class (^6.0).",
                "symfony/uid": "Required to use Str::ulid() (^6.0).",
                "symfony/var-dumper": "Required to use the dd function (^6.0).",
                "vlucas/phpdotenv": "Required to use the Env class and env helper (^5.4.1)."
            },
            "type": "library",
            "extra": {
                "branch-alias": {
                    "dev-master": "9.x-dev"
                }
            },
            "autoload": {
                "files": [
                    "helpers.php"
                ],
                "psr-4": {
                    "Illuminate\\Support\\": ""
                }
            },
            "notification-url": "https://packagist.org/downloads/",
            "license": [
                "MIT"
            ],
            "authors": [
                {
                    "name": "Taylor Otwell",
                    "email": "taylor@laravel.com"
                }
            ],
            "description": "The Illuminate Support package.",
            "homepage": "https://laravel.com",
            "support": {
                "issues": "https://github.com/laravel/framework/issues",
                "source": "https://github.com/laravel/framework"
            },
            "time": "2022-12-20T14:03:34+00:00"
        },
        {
            "name": "illuminate/testing",
            "version": "v9.45.1",
            "source": {
                "type": "git",
                "url": "https://github.com/illuminate/testing.git",
                "reference": "7498d121a0491881e647189666e6a44dafc9a08f"
            },
            "dist": {
                "type": "zip",
                "url": "https://api.github.com/repos/illuminate/testing/zipball/7498d121a0491881e647189666e6a44dafc9a08f",
                "reference": "7498d121a0491881e647189666e6a44dafc9a08f",
                "shasum": ""
            },
            "require": {
                "illuminate/collections": "^9.0",
                "illuminate/contracts": "^9.0",
                "illuminate/macroable": "^9.0",
                "illuminate/support": "^9.0",
                "php": "^8.0.2"
            },
            "suggest": {
                "brianium/paratest": "Required to run tests in parallel (^6.0).",
                "illuminate/console": "Required to assert console commands (^9.0).",
                "illuminate/database": "Required to assert databases (^9.0).",
                "illuminate/http": "Required to assert responses (^9.0).",
                "mockery/mockery": "Required to use mocking (^1.5.1).",
                "phpunit/phpunit": "Required to use assertions and run tests (^9.5.8)."
            },
            "type": "library",
            "extra": {
                "branch-alias": {
                    "dev-master": "9.x-dev"
                }
            },
            "autoload": {
                "psr-4": {
                    "Illuminate\\Testing\\": ""
                }
            },
            "notification-url": "https://packagist.org/downloads/",
            "license": [
                "MIT"
            ],
            "authors": [
                {
                    "name": "Taylor Otwell",
                    "email": "taylor@laravel.com"
                }
            ],
            "description": "The Illuminate Testing package.",
            "homepage": "https://laravel.com",
            "support": {
                "issues": "https://github.com/laravel/framework/issues",
                "source": "https://github.com/laravel/framework"
            },
            "time": "2022-12-19T10:26:22+00:00"
        },
        {
            "name": "illuminate/translation",
            "version": "v9.45.1",
            "source": {
                "type": "git",
                "url": "https://github.com/illuminate/translation.git",
                "reference": "53d0cd548a8ad64eaf12d539bf39ee4189dcee56"
            },
            "dist": {
                "type": "zip",
                "url": "https://api.github.com/repos/illuminate/translation/zipball/53d0cd548a8ad64eaf12d539bf39ee4189dcee56",
                "reference": "53d0cd548a8ad64eaf12d539bf39ee4189dcee56",
                "shasum": ""
            },
            "require": {
                "ext-json": "*",
                "illuminate/collections": "^9.0",
                "illuminate/contracts": "^9.0",
                "illuminate/filesystem": "^9.0",
                "illuminate/macroable": "^9.0",
                "illuminate/support": "^9.0",
                "php": "^8.0.2"
            },
            "type": "library",
            "extra": {
                "branch-alias": {
                    "dev-master": "9.x-dev"
                }
            },
            "autoload": {
                "psr-4": {
                    "Illuminate\\Translation\\": ""
                }
            },
            "notification-url": "https://packagist.org/downloads/",
            "license": [
                "MIT"
            ],
            "authors": [
                {
                    "name": "Taylor Otwell",
                    "email": "taylor@laravel.com"
                }
            ],
            "description": "The Illuminate Translation package.",
            "homepage": "https://laravel.com",
            "support": {
                "issues": "https://github.com/laravel/framework/issues",
                "source": "https://github.com/laravel/framework"
            },
            "time": "2022-10-09T13:21:28+00:00"
        },
        {
            "name": "illuminate/validation",
            "version": "v9.45.1",
            "source": {
                "type": "git",
                "url": "https://github.com/illuminate/validation.git",
                "reference": "a0f19e0bb4b4896b04b34a875d569c61b3b00ace"
            },
            "dist": {
                "type": "zip",
                "url": "https://api.github.com/repos/illuminate/validation/zipball/a0f19e0bb4b4896b04b34a875d569c61b3b00ace",
                "reference": "a0f19e0bb4b4896b04b34a875d569c61b3b00ace",
                "shasum": ""
            },
            "require": {
                "egulias/email-validator": "^3.2.1",
                "ext-json": "*",
                "illuminate/collections": "^9.0",
                "illuminate/container": "^9.0",
                "illuminate/contracts": "^9.0",
                "illuminate/macroable": "^9.0",
                "illuminate/support": "^9.0",
                "illuminate/translation": "^9.0",
                "php": "^8.0.2",
                "symfony/http-foundation": "^6.0",
                "symfony/mime": "^6.0"
            },
            "suggest": {
                "ext-bcmath": "Required to use the multiple_of validation rule.",
                "illuminate/database": "Required to use the database presence verifier (^9.0)."
            },
            "type": "library",
            "extra": {
                "branch-alias": {
                    "dev-master": "9.x-dev"
                }
            },
            "autoload": {
                "psr-4": {
                    "Illuminate\\Validation\\": ""
                }
            },
            "notification-url": "https://packagist.org/downloads/",
            "license": [
                "MIT"
            ],
            "authors": [
                {
                    "name": "Taylor Otwell",
                    "email": "taylor@laravel.com"
                }
            ],
            "description": "The Illuminate Validation package.",
            "homepage": "https://laravel.com",
            "support": {
                "issues": "https://github.com/laravel/framework/issues",
                "source": "https://github.com/laravel/framework"
            },
            "time": "2022-12-19T17:34:34+00:00"
        },
        {
            "name": "illuminate/view",
            "version": "v9.45.1",
            "source": {
                "type": "git",
                "url": "https://github.com/illuminate/view.git",
                "reference": "ceb08678d07b1d6092f3ef1d9154db5d4f155eb4"
            },
            "dist": {
                "type": "zip",
                "url": "https://api.github.com/repos/illuminate/view/zipball/ceb08678d07b1d6092f3ef1d9154db5d4f155eb4",
                "reference": "ceb08678d07b1d6092f3ef1d9154db5d4f155eb4",
                "shasum": ""
            },
            "require": {
                "ext-json": "*",
                "illuminate/collections": "^9.0",
                "illuminate/container": "^9.0",
                "illuminate/contracts": "^9.0",
                "illuminate/events": "^9.0",
                "illuminate/filesystem": "^9.0",
                "illuminate/macroable": "^9.0",
                "illuminate/support": "^9.0",
                "php": "^8.0.2"
            },
            "type": "library",
            "extra": {
                "branch-alias": {
                    "dev-master": "9.x-dev"
                }
            },
            "autoload": {
                "psr-4": {
                    "Illuminate\\View\\": ""
                }
            },
            "notification-url": "https://packagist.org/downloads/",
            "license": [
                "MIT"
            ],
            "authors": [
                {
                    "name": "Taylor Otwell",
                    "email": "taylor@laravel.com"
                }
            ],
            "description": "The Illuminate View package.",
            "homepage": "https://laravel.com",
            "support": {
                "issues": "https://github.com/laravel/framework/issues",
                "source": "https://github.com/laravel/framework"
            },
            "time": "2022-12-16T19:07:05+00:00"
        },
        {
            "name": "jolicode/jolinotif",
            "version": "v2.4.0",
            "source": {
                "type": "git",
                "url": "https://github.com/jolicode/JoliNotif.git",
                "reference": "a15bfc0d5aef432f150385924ede4e099643edb7"
            },
            "dist": {
                "type": "zip",
                "url": "https://api.github.com/repos/jolicode/JoliNotif/zipball/a15bfc0d5aef432f150385924ede4e099643edb7",
                "reference": "a15bfc0d5aef432f150385924ede4e099643edb7",
                "shasum": ""
            },
            "require": {
                "php": ">=7.4",
                "symfony/process": "^4.0|^5.0|^6.0"
            },
            "require-dev": {
                "friendsofphp/php-cs-fixer": "^3.0",
                "symfony/finder": "^5.0",
                "symfony/phpunit-bridge": "^5.0"
            },
            "bin": [
                "jolinotif"
            ],
            "type": "library",
            "autoload": {
                "psr-4": {
                    "Joli\\JoliNotif\\": "src/"
                }
            },
            "notification-url": "https://packagist.org/downloads/",
            "license": [
                "MIT"
            ],
            "authors": [
                {
                    "name": "Loïck Piera",
                    "email": "pyrech@gmail.com"
                }
            ],
            "description": "Send desktop notifications on Windows, Linux, MacOS.",
            "keywords": [
                "MAC",
                "growl",
                "linux",
                "notification",
                "windows"
            ],
            "support": {
                "issues": "https://github.com/jolicode/JoliNotif/issues",
                "source": "https://github.com/jolicode/JoliNotif/tree/v2.4.0"
            },
            "funding": [
                {
                    "url": "https://tidelift.com/funding/github/packagist/jolicode/jolinotif",
                    "type": "tidelift"
                }
            ],
            "time": "2021-12-01T16:20:42+00:00"
        },
        {
            "name": "laravel-zero/foundation",
            "version": "v9.26.1",
            "source": {
                "type": "git",
                "url": "https://github.com/laravel-zero/foundation.git",
                "reference": "fdd15cfcbdda63bfac5f2d32e5ba141271927732"
            },
            "dist": {
                "type": "zip",
                "url": "https://api.github.com/repos/laravel-zero/foundation/zipball/fdd15cfcbdda63bfac5f2d32e5ba141271927732",
                "reference": "fdd15cfcbdda63bfac5f2d32e5ba141271927732",
                "shasum": ""
            },
            "require": {
                "php": "^8.0"
            },
            "type": "library",
            "extra": {
                "branch-alias": {
                    "dev-main": "9.x-dev"
                }
            },
            "autoload": {
                "files": [
                    "src/Illuminate/Foundation/helpers.php"
                ],
                "psr-4": {
                    "Illuminate\\": "src/Illuminate/"
                }
            },
            "notification-url": "https://packagist.org/downloads/",
            "license": [
                "MIT"
            ],
            "description": "This is a mirror from illuminate/foundation.",
            "keywords": [
                "framework",
                "laravel"
            ],
            "support": {
                "source": "https://github.com/laravel-zero/foundation/tree/v9.26.1"
            },
            "time": "2022-08-26T14:55:36+00:00"
        },
        {
            "name": "laravel-zero/framework",
            "version": "v9.2.0",
            "source": {
                "type": "git",
                "url": "https://github.com/laravel-zero/framework.git",
                "reference": "b6c194e32031405d1aaf667d224946314806d123"
            },
            "dist": {
                "type": "zip",
                "url": "https://api.github.com/repos/laravel-zero/framework/zipball/b6c194e32031405d1aaf667d224946314806d123",
                "reference": "b6c194e32031405d1aaf667d224946314806d123",
                "shasum": ""
            },
            "require": {
                "dragonmantank/cron-expression": "^3.2.4",
                "ext-json": "*",
                "illuminate/cache": "^9.0.0",
                "illuminate/collections": "^9.0.0",
                "illuminate/config": "^9.0.0",
                "illuminate/console": "^9.0.0",
                "illuminate/container": "^9.0.0",
                "illuminate/contracts": "^9.0.0",
                "illuminate/events": "^9.0.0",
                "illuminate/filesystem": "^9.0.0",
                "illuminate/support": "^9.0.0",
                "illuminate/testing": "^9.0.0",
                "laravel-zero/foundation": "^9.21",
                "league/flysystem": "^3.0.0",
                "nunomaduro/collision": "^6.0.0",
                "nunomaduro/laravel-console-summary": "^1.8.0",
                "nunomaduro/laravel-console-task": "^1.7.0",
                "nunomaduro/laravel-desktop-notifier": "^2.6.0",
                "php": "^8.0.2",
                "psr/log": "^1.1.4|^2.0.0|^3.0.0",
                "ramsey/uuid": "^4.2.3",
                "symfony/console": "^6.0.0",
                "symfony/error-handler": "^6.0.0",
                "symfony/finder": "^6.0.0",
                "symfony/process": "^6.0.0",
                "symfony/var-dumper": "^6.0.0",
                "vlucas/phpdotenv": "^5.4.1"
            },
            "require-dev": {
                "guzzlehttp/guzzle": "^7.4.1",
                "illuminate/bus": "^9.0.0",
                "illuminate/database": "^9.0.0",
                "illuminate/http": "^9.0.0",
                "illuminate/log": "^9.0.0",
                "illuminate/queue": "^9.0.0",
                "illuminate/redis": "^9.0.0",
                "illuminate/view": "^9.0.0",
                "laminas/laminas-text": "^2.9.0",
                "laravel-zero/phar-updater": "^1.2",
                "laravel/pint": "^1.0",
                "nunomaduro/laravel-console-dusk": "^1.10.0",
                "nunomaduro/laravel-console-menu": "^3.3.0",
                "nunomaduro/termwind": "^1.3",
                "pestphp/pest": "^1.21.1",
                "phpstan/phpstan": "^1.4.6"
            },
            "suggest": {
                "ext-pcntl": "Required to ensure that data is cleared when cancelling the build process."
            },
            "type": "library",
            "extra": {
                "branch-alias": {
                    "dev-master": "9.x-dev"
                }
            },
            "autoload": {
                "psr-4": {
                    "LaravelZero\\Framework\\": "src"
                }
            },
            "notification-url": "https://packagist.org/downloads/",
            "license": [
                "MIT"
            ],
            "authors": [
                {
                    "name": "Nuno Maduro",
                    "email": "enunomaduro@gmail.com"
                }
            ],
            "description": "The Laravel Zero Framework.",
            "homepage": "https://laravel-zero.com",
            "keywords": [
                "Laravel Zero",
                "cli",
                "console",
                "framework",
                "laravel"
            ],
            "support": {
                "issues": "https://github.com/laravel-zero/laravel-zero/issues",
                "source": "https://github.com/laravel-zero/laravel-zero"
            },
            "time": "2022-09-29T10:29:35+00:00"
        },
        {
            "name": "league/commonmark",
            "version": "2.3.8",
            "source": {
                "type": "git",
                "url": "https://github.com/thephpleague/commonmark.git",
                "reference": "c493585c130544c4e91d2e0e131e6d35cb0cbc47"
            },
            "dist": {
                "type": "zip",
                "url": "https://api.github.com/repos/thephpleague/commonmark/zipball/c493585c130544c4e91d2e0e131e6d35cb0cbc47",
                "reference": "c493585c130544c4e91d2e0e131e6d35cb0cbc47",
                "shasum": ""
            },
            "require": {
                "ext-mbstring": "*",
                "league/config": "^1.1.1",
                "php": "^7.4 || ^8.0",
                "psr/event-dispatcher": "^1.0",
                "symfony/deprecation-contracts": "^2.1 || ^3.0",
                "symfony/polyfill-php80": "^1.16"
            },
            "require-dev": {
                "cebe/markdown": "^1.0",
                "commonmark/cmark": "0.30.0",
                "commonmark/commonmark.js": "0.30.0",
                "composer/package-versions-deprecated": "^1.8",
                "embed/embed": "^4.4",
                "erusev/parsedown": "^1.0",
                "ext-json": "*",
                "github/gfm": "0.29.0",
                "michelf/php-markdown": "^1.4 || ^2.0",
                "nyholm/psr7": "^1.5",
                "phpstan/phpstan": "^1.8.2",
                "phpunit/phpunit": "^9.5.21",
                "scrutinizer/ocular": "^1.8.1",
                "symfony/finder": "^5.3 | ^6.0",
                "symfony/yaml": "^2.3 | ^3.0 | ^4.0 | ^5.0 | ^6.0",
                "unleashedtech/php-coding-standard": "^3.1.1",
                "vimeo/psalm": "^4.24.0 || ^5.0.0"
            },
            "suggest": {
                "symfony/yaml": "v2.3+ required if using the Front Matter extension"
            },
            "type": "library",
            "extra": {
                "branch-alias": {
                    "dev-main": "2.4-dev"
                }
            },
            "autoload": {
                "psr-4": {
                    "League\\CommonMark\\": "src"
                }
            },
            "notification-url": "https://packagist.org/downloads/",
            "license": [
                "BSD-3-Clause"
            ],
            "authors": [
                {
                    "name": "Colin O'Dell",
                    "email": "colinodell@gmail.com",
                    "homepage": "https://www.colinodell.com",
                    "role": "Lead Developer"
                }
            ],
            "description": "Highly-extensible PHP Markdown parser which fully supports the CommonMark spec and GitHub-Flavored Markdown (GFM)",
            "homepage": "https://commonmark.thephpleague.com",
            "keywords": [
                "commonmark",
                "flavored",
                "gfm",
                "github",
                "github-flavored",
                "markdown",
                "md",
                "parser"
            ],
            "support": {
                "docs": "https://commonmark.thephpleague.com/",
                "forum": "https://github.com/thephpleague/commonmark/discussions",
                "issues": "https://github.com/thephpleague/commonmark/issues",
                "rss": "https://github.com/thephpleague/commonmark/releases.atom",
                "source": "https://github.com/thephpleague/commonmark"
            },
            "funding": [
                {
                    "url": "https://www.colinodell.com/sponsor",
                    "type": "custom"
                },
                {
                    "url": "https://www.paypal.me/colinpodell/10.00",
                    "type": "custom"
                },
                {
                    "url": "https://github.com/colinodell",
                    "type": "github"
                },
                {
                    "url": "https://tidelift.com/funding/github/packagist/league/commonmark",
                    "type": "tidelift"
                }
            ],
            "time": "2022-12-10T16:02:17+00:00"
        },
        {
            "name": "league/config",
            "version": "v1.2.0",
            "source": {
                "type": "git",
                "url": "https://github.com/thephpleague/config.git",
                "reference": "754b3604fb2984c71f4af4a9cbe7b57f346ec1f3"
            },
            "dist": {
                "type": "zip",
                "url": "https://api.github.com/repos/thephpleague/config/zipball/754b3604fb2984c71f4af4a9cbe7b57f346ec1f3",
                "reference": "754b3604fb2984c71f4af4a9cbe7b57f346ec1f3",
                "shasum": ""
            },
            "require": {
                "dflydev/dot-access-data": "^3.0.1",
                "nette/schema": "^1.2",
                "php": "^7.4 || ^8.0"
            },
            "require-dev": {
                "phpstan/phpstan": "^1.8.2",
                "phpunit/phpunit": "^9.5.5",
                "scrutinizer/ocular": "^1.8.1",
                "unleashedtech/php-coding-standard": "^3.1",
                "vimeo/psalm": "^4.7.3"
            },
            "type": "library",
            "extra": {
                "branch-alias": {
                    "dev-main": "1.2-dev"
                }
            },
            "autoload": {
                "psr-4": {
                    "League\\Config\\": "src"
                }
            },
            "notification-url": "https://packagist.org/downloads/",
            "license": [
                "BSD-3-Clause"
            ],
            "authors": [
                {
                    "name": "Colin O'Dell",
                    "email": "colinodell@gmail.com",
                    "homepage": "https://www.colinodell.com",
                    "role": "Lead Developer"
                }
            ],
            "description": "Define configuration arrays with strict schemas and access values with dot notation",
            "homepage": "https://config.thephpleague.com",
            "keywords": [
                "array",
                "config",
                "configuration",
                "dot",
                "dot-access",
                "nested",
                "schema"
            ],
            "support": {
                "docs": "https://config.thephpleague.com/",
                "issues": "https://github.com/thephpleague/config/issues",
                "rss": "https://github.com/thephpleague/config/releases.atom",
                "source": "https://github.com/thephpleague/config"
            },
            "funding": [
                {
                    "url": "https://www.colinodell.com/sponsor",
                    "type": "custom"
                },
                {
                    "url": "https://www.paypal.me/colinpodell/10.00",
                    "type": "custom"
                },
                {
                    "url": "https://github.com/colinodell",
                    "type": "github"
                }
            ],
            "time": "2022-12-11T20:36:23+00:00"
        },
        {
            "name": "league/flysystem",
            "version": "3.12.0",
            "source": {
                "type": "git",
                "url": "https://github.com/thephpleague/flysystem.git",
                "reference": "2aef65a47e44f2d6f9938f720f6dd697e7ba7b76"
            },
            "dist": {
                "type": "zip",
                "url": "https://api.github.com/repos/thephpleague/flysystem/zipball/2aef65a47e44f2d6f9938f720f6dd697e7ba7b76",
                "reference": "2aef65a47e44f2d6f9938f720f6dd697e7ba7b76",
                "shasum": ""
            },
            "require": {
                "league/mime-type-detection": "^1.0.0",
                "php": "^8.0.2"
            },
            "conflict": {
                "aws/aws-sdk-php": "3.209.31 || 3.210.0",
                "guzzlehttp/guzzle": "<7.0",
                "guzzlehttp/ringphp": "<1.1.1",
                "phpseclib/phpseclib": "3.0.15",
                "symfony/http-client": "<5.2"
            },
            "require-dev": {
                "async-aws/s3": "^1.5",
                "async-aws/simple-s3": "^1.1",
                "aws/aws-sdk-php": "^3.198.1",
                "composer/semver": "^3.0",
                "ext-fileinfo": "*",
                "ext-ftp": "*",
                "ext-zip": "*",
                "friendsofphp/php-cs-fixer": "^3.5",
                "google/cloud-storage": "^1.23",
                "microsoft/azure-storage-blob": "^1.1",
                "phpseclib/phpseclib": "^3.0.14",
                "phpstan/phpstan": "^0.12.26",
                "phpunit/phpunit": "^9.5.11",
                "sabre/dav": "^4.3.1"
            },
            "type": "library",
            "autoload": {
                "psr-4": {
                    "League\\Flysystem\\": "src"
                }
            },
            "notification-url": "https://packagist.org/downloads/",
            "license": [
                "MIT"
            ],
            "authors": [
                {
                    "name": "Frank de Jonge",
                    "email": "info@frankdejonge.nl"
                }
            ],
            "description": "File storage abstraction for PHP",
            "keywords": [
                "WebDAV",
                "aws",
                "cloud",
                "file",
                "files",
                "filesystem",
                "filesystems",
                "ftp",
                "s3",
                "sftp",
                "storage"
            ],
            "support": {
                "issues": "https://github.com/thephpleague/flysystem/issues",
                "source": "https://github.com/thephpleague/flysystem/tree/3.12.0"
            },
            "funding": [
                {
                    "url": "https://ecologi.com/frankdejonge",
                    "type": "custom"
                },
                {
                    "url": "https://github.com/frankdejonge",
                    "type": "github"
                },
                {
                    "url": "https://tidelift.com/funding/github/packagist/league/flysystem",
                    "type": "tidelift"
                }
            ],
            "time": "2022-12-20T20:21:10+00:00"
        },
        {
            "name": "league/mime-type-detection",
            "version": "1.11.0",
            "source": {
                "type": "git",
                "url": "https://github.com/thephpleague/mime-type-detection.git",
                "reference": "ff6248ea87a9f116e78edd6002e39e5128a0d4dd"
            },
            "dist": {
                "type": "zip",
                "url": "https://api.github.com/repos/thephpleague/mime-type-detection/zipball/ff6248ea87a9f116e78edd6002e39e5128a0d4dd",
                "reference": "ff6248ea87a9f116e78edd6002e39e5128a0d4dd",
                "shasum": ""
            },
            "require": {
                "ext-fileinfo": "*",
                "php": "^7.2 || ^8.0"
            },
            "require-dev": {
                "friendsofphp/php-cs-fixer": "^3.2",
                "phpstan/phpstan": "^0.12.68",
                "phpunit/phpunit": "^8.5.8 || ^9.3"
            },
            "type": "library",
            "autoload": {
                "psr-4": {
                    "League\\MimeTypeDetection\\": "src"
                }
            },
            "notification-url": "https://packagist.org/downloads/",
            "license": [
                "MIT"
            ],
            "authors": [
                {
                    "name": "Frank de Jonge",
                    "email": "info@frankdejonge.nl"
                }
            ],
            "description": "Mime-type detection for Flysystem",
            "support": {
                "issues": "https://github.com/thephpleague/mime-type-detection/issues",
                "source": "https://github.com/thephpleague/mime-type-detection/tree/1.11.0"
            },
            "funding": [
                {
                    "url": "https://github.com/frankdejonge",
                    "type": "github"
                },
                {
                    "url": "https://tidelift.com/funding/github/packagist/league/flysystem",
                    "type": "tidelift"
                }
            ],
            "time": "2022-04-17T13:12:02+00:00"
        },
        {
            "name": "nesbot/carbon",
            "version": "2.64.0",
            "source": {
                "type": "git",
                "url": "https://github.com/briannesbitt/Carbon.git",
                "reference": "889546413c97de2d05063b8cb7b193c2531ea211"
            },
            "dist": {
                "type": "zip",
                "url": "https://api.github.com/repos/briannesbitt/Carbon/zipball/889546413c97de2d05063b8cb7b193c2531ea211",
                "reference": "889546413c97de2d05063b8cb7b193c2531ea211",
                "shasum": ""
            },
            "require": {
                "ext-json": "*",
                "php": "^7.1.8 || ^8.0",
                "symfony/polyfill-mbstring": "^1.0",
                "symfony/polyfill-php80": "^1.16",
                "symfony/translation": "^3.4 || ^4.0 || ^5.0 || ^6.0"
            },
            "require-dev": {
                "doctrine/dbal": "^2.0 || ^3.1.4",
                "doctrine/orm": "^2.7",
                "friendsofphp/php-cs-fixer": "^3.0",
                "kylekatarnls/multi-tester": "^2.0",
                "ondrejmirtes/better-reflection": "*",
                "phpmd/phpmd": "^2.9",
                "phpstan/extension-installer": "^1.0",
                "phpstan/phpstan": "^0.12.99 || ^1.7.14",
                "phpunit/php-file-iterator": "^2.0.5 || ^3.0.6",
                "phpunit/phpunit": "^7.5.20 || ^8.5.26 || ^9.5.20",
                "squizlabs/php_codesniffer": "^3.4"
            },
            "bin": [
                "bin/carbon"
            ],
            "type": "library",
            "extra": {
                "branch-alias": {
                    "dev-3.x": "3.x-dev",
                    "dev-master": "2.x-dev"
                },
                "laravel": {
                    "providers": [
                        "Carbon\\Laravel\\ServiceProvider"
                    ]
                },
                "phpstan": {
                    "includes": [
                        "extension.neon"
                    ]
                }
            },
            "autoload": {
                "psr-4": {
                    "Carbon\\": "src/Carbon/"
                }
            },
            "notification-url": "https://packagist.org/downloads/",
            "license": [
                "MIT"
            ],
            "authors": [
                {
                    "name": "Brian Nesbitt",
                    "email": "brian@nesbot.com",
                    "homepage": "https://markido.com"
                },
                {
                    "name": "kylekatarnls",
                    "homepage": "https://github.com/kylekatarnls"
                }
            ],
            "description": "An API extension for DateTime that supports 281 different languages.",
            "homepage": "https://carbon.nesbot.com",
            "keywords": [
                "date",
                "datetime",
                "time"
            ],
            "support": {
                "docs": "https://carbon.nesbot.com/docs",
                "issues": "https://github.com/briannesbitt/Carbon/issues",
                "source": "https://github.com/briannesbitt/Carbon"
            },
            "funding": [
                {
                    "url": "https://github.com/sponsors/kylekatarnls",
                    "type": "github"
                },
                {
                    "url": "https://opencollective.com/Carbon#sponsor",
                    "type": "opencollective"
                },
                {
                    "url": "https://tidelift.com/subscription/pkg/packagist-nesbot-carbon?utm_source=packagist-nesbot-carbon&utm_medium=referral&utm_campaign=readme",
                    "type": "tidelift"
                }
            ],
            "time": "2022-11-26T17:36:00+00:00"
        },
        {
            "name": "nette/schema",
            "version": "v1.2.3",
            "source": {
                "type": "git",
                "url": "https://github.com/nette/schema.git",
                "reference": "abbdbb70e0245d5f3bf77874cea1dfb0c930d06f"
            },
            "dist": {
                "type": "zip",
                "url": "https://api.github.com/repos/nette/schema/zipball/abbdbb70e0245d5f3bf77874cea1dfb0c930d06f",
                "reference": "abbdbb70e0245d5f3bf77874cea1dfb0c930d06f",
                "shasum": ""
            },
            "require": {
                "nette/utils": "^2.5.7 || ^3.1.5 ||  ^4.0",
                "php": ">=7.1 <8.3"
            },
            "require-dev": {
                "nette/tester": "^2.3 || ^2.4",
                "phpstan/phpstan-nette": "^1.0",
                "tracy/tracy": "^2.7"
            },
            "type": "library",
            "extra": {
                "branch-alias": {
                    "dev-master": "1.2-dev"
                }
            },
            "autoload": {
                "classmap": [
                    "src/"
                ]
            },
            "notification-url": "https://packagist.org/downloads/",
            "license": [
                "BSD-3-Clause",
                "GPL-2.0-only",
                "GPL-3.0-only"
            ],
            "authors": [
                {
                    "name": "David Grudl",
                    "homepage": "https://davidgrudl.com"
                },
                {
                    "name": "Nette Community",
                    "homepage": "https://nette.org/contributors"
                }
            ],
            "description": "📐 Nette Schema: validating data structures against a given Schema.",
            "homepage": "https://nette.org",
            "keywords": [
                "config",
                "nette"
            ],
            "support": {
                "issues": "https://github.com/nette/schema/issues",
                "source": "https://github.com/nette/schema/tree/v1.2.3"
            },
            "time": "2022-10-13T01:24:26+00:00"
        },
        {
            "name": "nette/utils",
            "version": "v3.2.8",
            "source": {
                "type": "git",
                "url": "https://github.com/nette/utils.git",
                "reference": "02a54c4c872b99e4ec05c4aec54b5a06eb0f6368"
            },
            "dist": {
                "type": "zip",
                "url": "https://api.github.com/repos/nette/utils/zipball/02a54c4c872b99e4ec05c4aec54b5a06eb0f6368",
                "reference": "02a54c4c872b99e4ec05c4aec54b5a06eb0f6368",
                "shasum": ""
            },
            "require": {
                "php": ">=7.2 <8.3"
            },
            "conflict": {
                "nette/di": "<3.0.6"
            },
            "require-dev": {
                "nette/tester": "~2.0",
                "phpstan/phpstan": "^1.0",
                "tracy/tracy": "^2.3"
            },
            "suggest": {
                "ext-gd": "to use Image",
                "ext-iconv": "to use Strings::webalize(), toAscii(), chr() and reverse()",
                "ext-intl": "to use Strings::webalize(), toAscii(), normalize() and compare()",
                "ext-json": "to use Nette\\Utils\\Json",
                "ext-mbstring": "to use Strings::lower() etc...",
                "ext-tokenizer": "to use Nette\\Utils\\Reflection::getUseStatements()",
                "ext-xml": "to use Strings::length() etc. when mbstring is not available"
            },
            "type": "library",
            "extra": {
                "branch-alias": {
                    "dev-master": "3.2-dev"
                }
            },
            "autoload": {
                "classmap": [
                    "src/"
                ]
            },
            "notification-url": "https://packagist.org/downloads/",
            "license": [
                "BSD-3-Clause",
                "GPL-2.0-only",
                "GPL-3.0-only"
            ],
            "authors": [
                {
                    "name": "David Grudl",
                    "homepage": "https://davidgrudl.com"
                },
                {
                    "name": "Nette Community",
                    "homepage": "https://nette.org/contributors"
                }
            ],
            "description": "🛠  Nette Utils: lightweight utilities for string & array manipulation, image handling, safe JSON encoding/decoding, validation, slug or strong password generating etc.",
            "homepage": "https://nette.org",
            "keywords": [
                "array",
                "core",
                "datetime",
                "images",
                "json",
                "nette",
                "paginator",
                "password",
                "slugify",
                "string",
                "unicode",
                "utf-8",
                "utility",
                "validation"
            ],
            "support": {
                "issues": "https://github.com/nette/utils/issues",
                "source": "https://github.com/nette/utils/tree/v3.2.8"
            },
            "time": "2022-09-12T23:36:20+00:00"
        },
        {
            "name": "nunomaduro/collision",
            "version": "v6.3.1",
            "source": {
                "type": "git",
                "url": "https://github.com/nunomaduro/collision.git",
                "reference": "0f6349c3ed5dd28467087b08fb59384bb458a22b"
            },
            "dist": {
                "type": "zip",
                "url": "https://api.github.com/repos/nunomaduro/collision/zipball/0f6349c3ed5dd28467087b08fb59384bb458a22b",
                "reference": "0f6349c3ed5dd28467087b08fb59384bb458a22b",
                "shasum": ""
            },
            "require": {
                "filp/whoops": "^2.14.5",
                "php": "^8.0.0",
                "symfony/console": "^6.0.2"
            },
            "require-dev": {
                "brianium/paratest": "^6.4.1",
                "laravel/framework": "^9.26.1",
                "laravel/pint": "^1.1.1",
                "nunomaduro/larastan": "^1.0.3",
                "nunomaduro/mock-final-classes": "^1.1.0",
                "orchestra/testbench": "^7.7",
                "phpunit/phpunit": "^9.5.23",
                "spatie/ignition": "^1.4.1"
            },
            "type": "library",
            "extra": {
                "branch-alias": {
                    "dev-develop": "6.x-dev"
                },
                "laravel": {
                    "providers": [
                        "NunoMaduro\\Collision\\Adapters\\Laravel\\CollisionServiceProvider"
                    ]
                }
            },
            "autoload": {
                "psr-4": {
                    "NunoMaduro\\Collision\\": "src/"
                }
            },
            "notification-url": "https://packagist.org/downloads/",
            "license": [
                "MIT"
            ],
            "authors": [
                {
                    "name": "Nuno Maduro",
                    "email": "enunomaduro@gmail.com"
                }
            ],
            "description": "Cli error handling for console/command-line PHP applications.",
            "keywords": [
                "artisan",
                "cli",
                "command-line",
                "console",
                "error",
                "handling",
                "laravel",
                "laravel-zero",
                "php",
                "symfony"
            ],
            "support": {
                "issues": "https://github.com/nunomaduro/collision/issues",
                "source": "https://github.com/nunomaduro/collision"
            },
            "funding": [
                {
                    "url": "https://www.paypal.com/paypalme/enunomaduro",
                    "type": "custom"
                },
                {
                    "url": "https://github.com/nunomaduro",
                    "type": "github"
                },
                {
                    "url": "https://www.patreon.com/nunomaduro",
                    "type": "patreon"
                }
            ],
            "time": "2022-09-29T12:29:49+00:00"
        },
        {
            "name": "nunomaduro/laravel-console-summary",
            "version": "v1.8.0",
            "source": {
                "type": "git",
                "url": "https://github.com/nunomaduro/laravel-console-summary.git",
                "reference": "1b32af3f39a744223c4ed6d2a5080fc5baa037da"
            },
            "dist": {
                "type": "zip",
                "url": "https://api.github.com/repos/nunomaduro/laravel-console-summary/zipball/1b32af3f39a744223c4ed6d2a5080fc5baa037da",
                "reference": "1b32af3f39a744223c4ed6d2a5080fc5baa037da",
                "shasum": ""
            },
            "require": {
                "illuminate/console": "^7.0|^8.0|^9.0",
                "illuminate/support": "^7.0|^8.0|^9.0",
                "php": "^7.2.5|^8.0"
            },
            "type": "library",
            "extra": {
                "laravel": {
                    "providers": [
                        "NunoMaduro\\LaravelConsoleSummary\\LaravelConsoleSummaryServiceProvider"
                    ]
                }
            },
            "autoload": {
                "psr-4": {
                    "NunoMaduro\\LaravelConsoleSummary\\": "src/"
                }
            },
            "notification-url": "https://packagist.org/downloads/",
            "license": [
                "MIT"
            ],
            "authors": [
                {
                    "name": "Nuno Maduro",
                    "email": "enunomaduro@gmail.com"
                }
            ],
            "description": "A Beautiful Laravel Console Summary for your Laravel/Laravel Zero commands.",
            "keywords": [
                "artisan",
                "cli",
                "command-line",
                "console",
                "laravel",
                "laravel-zero",
                "php",
                "symfony"
            ],
            "support": {
                "issues": "https://github.com/nunomaduro/laravel-console-summary/issues",
                "source": "https://github.com/nunomaduro/laravel-console-summary"
            },
            "time": "2022-01-13T14:34:23+00:00"
        },
        {
            "name": "nunomaduro/laravel-console-task",
            "version": "v1.7.0",
            "source": {
                "type": "git",
                "url": "https://github.com/nunomaduro/laravel-console-task.git",
                "reference": "7613432d2eb77498d5c7bdce560a33b7d82d8eeb"
            },
            "dist": {
                "type": "zip",
                "url": "https://api.github.com/repos/nunomaduro/laravel-console-task/zipball/7613432d2eb77498d5c7bdce560a33b7d82d8eeb",
                "reference": "7613432d2eb77498d5c7bdce560a33b7d82d8eeb",
                "shasum": ""
            },
            "require": {
                "illuminate/console": "^6.0|^7.0|^8.0|^9.0",
                "illuminate/support": "^6.0|^7.0|^8.0|^9.0",
                "php": "^7.2.5|^8.0"
            },
            "require-dev": {
                "pestphp/pest": "^1.20"
            },
            "type": "library",
            "extra": {
                "laravel": {
                    "providers": [
                        "NunoMaduro\\LaravelConsoleTask\\LaravelConsoleTaskServiceProvider"
                    ]
                }
            },
            "autoload": {
                "psr-4": {
                    "NunoMaduro\\LaravelConsoleTask\\": "src/"
                }
            },
            "notification-url": "https://packagist.org/downloads/",
            "license": [
                "MIT"
            ],
            "authors": [
                {
                    "name": "Nuno Maduro",
                    "email": "enunomaduro@gmail.com"
                }
            ],
            "description": "Laravel Console Task is a output method for your Laravel/Laravel Zero commands.",
            "keywords": [
                "artisan",
                "cli",
                "command-line",
                "console",
                "laravel",
                "laravel-zero",
                "php",
                "symfony"
            ],
            "support": {
                "issues": "https://github.com/nunomaduro/laravel-console-task/issues",
                "source": "https://github.com/nunomaduro/laravel-console-task"
            },
            "time": "2022-01-13T14:40:41+00:00"
        },
        {
            "name": "nunomaduro/laravel-desktop-notifier",
            "version": "v2.6.0",
            "source": {
                "type": "git",
                "url": "https://github.com/nunomaduro/laravel-desktop-notifier.git",
                "reference": "f70febce1c6cc931bc71fd9c61049eb6b8d3c302"
            },
            "dist": {
                "type": "zip",
                "url": "https://api.github.com/repos/nunomaduro/laravel-desktop-notifier/zipball/f70febce1c6cc931bc71fd9c61049eb6b8d3c302",
                "reference": "f70febce1c6cc931bc71fd9c61049eb6b8d3c302",
                "shasum": ""
            },
            "require": {
                "illuminate/console": "^6.20|^7.29|^8.12|^9.0",
                "illuminate/support": "^6.20|^7.29|^8.12|^9.0",
                "jolicode/jolinotif": "^2.0",
                "php": "^7.2.5|^8.0"
            },
            "require-dev": {
                "graham-campbell/testbench": "^5.5",
                "phpunit/phpunit": "^8.5.8|^9.0"
            },
            "type": "library",
            "extra": {
                "laravel": {
                    "providers": [
                        "NunoMaduro\\LaravelDesktopNotifier\\LaravelDesktopNotifierServiceProvider"
                    ],
                    "aliases": {
                        "Notifier": "NunoMaduro\\LaravelDesktopNotifier\\Facaces\\Notifier"
                    }
                }
            },
            "autoload": {
                "psr-4": {
                    "NunoMaduro\\LaravelDesktopNotifier\\": "src/"
                }
            },
            "notification-url": "https://packagist.org/downloads/",
            "license": [
                "MIT"
            ],
            "authors": [
                {
                    "name": "Nuno Maduro",
                    "email": "enunomaduro@gmail.com"
                }
            ],
            "description": "Send notifications to your desktop from your Laravel commands. An JoliNotif wrapper for Laravel 5.",
            "keywords": [
                "JoliNotif",
                "Nuno Maduro",
                "NunoMaduro",
                "artisan",
                "console",
                "framework",
                "laravel",
                "notification",
                "notifier",
                "php",
                "wrapper"
            ],
            "support": {
                "issues": "https://github.com/nunomaduro/laravel-desktop-notifier/issues",
                "source": "https://github.com/nunomaduro/laravel-desktop-notifier/tree/v2.6.0"
            },
            "time": "2022-01-13T15:10:14+00:00"
        },
        {
            "name": "nunomaduro/termwind",
            "version": "v1.15.0",
            "source": {
                "type": "git",
                "url": "https://github.com/nunomaduro/termwind.git",
                "reference": "594ab862396c16ead000de0c3c38f4a5cbe1938d"
            },
            "dist": {
                "type": "zip",
                "url": "https://api.github.com/repos/nunomaduro/termwind/zipball/594ab862396c16ead000de0c3c38f4a5cbe1938d",
                "reference": "594ab862396c16ead000de0c3c38f4a5cbe1938d",
                "shasum": ""
            },
            "require": {
                "ext-mbstring": "*",
                "php": "^8.0",
                "symfony/console": "^5.3.0|^6.0.0"
            },
            "require-dev": {
                "ergebnis/phpstan-rules": "^1.0.",
                "illuminate/console": "^8.0|^9.0",
                "illuminate/support": "^8.0|^9.0",
                "laravel/pint": "^1.0.0",
                "pestphp/pest": "^1.21.0",
                "pestphp/pest-plugin-mock": "^1.0",
                "phpstan/phpstan": "^1.4.6",
                "phpstan/phpstan-strict-rules": "^1.1.0",
                "symfony/var-dumper": "^5.2.7|^6.0.0",
                "thecodingmachine/phpstan-strict-rules": "^1.0.0"
            },
            "type": "library",
            "extra": {
                "laravel": {
                    "providers": [
                        "Termwind\\Laravel\\TermwindServiceProvider"
                    ]
                }
            },
            "autoload": {
                "files": [
                    "src/Functions.php"
                ],
                "psr-4": {
                    "Termwind\\": "src/"
                }
            },
            "notification-url": "https://packagist.org/downloads/",
            "license": [
                "MIT"
            ],
            "authors": [
                {
                    "name": "Nuno Maduro",
                    "email": "enunomaduro@gmail.com"
                }
            ],
            "description": "Its like Tailwind CSS, but for the console.",
            "keywords": [
                "cli",
                "console",
                "css",
                "package",
                "php",
                "style"
            ],
            "support": {
                "issues": "https://github.com/nunomaduro/termwind/issues",
                "source": "https://github.com/nunomaduro/termwind/tree/v1.15.0"
            },
            "funding": [
                {
                    "url": "https://www.paypal.com/paypalme/enunomaduro",
                    "type": "custom"
                },
                {
                    "url": "https://github.com/nunomaduro",
                    "type": "github"
                },
                {
                    "url": "https://github.com/xiCO2k",
                    "type": "github"
                }
            ],
            "time": "2022-12-20T19:00:15+00:00"
        },
        {
            "name": "phpoption/phpoption",
            "version": "1.9.0",
            "source": {
                "type": "git",
                "url": "https://github.com/schmittjoh/php-option.git",
                "reference": "dc5ff11e274a90cc1c743f66c9ad700ce50db9ab"
            },
            "dist": {
                "type": "zip",
                "url": "https://api.github.com/repos/schmittjoh/php-option/zipball/dc5ff11e274a90cc1c743f66c9ad700ce50db9ab",
                "reference": "dc5ff11e274a90cc1c743f66c9ad700ce50db9ab",
                "shasum": ""
            },
            "require": {
                "php": "^7.2.5 || ^8.0"
            },
            "require-dev": {
                "bamarni/composer-bin-plugin": "^1.8",
                "phpunit/phpunit": "^8.5.28 || ^9.5.21"
            },
            "type": "library",
            "extra": {
                "bamarni-bin": {
                    "bin-links": true,
                    "forward-command": true
                },
                "branch-alias": {
                    "dev-master": "1.9-dev"
                }
            },
            "autoload": {
                "psr-4": {
                    "PhpOption\\": "src/PhpOption/"
                }
            },
            "notification-url": "https://packagist.org/downloads/",
            "license": [
                "Apache-2.0"
            ],
            "authors": [
                {
                    "name": "Johannes M. Schmitt",
                    "email": "schmittjoh@gmail.com",
                    "homepage": "https://github.com/schmittjoh"
                },
                {
                    "name": "Graham Campbell",
                    "email": "hello@gjcampbell.co.uk",
                    "homepage": "https://github.com/GrahamCampbell"
                }
            ],
            "description": "Option Type for PHP",
            "keywords": [
                "language",
                "option",
                "php",
                "type"
            ],
            "support": {
                "issues": "https://github.com/schmittjoh/php-option/issues",
                "source": "https://github.com/schmittjoh/php-option/tree/1.9.0"
            },
            "funding": [
                {
                    "url": "https://github.com/GrahamCampbell",
                    "type": "github"
                },
                {
                    "url": "https://tidelift.com/funding/github/packagist/phpoption/phpoption",
                    "type": "tidelift"
                }
            ],
            "time": "2022-07-30T15:51:26+00:00"
        },
        {
            "name": "psr/container",
            "version": "2.0.2",
            "source": {
                "type": "git",
                "url": "https://github.com/php-fig/container.git",
                "reference": "c71ecc56dfe541dbd90c5360474fbc405f8d5963"
            },
            "dist": {
                "type": "zip",
                "url": "https://api.github.com/repos/php-fig/container/zipball/c71ecc56dfe541dbd90c5360474fbc405f8d5963",
                "reference": "c71ecc56dfe541dbd90c5360474fbc405f8d5963",
                "shasum": ""
            },
            "require": {
                "php": ">=7.4.0"
            },
            "type": "library",
            "extra": {
                "branch-alias": {
                    "dev-master": "2.0.x-dev"
                }
            },
            "autoload": {
                "psr-4": {
                    "Psr\\Container\\": "src/"
                }
            },
            "notification-url": "https://packagist.org/downloads/",
            "license": [
                "MIT"
            ],
            "authors": [
                {
                    "name": "PHP-FIG",
                    "homepage": "https://www.php-fig.org/"
                }
            ],
            "description": "Common Container Interface (PHP FIG PSR-11)",
            "homepage": "https://github.com/php-fig/container",
            "keywords": [
                "PSR-11",
                "container",
                "container-interface",
                "container-interop",
                "psr"
            ],
            "support": {
                "issues": "https://github.com/php-fig/container/issues",
                "source": "https://github.com/php-fig/container/tree/2.0.2"
            },
            "time": "2021-11-05T16:47:00+00:00"
        },
        {
            "name": "psr/event-dispatcher",
            "version": "1.0.0",
            "source": {
                "type": "git",
                "url": "https://github.com/php-fig/event-dispatcher.git",
                "reference": "dbefd12671e8a14ec7f180cab83036ed26714bb0"
            },
            "dist": {
                "type": "zip",
                "url": "https://api.github.com/repos/php-fig/event-dispatcher/zipball/dbefd12671e8a14ec7f180cab83036ed26714bb0",
                "reference": "dbefd12671e8a14ec7f180cab83036ed26714bb0",
                "shasum": ""
            },
            "require": {
                "php": ">=7.2.0"
            },
            "type": "library",
            "extra": {
                "branch-alias": {
                    "dev-master": "1.0.x-dev"
                }
            },
            "autoload": {
                "psr-4": {
                    "Psr\\EventDispatcher\\": "src/"
                }
            },
            "notification-url": "https://packagist.org/downloads/",
            "license": [
                "MIT"
            ],
            "authors": [
                {
                    "name": "PHP-FIG",
                    "homepage": "http://www.php-fig.org/"
                }
            ],
            "description": "Standard interfaces for event handling.",
            "keywords": [
                "events",
                "psr",
                "psr-14"
            ],
            "support": {
                "issues": "https://github.com/php-fig/event-dispatcher/issues",
                "source": "https://github.com/php-fig/event-dispatcher/tree/1.0.0"
            },
            "time": "2019-01-08T18:20:26+00:00"
        },
        {
            "name": "psr/http-client",
            "version": "1.0.1",
            "source": {
                "type": "git",
                "url": "https://github.com/php-fig/http-client.git",
                "reference": "2dfb5f6c5eff0e91e20e913f8c5452ed95b86621"
            },
            "dist": {
                "type": "zip",
                "url": "https://api.github.com/repos/php-fig/http-client/zipball/2dfb5f6c5eff0e91e20e913f8c5452ed95b86621",
                "reference": "2dfb5f6c5eff0e91e20e913f8c5452ed95b86621",
                "shasum": ""
            },
            "require": {
                "php": "^7.0 || ^8.0",
                "psr/http-message": "^1.0"
            },
            "type": "library",
            "extra": {
                "branch-alias": {
                    "dev-master": "1.0.x-dev"
                }
            },
            "autoload": {
                "psr-4": {
                    "Psr\\Http\\Client\\": "src/"
                }
            },
            "notification-url": "https://packagist.org/downloads/",
            "license": [
                "MIT"
            ],
            "authors": [
                {
                    "name": "PHP-FIG",
                    "homepage": "http://www.php-fig.org/"
                }
            ],
            "description": "Common interface for HTTP clients",
            "homepage": "https://github.com/php-fig/http-client",
            "keywords": [
                "http",
                "http-client",
                "psr",
                "psr-18"
            ],
            "support": {
                "source": "https://github.com/php-fig/http-client/tree/master"
            },
            "time": "2020-06-29T06:28:15+00:00"
        },
        {
            "name": "psr/http-factory",
            "version": "1.0.1",
            "source": {
                "type": "git",
                "url": "https://github.com/php-fig/http-factory.git",
                "reference": "12ac7fcd07e5b077433f5f2bee95b3a771bf61be"
            },
            "dist": {
                "type": "zip",
                "url": "https://api.github.com/repos/php-fig/http-factory/zipball/12ac7fcd07e5b077433f5f2bee95b3a771bf61be",
                "reference": "12ac7fcd07e5b077433f5f2bee95b3a771bf61be",
                "shasum": ""
            },
            "require": {
                "php": ">=7.0.0",
                "psr/http-message": "^1.0"
            },
            "type": "library",
            "extra": {
                "branch-alias": {
                    "dev-master": "1.0.x-dev"
                }
            },
            "autoload": {
                "psr-4": {
                    "Psr\\Http\\Message\\": "src/"
                }
            },
            "notification-url": "https://packagist.org/downloads/",
            "license": [
                "MIT"
            ],
            "authors": [
                {
                    "name": "PHP-FIG",
                    "homepage": "http://www.php-fig.org/"
                }
            ],
            "description": "Common interfaces for PSR-7 HTTP message factories",
            "keywords": [
                "factory",
                "http",
                "message",
                "psr",
                "psr-17",
                "psr-7",
                "request",
                "response"
            ],
            "support": {
                "source": "https://github.com/php-fig/http-factory/tree/master"
            },
            "time": "2019-04-30T12:38:16+00:00"
        },
        {
            "name": "psr/http-message",
            "version": "1.0.1",
            "source": {
                "type": "git",
                "url": "https://github.com/php-fig/http-message.git",
                "reference": "f6561bf28d520154e4b0ec72be95418abe6d9363"
            },
            "dist": {
                "type": "zip",
                "url": "https://api.github.com/repos/php-fig/http-message/zipball/f6561bf28d520154e4b0ec72be95418abe6d9363",
                "reference": "f6561bf28d520154e4b0ec72be95418abe6d9363",
                "shasum": ""
            },
            "require": {
                "php": ">=5.3.0"
            },
            "type": "library",
            "extra": {
                "branch-alias": {
                    "dev-master": "1.0.x-dev"
                }
            },
            "autoload": {
                "psr-4": {
                    "Psr\\Http\\Message\\": "src/"
                }
            },
            "notification-url": "https://packagist.org/downloads/",
            "license": [
                "MIT"
            ],
            "authors": [
                {
                    "name": "PHP-FIG",
                    "homepage": "http://www.php-fig.org/"
                }
            ],
            "description": "Common interface for HTTP messages",
            "homepage": "https://github.com/php-fig/http-message",
            "keywords": [
                "http",
                "http-message",
                "psr",
                "psr-7",
                "request",
                "response"
            ],
            "support": {
                "source": "https://github.com/php-fig/http-message/tree/master"
            },
            "time": "2016-08-06T14:39:51+00:00"
        },
        {
            "name": "psr/log",
            "version": "3.0.0",
            "source": {
                "type": "git",
                "url": "https://github.com/php-fig/log.git",
                "reference": "fe5ea303b0887d5caefd3d431c3e61ad47037001"
            },
            "dist": {
                "type": "zip",
                "url": "https://api.github.com/repos/php-fig/log/zipball/fe5ea303b0887d5caefd3d431c3e61ad47037001",
                "reference": "fe5ea303b0887d5caefd3d431c3e61ad47037001",
                "shasum": ""
            },
            "require": {
                "php": ">=8.0.0"
            },
            "type": "library",
            "extra": {
                "branch-alias": {
                    "dev-master": "3.x-dev"
                }
            },
            "autoload": {
                "psr-4": {
                    "Psr\\Log\\": "src"
                }
            },
            "notification-url": "https://packagist.org/downloads/",
            "license": [
                "MIT"
            ],
            "authors": [
                {
                    "name": "PHP-FIG",
                    "homepage": "https://www.php-fig.org/"
                }
            ],
            "description": "Common interface for logging libraries",
            "homepage": "https://github.com/php-fig/log",
            "keywords": [
                "log",
                "psr",
                "psr-3"
            ],
            "support": {
                "source": "https://github.com/php-fig/log/tree/3.0.0"
            },
            "time": "2021-07-14T16:46:02+00:00"
        },
        {
            "name": "psr/simple-cache",
            "version": "3.0.0",
            "source": {
                "type": "git",
                "url": "https://github.com/php-fig/simple-cache.git",
                "reference": "764e0b3939f5ca87cb904f570ef9be2d78a07865"
            },
            "dist": {
                "type": "zip",
                "url": "https://api.github.com/repos/php-fig/simple-cache/zipball/764e0b3939f5ca87cb904f570ef9be2d78a07865",
                "reference": "764e0b3939f5ca87cb904f570ef9be2d78a07865",
                "shasum": ""
            },
            "require": {
                "php": ">=8.0.0"
            },
            "type": "library",
            "extra": {
                "branch-alias": {
                    "dev-master": "3.0.x-dev"
                }
            },
            "autoload": {
                "psr-4": {
                    "Psr\\SimpleCache\\": "src/"
                }
            },
            "notification-url": "https://packagist.org/downloads/",
            "license": [
                "MIT"
            ],
            "authors": [
                {
                    "name": "PHP-FIG",
                    "homepage": "https://www.php-fig.org/"
                }
            ],
            "description": "Common interfaces for simple caching",
            "keywords": [
                "cache",
                "caching",
                "psr",
                "psr-16",
                "simple-cache"
            ],
            "support": {
                "source": "https://github.com/php-fig/simple-cache/tree/3.0.0"
            },
            "time": "2021-10-29T13:26:27+00:00"
        },
        {
            "name": "ralouphie/getallheaders",
            "version": "3.0.3",
            "source": {
                "type": "git",
                "url": "https://github.com/ralouphie/getallheaders.git",
                "reference": "120b605dfeb996808c31b6477290a714d356e822"
            },
            "dist": {
                "type": "zip",
                "url": "https://api.github.com/repos/ralouphie/getallheaders/zipball/120b605dfeb996808c31b6477290a714d356e822",
                "reference": "120b605dfeb996808c31b6477290a714d356e822",
                "shasum": ""
            },
            "require": {
                "php": ">=5.6"
            },
            "require-dev": {
                "php-coveralls/php-coveralls": "^2.1",
                "phpunit/phpunit": "^5 || ^6.5"
            },
            "type": "library",
            "autoload": {
                "files": [
                    "src/getallheaders.php"
                ]
            },
            "notification-url": "https://packagist.org/downloads/",
            "license": [
                "MIT"
            ],
            "authors": [
                {
                    "name": "Ralph Khattar",
                    "email": "ralph.khattar@gmail.com"
                }
            ],
            "description": "A polyfill for getallheaders.",
            "support": {
                "issues": "https://github.com/ralouphie/getallheaders/issues",
                "source": "https://github.com/ralouphie/getallheaders/tree/develop"
            },
            "time": "2019-03-08T08:55:37+00:00"
        },
        {
            "name": "ramsey/collection",
            "version": "1.2.2",
            "source": {
                "type": "git",
                "url": "https://github.com/ramsey/collection.git",
                "reference": "cccc74ee5e328031b15640b51056ee8d3bb66c0a"
            },
            "dist": {
                "type": "zip",
                "url": "https://api.github.com/repos/ramsey/collection/zipball/cccc74ee5e328031b15640b51056ee8d3bb66c0a",
                "reference": "cccc74ee5e328031b15640b51056ee8d3bb66c0a",
                "shasum": ""
            },
            "require": {
                "php": "^7.3 || ^8",
                "symfony/polyfill-php81": "^1.23"
            },
            "require-dev": {
                "captainhook/captainhook": "^5.3",
                "dealerdirect/phpcodesniffer-composer-installer": "^0.7.0",
                "ergebnis/composer-normalize": "^2.6",
                "fakerphp/faker": "^1.5",
                "hamcrest/hamcrest-php": "^2",
                "jangregor/phpstan-prophecy": "^0.8",
                "mockery/mockery": "^1.3",
                "phpspec/prophecy-phpunit": "^2.0",
                "phpstan/extension-installer": "^1",
                "phpstan/phpstan": "^0.12.32",
                "phpstan/phpstan-mockery": "^0.12.5",
                "phpstan/phpstan-phpunit": "^0.12.11",
                "phpunit/phpunit": "^8.5 || ^9",
                "psy/psysh": "^0.10.4",
                "slevomat/coding-standard": "^6.3",
                "squizlabs/php_codesniffer": "^3.5",
                "vimeo/psalm": "^4.4"
            },
            "type": "library",
            "autoload": {
                "psr-4": {
                    "Ramsey\\Collection\\": "src/"
                }
            },
            "notification-url": "https://packagist.org/downloads/",
            "license": [
                "MIT"
            ],
            "authors": [
                {
                    "name": "Ben Ramsey",
                    "email": "ben@benramsey.com",
                    "homepage": "https://benramsey.com"
                }
            ],
            "description": "A PHP library for representing and manipulating collections.",
            "keywords": [
                "array",
                "collection",
                "hash",
                "map",
                "queue",
                "set"
            ],
            "support": {
                "issues": "https://github.com/ramsey/collection/issues",
                "source": "https://github.com/ramsey/collection/tree/1.2.2"
            },
            "funding": [
                {
                    "url": "https://github.com/ramsey",
                    "type": "github"
                },
                {
                    "url": "https://tidelift.com/funding/github/packagist/ramsey/collection",
                    "type": "tidelift"
                }
            ],
            "time": "2021-10-10T03:01:02+00:00"
        },
        {
            "name": "ramsey/uuid",
            "version": "4.7.0",
            "source": {
                "type": "git",
                "url": "https://github.com/ramsey/uuid.git",
                "reference": "5ed9ad582647bbc3864ef78db34bdc1afdcf9b49"
            },
            "dist": {
                "type": "zip",
                "url": "https://api.github.com/repos/ramsey/uuid/zipball/5ed9ad582647bbc3864ef78db34bdc1afdcf9b49",
                "reference": "5ed9ad582647bbc3864ef78db34bdc1afdcf9b49",
                "shasum": ""
            },
            "require": {
                "brick/math": "^0.8.8 || ^0.9 || ^0.10",
                "ext-json": "*",
                "php": "^8.0",
                "ramsey/collection": "^1.2"
            },
            "replace": {
                "rhumsaa/uuid": "self.version"
            },
            "require-dev": {
                "captainhook/captainhook": "^5.10",
                "captainhook/plugin-composer": "^5.3",
                "dealerdirect/phpcodesniffer-composer-installer": "^0.7.0",
                "doctrine/annotations": "^1.8",
                "ergebnis/composer-normalize": "^2.15",
                "mockery/mockery": "^1.3",
                "paragonie/random-lib": "^2",
                "php-mock/php-mock": "^2.2",
                "php-mock/php-mock-mockery": "^1.3",
                "php-parallel-lint/php-parallel-lint": "^1.1",
                "phpbench/phpbench": "^1.0",
                "phpstan/extension-installer": "^1.1",
                "phpstan/phpstan": "^1.8",
                "phpstan/phpstan-mockery": "^1.1",
                "phpstan/phpstan-phpunit": "^1.1",
                "phpunit/phpunit": "^8.5 || ^9",
                "ramsey/composer-repl": "^1.4",
                "slevomat/coding-standard": "^8.4",
                "squizlabs/php_codesniffer": "^3.5",
                "vimeo/psalm": "^4.9"
            },
            "suggest": {
                "ext-bcmath": "Enables faster math with arbitrary-precision integers using BCMath.",
                "ext-gmp": "Enables faster math with arbitrary-precision integers using GMP.",
                "ext-uuid": "Enables the use of PeclUuidTimeGenerator and PeclUuidRandomGenerator.",
                "paragonie/random-lib": "Provides RandomLib for use with the RandomLibAdapter",
                "ramsey/uuid-doctrine": "Allows the use of Ramsey\\Uuid\\Uuid as Doctrine field type."
            },
            "type": "library",
            "extra": {
                "captainhook": {
                    "force-install": true
                }
            },
            "autoload": {
                "files": [
                    "src/functions.php"
                ],
                "psr-4": {
                    "Ramsey\\Uuid\\": "src/"
                }
            },
            "notification-url": "https://packagist.org/downloads/",
            "license": [
                "MIT"
            ],
            "description": "A PHP library for generating and working with universally unique identifiers (UUIDs).",
            "keywords": [
                "guid",
                "identifier",
                "uuid"
            ],
            "support": {
                "issues": "https://github.com/ramsey/uuid/issues",
                "source": "https://github.com/ramsey/uuid/tree/4.7.0"
            },
            "funding": [
                {
                    "url": "https://github.com/ramsey",
                    "type": "github"
                },
                {
                    "url": "https://tidelift.com/funding/github/packagist/ramsey/uuid",
                    "type": "tidelift"
                }
            ],
            "time": "2022-12-19T22:30:49+00:00"
        },
        {
            "name": "spatie/yaml-front-matter",
            "version": "2.0.7",
            "source": {
                "type": "git",
                "url": "https://github.com/spatie/yaml-front-matter.git",
                "reference": "f49f228994de70827ca857efffdd3bd7703aea34"
            },
            "dist": {
                "type": "zip",
                "url": "https://api.github.com/repos/spatie/yaml-front-matter/zipball/f49f228994de70827ca857efffdd3bd7703aea34",
                "reference": "f49f228994de70827ca857efffdd3bd7703aea34",
                "shasum": ""
            },
            "require": {
                "php": "^7.0|^8.0",
                "symfony/yaml": "^3.0|^4.0|^5.0|^6.0"
            },
            "require-dev": {
                "phpunit/phpunit": "^9.0"
            },
            "type": "library",
            "autoload": {
                "psr-4": {
                    "Spatie\\YamlFrontMatter\\": "src"
                }
            },
            "notification-url": "https://packagist.org/downloads/",
            "license": [
                "MIT"
            ],
            "authors": [
                {
                    "name": "Sebastian De Deyne",
                    "email": "sebastian@spatie.be",
                    "homepage": "https://spatie.be",
                    "role": "Developer"
                }
            ],
            "description": "A to the point yaml front matter parser",
            "homepage": "https://github.com/sebastiandedeyne/yaml-front-matter",
            "keywords": [
                "front matter",
                "jekyll",
                "spatie",
                "yaml"
            ],
            "support": {
                "source": "https://github.com/spatie/yaml-front-matter/tree/2.0.7"
            },
            "funding": [
                {
                    "url": "https://spatie.be/open-source/support-us",
                    "type": "custom"
                },
                {
                    "url": "https://github.com/spatie",
                    "type": "github"
                }
            ],
            "time": "2022-04-06T12:03:55+00:00"
        },
        {
            "name": "symfony/console",
            "version": "v6.2.2",
            "source": {
                "type": "git",
                "url": "https://github.com/symfony/console.git",
                "reference": "5a9bd5c543f00157c55face973c149957467db31"
            },
            "dist": {
                "type": "zip",
                "url": "https://api.github.com/repos/symfony/console/zipball/5a9bd5c543f00157c55face973c149957467db31",
                "reference": "5a9bd5c543f00157c55face973c149957467db31",
                "shasum": ""
            },
            "require": {
                "php": ">=8.1",
                "symfony/deprecation-contracts": "^2.1|^3",
                "symfony/polyfill-mbstring": "~1.0",
                "symfony/service-contracts": "^1.1|^2|^3",
                "symfony/string": "^5.4|^6.0"
            },
            "conflict": {
                "symfony/dependency-injection": "<5.4",
                "symfony/dotenv": "<5.4",
                "symfony/event-dispatcher": "<5.4",
                "symfony/lock": "<5.4",
                "symfony/process": "<5.4"
            },
            "provide": {
                "psr/log-implementation": "1.0|2.0|3.0"
            },
            "require-dev": {
                "psr/log": "^1|^2|^3",
                "symfony/config": "^5.4|^6.0",
                "symfony/dependency-injection": "^5.4|^6.0",
                "symfony/event-dispatcher": "^5.4|^6.0",
                "symfony/lock": "^5.4|^6.0",
                "symfony/process": "^5.4|^6.0",
                "symfony/var-dumper": "^5.4|^6.0"
            },
            "suggest": {
                "psr/log": "For using the console logger",
                "symfony/event-dispatcher": "",
                "symfony/lock": "",
                "symfony/process": ""
            },
            "type": "library",
            "autoload": {
                "psr-4": {
                    "Symfony\\Component\\Console\\": ""
                },
                "exclude-from-classmap": [
                    "/Tests/"
                ]
            },
            "notification-url": "https://packagist.org/downloads/",
            "license": [
                "MIT"
            ],
            "authors": [
                {
                    "name": "Fabien Potencier",
                    "email": "fabien@symfony.com"
                },
                {
                    "name": "Symfony Community",
                    "homepage": "https://symfony.com/contributors"
                }
            ],
            "description": "Eases the creation of beautiful and testable command line interfaces",
            "homepage": "https://symfony.com",
            "keywords": [
                "cli",
                "command line",
                "console",
                "terminal"
            ],
            "support": {
                "source": "https://github.com/symfony/console/tree/v6.2.2"
            },
            "funding": [
                {
                    "url": "https://symfony.com/sponsor",
                    "type": "custom"
                },
                {
                    "url": "https://github.com/fabpot",
                    "type": "github"
                },
                {
                    "url": "https://tidelift.com/funding/github/packagist/symfony/symfony",
                    "type": "tidelift"
                }
            ],
            "time": "2022-12-16T15:08:36+00:00"
        },
        {
            "name": "symfony/deprecation-contracts",
            "version": "v3.2.0",
            "source": {
                "type": "git",
                "url": "https://github.com/symfony/deprecation-contracts.git",
                "reference": "1ee04c65529dea5d8744774d474e7cbd2f1206d3"
            },
            "dist": {
                "type": "zip",
                "url": "https://api.github.com/repos/symfony/deprecation-contracts/zipball/1ee04c65529dea5d8744774d474e7cbd2f1206d3",
                "reference": "1ee04c65529dea5d8744774d474e7cbd2f1206d3",
                "shasum": ""
            },
            "require": {
                "php": ">=8.1"
            },
            "type": "library",
            "extra": {
                "branch-alias": {
                    "dev-main": "3.3-dev"
                },
                "thanks": {
                    "name": "symfony/contracts",
                    "url": "https://github.com/symfony/contracts"
                }
            },
            "autoload": {
                "files": [
                    "function.php"
                ]
            },
            "notification-url": "https://packagist.org/downloads/",
            "license": [
                "MIT"
            ],
            "authors": [
                {
                    "name": "Nicolas Grekas",
                    "email": "p@tchwork.com"
                },
                {
                    "name": "Symfony Community",
                    "homepage": "https://symfony.com/contributors"
                }
            ],
            "description": "A generic function and convention to trigger deprecation notices",
            "homepage": "https://symfony.com",
            "support": {
                "source": "https://github.com/symfony/deprecation-contracts/tree/v3.2.0"
            },
            "funding": [
                {
                    "url": "https://symfony.com/sponsor",
                    "type": "custom"
                },
                {
                    "url": "https://github.com/fabpot",
                    "type": "github"
                },
                {
                    "url": "https://tidelift.com/funding/github/packagist/symfony/symfony",
                    "type": "tidelift"
                }
            ],
            "time": "2022-11-25T10:21:52+00:00"
        },
        {
            "name": "symfony/error-handler",
            "version": "v6.2.2",
            "source": {
                "type": "git",
                "url": "https://github.com/symfony/error-handler.git",
                "reference": "12a25d01cc5273b2445e125d62b61d34db42297e"
            },
            "dist": {
                "type": "zip",
                "url": "https://api.github.com/repos/symfony/error-handler/zipball/12a25d01cc5273b2445e125d62b61d34db42297e",
                "reference": "12a25d01cc5273b2445e125d62b61d34db42297e",
                "shasum": ""
            },
            "require": {
                "php": ">=8.1",
                "psr/log": "^1|^2|^3",
                "symfony/var-dumper": "^5.4|^6.0"
            },
            "require-dev": {
                "symfony/deprecation-contracts": "^2.1|^3",
                "symfony/http-kernel": "^5.4|^6.0",
                "symfony/serializer": "^5.4|^6.0"
            },
            "bin": [
                "Resources/bin/patch-type-declarations"
            ],
            "type": "library",
            "autoload": {
                "psr-4": {
                    "Symfony\\Component\\ErrorHandler\\": ""
                },
                "exclude-from-classmap": [
                    "/Tests/"
                ]
            },
            "notification-url": "https://packagist.org/downloads/",
            "license": [
                "MIT"
            ],
            "authors": [
                {
                    "name": "Fabien Potencier",
                    "email": "fabien@symfony.com"
                },
                {
                    "name": "Symfony Community",
                    "homepage": "https://symfony.com/contributors"
                }
            ],
            "description": "Provides tools to manage errors and ease debugging PHP code",
            "homepage": "https://symfony.com",
            "support": {
                "source": "https://github.com/symfony/error-handler/tree/v6.2.2"
            },
            "funding": [
                {
                    "url": "https://symfony.com/sponsor",
                    "type": "custom"
                },
                {
                    "url": "https://github.com/fabpot",
                    "type": "github"
                },
                {
                    "url": "https://tidelift.com/funding/github/packagist/symfony/symfony",
                    "type": "tidelift"
                }
            ],
            "time": "2022-12-14T16:11:27+00:00"
        },
        {
            "name": "symfony/event-dispatcher",
            "version": "v6.2.2",
            "source": {
                "type": "git",
                "url": "https://github.com/symfony/event-dispatcher.git",
                "reference": "3ffeb31139b49bf6ef0bc09d1db95eac053388d1"
            },
            "dist": {
                "type": "zip",
                "url": "https://api.github.com/repos/symfony/event-dispatcher/zipball/3ffeb31139b49bf6ef0bc09d1db95eac053388d1",
                "reference": "3ffeb31139b49bf6ef0bc09d1db95eac053388d1",
                "shasum": ""
            },
            "require": {
                "php": ">=8.1",
                "symfony/event-dispatcher-contracts": "^2|^3"
            },
            "conflict": {
                "symfony/dependency-injection": "<5.4"
            },
            "provide": {
                "psr/event-dispatcher-implementation": "1.0",
                "symfony/event-dispatcher-implementation": "2.0|3.0"
            },
            "require-dev": {
                "psr/log": "^1|^2|^3",
                "symfony/config": "^5.4|^6.0",
                "symfony/dependency-injection": "^5.4|^6.0",
                "symfony/error-handler": "^5.4|^6.0",
                "symfony/expression-language": "^5.4|^6.0",
                "symfony/http-foundation": "^5.4|^6.0",
                "symfony/service-contracts": "^1.1|^2|^3",
                "symfony/stopwatch": "^5.4|^6.0"
            },
            "suggest": {
                "symfony/dependency-injection": "",
                "symfony/http-kernel": ""
            },
            "type": "library",
            "autoload": {
                "psr-4": {
                    "Symfony\\Component\\EventDispatcher\\": ""
                },
                "exclude-from-classmap": [
                    "/Tests/"
                ]
            },
            "notification-url": "https://packagist.org/downloads/",
            "license": [
                "MIT"
            ],
            "authors": [
                {
                    "name": "Fabien Potencier",
                    "email": "fabien@symfony.com"
                },
                {
                    "name": "Symfony Community",
                    "homepage": "https://symfony.com/contributors"
                }
            ],
            "description": "Provides tools that allow your application components to communicate with each other by dispatching events and listening to them",
            "homepage": "https://symfony.com",
            "support": {
                "source": "https://github.com/symfony/event-dispatcher/tree/v6.2.2"
            },
            "funding": [
                {
                    "url": "https://symfony.com/sponsor",
                    "type": "custom"
                },
                {
                    "url": "https://github.com/fabpot",
                    "type": "github"
                },
                {
                    "url": "https://tidelift.com/funding/github/packagist/symfony/symfony",
                    "type": "tidelift"
                }
            ],
            "time": "2022-12-14T16:11:27+00:00"
        },
        {
            "name": "symfony/event-dispatcher-contracts",
            "version": "v3.2.0",
            "source": {
                "type": "git",
                "url": "https://github.com/symfony/event-dispatcher-contracts.git",
                "reference": "0782b0b52a737a05b4383d0df35a474303cabdae"
            },
            "dist": {
                "type": "zip",
                "url": "https://api.github.com/repos/symfony/event-dispatcher-contracts/zipball/0782b0b52a737a05b4383d0df35a474303cabdae",
                "reference": "0782b0b52a737a05b4383d0df35a474303cabdae",
                "shasum": ""
            },
            "require": {
                "php": ">=8.1",
                "psr/event-dispatcher": "^1"
            },
            "suggest": {
                "symfony/event-dispatcher-implementation": ""
            },
            "type": "library",
            "extra": {
                "branch-alias": {
                    "dev-main": "3.3-dev"
                },
                "thanks": {
                    "name": "symfony/contracts",
                    "url": "https://github.com/symfony/contracts"
                }
            },
            "autoload": {
                "psr-4": {
                    "Symfony\\Contracts\\EventDispatcher\\": ""
                }
            },
            "notification-url": "https://packagist.org/downloads/",
            "license": [
                "MIT"
            ],
            "authors": [
                {
                    "name": "Nicolas Grekas",
                    "email": "p@tchwork.com"
                },
                {
                    "name": "Symfony Community",
                    "homepage": "https://symfony.com/contributors"
                }
            ],
            "description": "Generic abstractions related to dispatching event",
            "homepage": "https://symfony.com",
            "keywords": [
                "abstractions",
                "contracts",
                "decoupling",
                "interfaces",
                "interoperability",
                "standards"
            ],
            "support": {
                "source": "https://github.com/symfony/event-dispatcher-contracts/tree/v3.2.0"
            },
            "funding": [
                {
                    "url": "https://symfony.com/sponsor",
                    "type": "custom"
                },
                {
                    "url": "https://github.com/fabpot",
                    "type": "github"
                },
                {
                    "url": "https://tidelift.com/funding/github/packagist/symfony/symfony",
                    "type": "tidelift"
                }
            ],
            "time": "2022-11-25T10:21:52+00:00"
        },
        {
            "name": "symfony/finder",
            "version": "v6.2.0",
            "source": {
                "type": "git",
                "url": "https://github.com/symfony/finder.git",
                "reference": "eb2355f69519e4ef33f1835bca4c935f5d42e570"
            },
            "dist": {
                "type": "zip",
                "url": "https://api.github.com/repos/symfony/finder/zipball/eb2355f69519e4ef33f1835bca4c935f5d42e570",
                "reference": "eb2355f69519e4ef33f1835bca4c935f5d42e570",
                "shasum": ""
            },
            "require": {
                "php": ">=8.1"
            },
            "require-dev": {
                "symfony/filesystem": "^6.0"
            },
            "type": "library",
            "autoload": {
                "psr-4": {
                    "Symfony\\Component\\Finder\\": ""
                },
                "exclude-from-classmap": [
                    "/Tests/"
                ]
            },
            "notification-url": "https://packagist.org/downloads/",
            "license": [
                "MIT"
            ],
            "authors": [
                {
                    "name": "Fabien Potencier",
                    "email": "fabien@symfony.com"
                },
                {
                    "name": "Symfony Community",
                    "homepage": "https://symfony.com/contributors"
                }
            ],
            "description": "Finds files and directories via an intuitive fluent interface",
            "homepage": "https://symfony.com",
            "support": {
                "source": "https://github.com/symfony/finder/tree/v6.2.0"
            },
            "funding": [
                {
                    "url": "https://symfony.com/sponsor",
                    "type": "custom"
                },
                {
                    "url": "https://github.com/fabpot",
                    "type": "github"
                },
                {
                    "url": "https://tidelift.com/funding/github/packagist/symfony/symfony",
                    "type": "tidelift"
                }
            ],
            "time": "2022-10-09T08:55:40+00:00"
        },
        {
            "name": "symfony/http-foundation",
            "version": "v6.2.2",
            "source": {
                "type": "git",
                "url": "https://github.com/symfony/http-foundation.git",
                "reference": "ddf4dd35de1623e7c02013523e6c2137b67b636f"
            },
            "dist": {
                "type": "zip",
                "url": "https://api.github.com/repos/symfony/http-foundation/zipball/ddf4dd35de1623e7c02013523e6c2137b67b636f",
                "reference": "ddf4dd35de1623e7c02013523e6c2137b67b636f",
                "shasum": ""
            },
            "require": {
                "php": ">=8.1",
                "symfony/deprecation-contracts": "^2.1|^3",
                "symfony/polyfill-mbstring": "~1.1"
            },
            "conflict": {
                "symfony/cache": "<6.2"
            },
            "require-dev": {
                "predis/predis": "~1.0",
                "symfony/cache": "^5.4|^6.0",
                "symfony/dependency-injection": "^5.4|^6.0",
                "symfony/expression-language": "^5.4|^6.0",
                "symfony/http-kernel": "^5.4.12|^6.0.12|^6.1.4",
                "symfony/mime": "^5.4|^6.0",
                "symfony/rate-limiter": "^5.2|^6.0"
            },
            "suggest": {
                "symfony/mime": "To use the file extension guesser"
            },
            "type": "library",
            "autoload": {
                "psr-4": {
                    "Symfony\\Component\\HttpFoundation\\": ""
                },
                "exclude-from-classmap": [
                    "/Tests/"
                ]
            },
            "notification-url": "https://packagist.org/downloads/",
            "license": [
                "MIT"
            ],
            "authors": [
                {
                    "name": "Fabien Potencier",
                    "email": "fabien@symfony.com"
                },
                {
                    "name": "Symfony Community",
                    "homepage": "https://symfony.com/contributors"
                }
            ],
            "description": "Defines an object-oriented layer for the HTTP specification",
            "homepage": "https://symfony.com",
            "support": {
                "source": "https://github.com/symfony/http-foundation/tree/v6.2.2"
            },
            "funding": [
                {
                    "url": "https://symfony.com/sponsor",
                    "type": "custom"
                },
                {
                    "url": "https://github.com/fabpot",
                    "type": "github"
                },
                {
                    "url": "https://tidelift.com/funding/github/packagist/symfony/symfony",
                    "type": "tidelift"
                }
            ],
            "time": "2022-12-14T16:11:27+00:00"
        },
        {
            "name": "symfony/http-kernel",
            "version": "v6.2.2",
            "source": {
                "type": "git",
                "url": "https://github.com/symfony/http-kernel.git",
                "reference": "860a0189969b755cd571709bd32313aa8599867a"
            },
            "dist": {
                "type": "zip",
                "url": "https://api.github.com/repos/symfony/http-kernel/zipball/860a0189969b755cd571709bd32313aa8599867a",
                "reference": "860a0189969b755cd571709bd32313aa8599867a",
                "shasum": ""
            },
            "require": {
                "php": ">=8.1",
                "psr/log": "^1|^2|^3",
                "symfony/deprecation-contracts": "^2.1|^3",
                "symfony/error-handler": "^6.1",
                "symfony/event-dispatcher": "^5.4|^6.0",
                "symfony/http-foundation": "^5.4|^6.0",
                "symfony/polyfill-ctype": "^1.8"
            },
            "conflict": {
                "symfony/browser-kit": "<5.4",
                "symfony/cache": "<5.4",
                "symfony/config": "<6.1",
                "symfony/console": "<5.4",
                "symfony/dependency-injection": "<6.2",
                "symfony/doctrine-bridge": "<5.4",
                "symfony/form": "<5.4",
                "symfony/http-client": "<5.4",
                "symfony/mailer": "<5.4",
                "symfony/messenger": "<5.4",
                "symfony/translation": "<5.4",
                "symfony/twig-bridge": "<5.4",
                "symfony/validator": "<5.4",
                "twig/twig": "<2.13"
            },
            "provide": {
                "psr/log-implementation": "1.0|2.0|3.0"
            },
            "require-dev": {
                "psr/cache": "^1.0|^2.0|^3.0",
                "symfony/browser-kit": "^5.4|^6.0",
                "symfony/config": "^6.1",
                "symfony/console": "^5.4|^6.0",
                "symfony/css-selector": "^5.4|^6.0",
                "symfony/dependency-injection": "^6.2",
                "symfony/dom-crawler": "^5.4|^6.0",
                "symfony/expression-language": "^5.4|^6.0",
                "symfony/finder": "^5.4|^6.0",
                "symfony/http-client-contracts": "^1.1|^2|^3",
                "symfony/process": "^5.4|^6.0",
                "symfony/routing": "^5.4|^6.0",
                "symfony/stopwatch": "^5.4|^6.0",
                "symfony/translation": "^5.4|^6.0",
                "symfony/translation-contracts": "^1.1|^2|^3",
                "symfony/uid": "^5.4|^6.0",
                "twig/twig": "^2.13|^3.0.4"
            },
            "suggest": {
                "symfony/browser-kit": "",
                "symfony/config": "",
                "symfony/console": "",
                "symfony/dependency-injection": ""
            },
            "type": "library",
            "autoload": {
                "psr-4": {
                    "Symfony\\Component\\HttpKernel\\": ""
                },
                "exclude-from-classmap": [
                    "/Tests/"
                ]
            },
            "notification-url": "https://packagist.org/downloads/",
            "license": [
                "MIT"
            ],
            "authors": [
                {
                    "name": "Fabien Potencier",
                    "email": "fabien@symfony.com"
                },
                {
                    "name": "Symfony Community",
                    "homepage": "https://symfony.com/contributors"
                }
            ],
            "description": "Provides a structured process for converting a Request into a Response",
            "homepage": "https://symfony.com",
            "support": {
                "source": "https://github.com/symfony/http-kernel/tree/v6.2.2"
            },
            "funding": [
                {
                    "url": "https://symfony.com/sponsor",
                    "type": "custom"
                },
                {
                    "url": "https://github.com/fabpot",
                    "type": "github"
                },
                {
                    "url": "https://tidelift.com/funding/github/packagist/symfony/symfony",
                    "type": "tidelift"
                }
            ],
            "time": "2022-12-16T19:38:34+00:00"
        },
        {
            "name": "symfony/mime",
            "version": "v6.2.2",
            "source": {
                "type": "git",
                "url": "https://github.com/symfony/mime.git",
                "reference": "8c98bf40406e791043890a163f6f6599b9cfa1ed"
            },
            "dist": {
                "type": "zip",
                "url": "https://api.github.com/repos/symfony/mime/zipball/8c98bf40406e791043890a163f6f6599b9cfa1ed",
                "reference": "8c98bf40406e791043890a163f6f6599b9cfa1ed",
                "shasum": ""
            },
            "require": {
                "php": ">=8.1",
                "symfony/polyfill-intl-idn": "^1.10",
                "symfony/polyfill-mbstring": "^1.0"
            },
            "conflict": {
                "egulias/email-validator": "~3.0.0",
                "phpdocumentor/reflection-docblock": "<3.2.2",
                "phpdocumentor/type-resolver": "<1.4.0",
                "symfony/mailer": "<5.4",
                "symfony/serializer": "<6.2"
            },
            "require-dev": {
                "egulias/email-validator": "^2.1.10|^3.1",
                "league/html-to-markdown": "^5.0",
                "phpdocumentor/reflection-docblock": "^3.0|^4.0|^5.0",
                "symfony/dependency-injection": "^5.4|^6.0",
                "symfony/property-access": "^5.4|^6.0",
                "symfony/property-info": "^5.4|^6.0",
                "symfony/serializer": "^6.2"
            },
            "type": "library",
            "autoload": {
                "psr-4": {
                    "Symfony\\Component\\Mime\\": ""
                },
                "exclude-from-classmap": [
                    "/Tests/"
                ]
            },
            "notification-url": "https://packagist.org/downloads/",
            "license": [
                "MIT"
            ],
            "authors": [
                {
                    "name": "Fabien Potencier",
                    "email": "fabien@symfony.com"
                },
                {
                    "name": "Symfony Community",
                    "homepage": "https://symfony.com/contributors"
                }
            ],
            "description": "Allows manipulating MIME messages",
            "homepage": "https://symfony.com",
            "keywords": [
                "mime",
                "mime-type"
            ],
            "support": {
                "source": "https://github.com/symfony/mime/tree/v6.2.2"
            },
            "funding": [
                {
                    "url": "https://symfony.com/sponsor",
                    "type": "custom"
                },
                {
                    "url": "https://github.com/fabpot",
                    "type": "github"
                },
                {
                    "url": "https://tidelift.com/funding/github/packagist/symfony/symfony",
                    "type": "tidelift"
                }
            ],
            "time": "2022-12-14T16:38:10+00:00"
        },
        {
            "name": "symfony/polyfill-ctype",
            "version": "v1.27.0",
            "source": {
                "type": "git",
                "url": "https://github.com/symfony/polyfill-ctype.git",
                "reference": "5bbc823adecdae860bb64756d639ecfec17b050a"
            },
            "dist": {
                "type": "zip",
                "url": "https://api.github.com/repos/symfony/polyfill-ctype/zipball/5bbc823adecdae860bb64756d639ecfec17b050a",
                "reference": "5bbc823adecdae860bb64756d639ecfec17b050a",
                "shasum": ""
            },
            "require": {
                "php": ">=7.1"
            },
            "provide": {
                "ext-ctype": "*"
            },
            "suggest": {
                "ext-ctype": "For best performance"
            },
            "type": "library",
            "extra": {
                "branch-alias": {
                    "dev-main": "1.27-dev"
                },
                "thanks": {
                    "name": "symfony/polyfill",
                    "url": "https://github.com/symfony/polyfill"
                }
            },
            "autoload": {
                "files": [
                    "bootstrap.php"
                ],
                "psr-4": {
                    "Symfony\\Polyfill\\Ctype\\": ""
                }
            },
            "notification-url": "https://packagist.org/downloads/",
            "license": [
                "MIT"
            ],
            "authors": [
                {
                    "name": "Gert de Pagter",
                    "email": "BackEndTea@gmail.com"
                },
                {
                    "name": "Symfony Community",
                    "homepage": "https://symfony.com/contributors"
                }
            ],
            "description": "Symfony polyfill for ctype functions",
            "homepage": "https://symfony.com",
            "keywords": [
                "compatibility",
                "ctype",
                "polyfill",
                "portable"
            ],
            "support": {
                "source": "https://github.com/symfony/polyfill-ctype/tree/v1.27.0"
            },
            "funding": [
                {
                    "url": "https://symfony.com/sponsor",
                    "type": "custom"
                },
                {
                    "url": "https://github.com/fabpot",
                    "type": "github"
                },
                {
                    "url": "https://tidelift.com/funding/github/packagist/symfony/symfony",
                    "type": "tidelift"
                }
            ],
            "time": "2022-11-03T14:55:06+00:00"
        },
        {
            "name": "symfony/polyfill-intl-grapheme",
            "version": "v1.27.0",
            "source": {
                "type": "git",
                "url": "https://github.com/symfony/polyfill-intl-grapheme.git",
                "reference": "511a08c03c1960e08a883f4cffcacd219b758354"
            },
            "dist": {
                "type": "zip",
                "url": "https://api.github.com/repos/symfony/polyfill-intl-grapheme/zipball/511a08c03c1960e08a883f4cffcacd219b758354",
                "reference": "511a08c03c1960e08a883f4cffcacd219b758354",
                "shasum": ""
            },
            "require": {
                "php": ">=7.1"
            },
            "suggest": {
                "ext-intl": "For best performance"
            },
            "type": "library",
            "extra": {
                "branch-alias": {
                    "dev-main": "1.27-dev"
                },
                "thanks": {
                    "name": "symfony/polyfill",
                    "url": "https://github.com/symfony/polyfill"
                }
            },
            "autoload": {
                "files": [
                    "bootstrap.php"
                ],
                "psr-4": {
                    "Symfony\\Polyfill\\Intl\\Grapheme\\": ""
                }
            },
            "notification-url": "https://packagist.org/downloads/",
            "license": [
                "MIT"
            ],
            "authors": [
                {
                    "name": "Nicolas Grekas",
                    "email": "p@tchwork.com"
                },
                {
                    "name": "Symfony Community",
                    "homepage": "https://symfony.com/contributors"
                }
            ],
            "description": "Symfony polyfill for intl's grapheme_* functions",
            "homepage": "https://symfony.com",
            "keywords": [
                "compatibility",
                "grapheme",
                "intl",
                "polyfill",
                "portable",
                "shim"
            ],
            "support": {
                "source": "https://github.com/symfony/polyfill-intl-grapheme/tree/v1.27.0"
            },
            "funding": [
                {
                    "url": "https://symfony.com/sponsor",
                    "type": "custom"
                },
                {
                    "url": "https://github.com/fabpot",
                    "type": "github"
                },
                {
                    "url": "https://tidelift.com/funding/github/packagist/symfony/symfony",
                    "type": "tidelift"
                }
            ],
            "time": "2022-11-03T14:55:06+00:00"
        },
        {
            "name": "symfony/polyfill-intl-idn",
            "version": "v1.27.0",
            "source": {
                "type": "git",
                "url": "https://github.com/symfony/polyfill-intl-idn.git",
                "reference": "639084e360537a19f9ee352433b84ce831f3d2da"
            },
            "dist": {
                "type": "zip",
                "url": "https://api.github.com/repos/symfony/polyfill-intl-idn/zipball/639084e360537a19f9ee352433b84ce831f3d2da",
                "reference": "639084e360537a19f9ee352433b84ce831f3d2da",
                "shasum": ""
            },
            "require": {
                "php": ">=7.1",
                "symfony/polyfill-intl-normalizer": "^1.10",
                "symfony/polyfill-php72": "^1.10"
            },
            "suggest": {
                "ext-intl": "For best performance"
            },
            "type": "library",
            "extra": {
                "branch-alias": {
                    "dev-main": "1.27-dev"
                },
                "thanks": {
                    "name": "symfony/polyfill",
                    "url": "https://github.com/symfony/polyfill"
                }
            },
            "autoload": {
                "files": [
                    "bootstrap.php"
                ],
                "psr-4": {
                    "Symfony\\Polyfill\\Intl\\Idn\\": ""
                }
            },
            "notification-url": "https://packagist.org/downloads/",
            "license": [
                "MIT"
            ],
            "authors": [
                {
                    "name": "Laurent Bassin",
                    "email": "laurent@bassin.info"
                },
                {
                    "name": "Trevor Rowbotham",
                    "email": "trevor.rowbotham@pm.me"
                },
                {
                    "name": "Symfony Community",
                    "homepage": "https://symfony.com/contributors"
                }
            ],
            "description": "Symfony polyfill for intl's idn_to_ascii and idn_to_utf8 functions",
            "homepage": "https://symfony.com",
            "keywords": [
                "compatibility",
                "idn",
                "intl",
                "polyfill",
                "portable",
                "shim"
            ],
            "support": {
                "source": "https://github.com/symfony/polyfill-intl-idn/tree/v1.27.0"
            },
            "funding": [
                {
                    "url": "https://symfony.com/sponsor",
                    "type": "custom"
                },
                {
                    "url": "https://github.com/fabpot",
                    "type": "github"
                },
                {
                    "url": "https://tidelift.com/funding/github/packagist/symfony/symfony",
                    "type": "tidelift"
                }
            ],
            "time": "2022-11-03T14:55:06+00:00"
        },
        {
            "name": "symfony/polyfill-intl-normalizer",
            "version": "v1.27.0",
            "source": {
                "type": "git",
                "url": "https://github.com/symfony/polyfill-intl-normalizer.git",
                "reference": "19bd1e4fcd5b91116f14d8533c57831ed00571b6"
            },
            "dist": {
                "type": "zip",
                "url": "https://api.github.com/repos/symfony/polyfill-intl-normalizer/zipball/19bd1e4fcd5b91116f14d8533c57831ed00571b6",
                "reference": "19bd1e4fcd5b91116f14d8533c57831ed00571b6",
                "shasum": ""
            },
            "require": {
                "php": ">=7.1"
            },
            "suggest": {
                "ext-intl": "For best performance"
            },
            "type": "library",
            "extra": {
                "branch-alias": {
                    "dev-main": "1.27-dev"
                },
                "thanks": {
                    "name": "symfony/polyfill",
                    "url": "https://github.com/symfony/polyfill"
                }
            },
            "autoload": {
                "files": [
                    "bootstrap.php"
                ],
                "psr-4": {
                    "Symfony\\Polyfill\\Intl\\Normalizer\\": ""
                },
                "classmap": [
                    "Resources/stubs"
                ]
            },
            "notification-url": "https://packagist.org/downloads/",
            "license": [
                "MIT"
            ],
            "authors": [
                {
                    "name": "Nicolas Grekas",
                    "email": "p@tchwork.com"
                },
                {
                    "name": "Symfony Community",
                    "homepage": "https://symfony.com/contributors"
                }
            ],
            "description": "Symfony polyfill for intl's Normalizer class and related functions",
            "homepage": "https://symfony.com",
            "keywords": [
                "compatibility",
                "intl",
                "normalizer",
                "polyfill",
                "portable",
                "shim"
            ],
            "support": {
                "source": "https://github.com/symfony/polyfill-intl-normalizer/tree/v1.27.0"
            },
            "funding": [
                {
                    "url": "https://symfony.com/sponsor",
                    "type": "custom"
                },
                {
                    "url": "https://github.com/fabpot",
                    "type": "github"
                },
                {
                    "url": "https://tidelift.com/funding/github/packagist/symfony/symfony",
                    "type": "tidelift"
                }
            ],
            "time": "2022-11-03T14:55:06+00:00"
        },
        {
            "name": "symfony/polyfill-mbstring",
            "version": "v1.27.0",
            "source": {
                "type": "git",
                "url": "https://github.com/symfony/polyfill-mbstring.git",
                "reference": "8ad114f6b39e2c98a8b0e3bd907732c207c2b534"
            },
            "dist": {
                "type": "zip",
                "url": "https://api.github.com/repos/symfony/polyfill-mbstring/zipball/8ad114f6b39e2c98a8b0e3bd907732c207c2b534",
                "reference": "8ad114f6b39e2c98a8b0e3bd907732c207c2b534",
                "shasum": ""
            },
            "require": {
                "php": ">=7.1"
            },
            "provide": {
                "ext-mbstring": "*"
            },
            "suggest": {
                "ext-mbstring": "For best performance"
            },
            "type": "library",
            "extra": {
                "branch-alias": {
                    "dev-main": "1.27-dev"
                },
                "thanks": {
                    "name": "symfony/polyfill",
                    "url": "https://github.com/symfony/polyfill"
                }
            },
            "autoload": {
                "files": [
                    "bootstrap.php"
                ],
                "psr-4": {
                    "Symfony\\Polyfill\\Mbstring\\": ""
                }
            },
            "notification-url": "https://packagist.org/downloads/",
            "license": [
                "MIT"
            ],
            "authors": [
                {
                    "name": "Nicolas Grekas",
                    "email": "p@tchwork.com"
                },
                {
                    "name": "Symfony Community",
                    "homepage": "https://symfony.com/contributors"
                }
            ],
            "description": "Symfony polyfill for the Mbstring extension",
            "homepage": "https://symfony.com",
            "keywords": [
                "compatibility",
                "mbstring",
                "polyfill",
                "portable",
                "shim"
            ],
            "support": {
                "source": "https://github.com/symfony/polyfill-mbstring/tree/v1.27.0"
            },
            "funding": [
                {
                    "url": "https://symfony.com/sponsor",
                    "type": "custom"
                },
                {
                    "url": "https://github.com/fabpot",
                    "type": "github"
                },
                {
                    "url": "https://tidelift.com/funding/github/packagist/symfony/symfony",
                    "type": "tidelift"
                }
            ],
            "time": "2022-11-03T14:55:06+00:00"
        },
        {
            "name": "symfony/polyfill-php72",
            "version": "v1.27.0",
            "source": {
                "type": "git",
                "url": "https://github.com/symfony/polyfill-php72.git",
                "reference": "869329b1e9894268a8a61dabb69153029b7a8c97"
            },
            "dist": {
                "type": "zip",
                "url": "https://api.github.com/repos/symfony/polyfill-php72/zipball/869329b1e9894268a8a61dabb69153029b7a8c97",
                "reference": "869329b1e9894268a8a61dabb69153029b7a8c97",
                "shasum": ""
            },
            "require": {
                "php": ">=7.1"
            },
            "type": "library",
            "extra": {
                "branch-alias": {
                    "dev-main": "1.27-dev"
                },
                "thanks": {
                    "name": "symfony/polyfill",
                    "url": "https://github.com/symfony/polyfill"
                }
            },
            "autoload": {
                "files": [
                    "bootstrap.php"
                ],
                "psr-4": {
                    "Symfony\\Polyfill\\Php72\\": ""
                }
            },
            "notification-url": "https://packagist.org/downloads/",
            "license": [
                "MIT"
            ],
            "authors": [
                {
                    "name": "Nicolas Grekas",
                    "email": "p@tchwork.com"
                },
                {
                    "name": "Symfony Community",
                    "homepage": "https://symfony.com/contributors"
                }
            ],
            "description": "Symfony polyfill backporting some PHP 7.2+ features to lower PHP versions",
            "homepage": "https://symfony.com",
            "keywords": [
                "compatibility",
                "polyfill",
                "portable",
                "shim"
            ],
            "support": {
                "source": "https://github.com/symfony/polyfill-php72/tree/v1.27.0"
            },
            "funding": [
                {
                    "url": "https://symfony.com/sponsor",
                    "type": "custom"
                },
                {
                    "url": "https://github.com/fabpot",
                    "type": "github"
                },
                {
                    "url": "https://tidelift.com/funding/github/packagist/symfony/symfony",
                    "type": "tidelift"
                }
            ],
            "time": "2022-11-03T14:55:06+00:00"
        },
        {
            "name": "symfony/polyfill-php80",
            "version": "v1.27.0",
            "source": {
                "type": "git",
                "url": "https://github.com/symfony/polyfill-php80.git",
                "reference": "7a6ff3f1959bb01aefccb463a0f2cd3d3d2fd936"
            },
            "dist": {
                "type": "zip",
                "url": "https://api.github.com/repos/symfony/polyfill-php80/zipball/7a6ff3f1959bb01aefccb463a0f2cd3d3d2fd936",
                "reference": "7a6ff3f1959bb01aefccb463a0f2cd3d3d2fd936",
                "shasum": ""
            },
            "require": {
                "php": ">=7.1"
            },
            "type": "library",
            "extra": {
                "branch-alias": {
                    "dev-main": "1.27-dev"
                },
                "thanks": {
                    "name": "symfony/polyfill",
                    "url": "https://github.com/symfony/polyfill"
                }
            },
            "autoload": {
                "files": [
                    "bootstrap.php"
                ],
                "psr-4": {
                    "Symfony\\Polyfill\\Php80\\": ""
                },
                "classmap": [
                    "Resources/stubs"
                ]
            },
            "notification-url": "https://packagist.org/downloads/",
            "license": [
                "MIT"
            ],
            "authors": [
                {
                    "name": "Ion Bazan",
                    "email": "ion.bazan@gmail.com"
                },
                {
                    "name": "Nicolas Grekas",
                    "email": "p@tchwork.com"
                },
                {
                    "name": "Symfony Community",
                    "homepage": "https://symfony.com/contributors"
                }
            ],
            "description": "Symfony polyfill backporting some PHP 8.0+ features to lower PHP versions",
            "homepage": "https://symfony.com",
            "keywords": [
                "compatibility",
                "polyfill",
                "portable",
                "shim"
            ],
            "support": {
                "source": "https://github.com/symfony/polyfill-php80/tree/v1.27.0"
            },
            "funding": [
                {
                    "url": "https://symfony.com/sponsor",
                    "type": "custom"
                },
                {
                    "url": "https://github.com/fabpot",
                    "type": "github"
                },
                {
                    "url": "https://tidelift.com/funding/github/packagist/symfony/symfony",
                    "type": "tidelift"
                }
            ],
            "time": "2022-11-03T14:55:06+00:00"
        },
        {
            "name": "symfony/polyfill-php81",
            "version": "v1.27.0",
            "source": {
                "type": "git",
                "url": "https://github.com/symfony/polyfill-php81.git",
                "reference": "707403074c8ea6e2edaf8794b0157a0bfa52157a"
            },
            "dist": {
                "type": "zip",
                "url": "https://api.github.com/repos/symfony/polyfill-php81/zipball/707403074c8ea6e2edaf8794b0157a0bfa52157a",
                "reference": "707403074c8ea6e2edaf8794b0157a0bfa52157a",
                "shasum": ""
            },
            "require": {
                "php": ">=7.1"
            },
            "type": "library",
            "extra": {
                "branch-alias": {
                    "dev-main": "1.27-dev"
                },
                "thanks": {
                    "name": "symfony/polyfill",
                    "url": "https://github.com/symfony/polyfill"
                }
            },
            "autoload": {
                "files": [
                    "bootstrap.php"
                ],
                "psr-4": {
                    "Symfony\\Polyfill\\Php81\\": ""
                },
                "classmap": [
                    "Resources/stubs"
                ]
            },
            "notification-url": "https://packagist.org/downloads/",
            "license": [
                "MIT"
            ],
            "authors": [
                {
                    "name": "Nicolas Grekas",
                    "email": "p@tchwork.com"
                },
                {
                    "name": "Symfony Community",
                    "homepage": "https://symfony.com/contributors"
                }
            ],
            "description": "Symfony polyfill backporting some PHP 8.1+ features to lower PHP versions",
            "homepage": "https://symfony.com",
            "keywords": [
                "compatibility",
                "polyfill",
                "portable",
                "shim"
            ],
            "support": {
                "source": "https://github.com/symfony/polyfill-php81/tree/v1.27.0"
            },
            "funding": [
                {
                    "url": "https://symfony.com/sponsor",
                    "type": "custom"
                },
                {
                    "url": "https://github.com/fabpot",
                    "type": "github"
                },
                {
                    "url": "https://tidelift.com/funding/github/packagist/symfony/symfony",
                    "type": "tidelift"
                }
            ],
            "time": "2022-11-03T14:55:06+00:00"
        },
        {
            "name": "symfony/process",
            "version": "v6.2.0",
            "source": {
                "type": "git",
                "url": "https://github.com/symfony/process.git",
                "reference": "ba6e55359f8f755fe996c58a81e00eaa67a35877"
            },
            "dist": {
                "type": "zip",
                "url": "https://api.github.com/repos/symfony/process/zipball/ba6e55359f8f755fe996c58a81e00eaa67a35877",
                "reference": "ba6e55359f8f755fe996c58a81e00eaa67a35877",
                "shasum": ""
            },
            "require": {
                "php": ">=8.1"
            },
            "type": "library",
            "autoload": {
                "psr-4": {
                    "Symfony\\Component\\Process\\": ""
                },
                "exclude-from-classmap": [
                    "/Tests/"
                ]
            },
            "notification-url": "https://packagist.org/downloads/",
            "license": [
                "MIT"
            ],
            "authors": [
                {
                    "name": "Fabien Potencier",
                    "email": "fabien@symfony.com"
                },
                {
                    "name": "Symfony Community",
                    "homepage": "https://symfony.com/contributors"
                }
            ],
            "description": "Executes commands in sub-processes",
            "homepage": "https://symfony.com",
            "support": {
                "source": "https://github.com/symfony/process/tree/v6.2.0"
            },
            "funding": [
                {
                    "url": "https://symfony.com/sponsor",
                    "type": "custom"
                },
                {
                    "url": "https://github.com/fabpot",
                    "type": "github"
                },
                {
                    "url": "https://tidelift.com/funding/github/packagist/symfony/symfony",
                    "type": "tidelift"
                }
            ],
            "time": "2022-11-02T09:08:04+00:00"
        },
        {
            "name": "symfony/service-contracts",
            "version": "v3.2.0",
            "source": {
                "type": "git",
                "url": "https://github.com/symfony/service-contracts.git",
                "reference": "aac98028c69df04ee77eb69b96b86ee51fbf4b75"
            },
            "dist": {
                "type": "zip",
                "url": "https://api.github.com/repos/symfony/service-contracts/zipball/aac98028c69df04ee77eb69b96b86ee51fbf4b75",
                "reference": "aac98028c69df04ee77eb69b96b86ee51fbf4b75",
                "shasum": ""
            },
            "require": {
                "php": ">=8.1",
                "psr/container": "^2.0"
            },
            "conflict": {
                "ext-psr": "<1.1|>=2"
            },
            "suggest": {
                "symfony/service-implementation": ""
            },
            "type": "library",
            "extra": {
                "branch-alias": {
                    "dev-main": "3.3-dev"
                },
                "thanks": {
                    "name": "symfony/contracts",
                    "url": "https://github.com/symfony/contracts"
                }
            },
            "autoload": {
                "psr-4": {
                    "Symfony\\Contracts\\Service\\": ""
                },
                "exclude-from-classmap": [
                    "/Test/"
                ]
            },
            "notification-url": "https://packagist.org/downloads/",
            "license": [
                "MIT"
            ],
            "authors": [
                {
                    "name": "Nicolas Grekas",
                    "email": "p@tchwork.com"
                },
                {
                    "name": "Symfony Community",
                    "homepage": "https://symfony.com/contributors"
                }
            ],
            "description": "Generic abstractions related to writing services",
            "homepage": "https://symfony.com",
            "keywords": [
                "abstractions",
                "contracts",
                "decoupling",
                "interfaces",
                "interoperability",
                "standards"
            ],
            "support": {
                "source": "https://github.com/symfony/service-contracts/tree/v3.2.0"
            },
            "funding": [
                {
                    "url": "https://symfony.com/sponsor",
                    "type": "custom"
                },
                {
                    "url": "https://github.com/fabpot",
                    "type": "github"
                },
                {
                    "url": "https://tidelift.com/funding/github/packagist/symfony/symfony",
                    "type": "tidelift"
                }
            ],
            "time": "2022-11-25T10:21:52+00:00"
        },
        {
            "name": "symfony/string",
            "version": "v6.2.2",
            "source": {
                "type": "git",
                "url": "https://github.com/symfony/string.git",
                "reference": "863219fd713fa41cbcd285a79723f94672faff4d"
            },
            "dist": {
                "type": "zip",
                "url": "https://api.github.com/repos/symfony/string/zipball/863219fd713fa41cbcd285a79723f94672faff4d",
                "reference": "863219fd713fa41cbcd285a79723f94672faff4d",
                "shasum": ""
            },
            "require": {
                "php": ">=8.1",
                "symfony/polyfill-ctype": "~1.8",
                "symfony/polyfill-intl-grapheme": "~1.0",
                "symfony/polyfill-intl-normalizer": "~1.0",
                "symfony/polyfill-mbstring": "~1.0"
            },
            "conflict": {
                "symfony/translation-contracts": "<2.0"
            },
            "require-dev": {
                "symfony/error-handler": "^5.4|^6.0",
                "symfony/http-client": "^5.4|^6.0",
                "symfony/intl": "^6.2",
                "symfony/translation-contracts": "^2.0|^3.0",
                "symfony/var-exporter": "^5.4|^6.0"
            },
            "type": "library",
            "autoload": {
                "files": [
                    "Resources/functions.php"
                ],
                "psr-4": {
                    "Symfony\\Component\\String\\": ""
                },
                "exclude-from-classmap": [
                    "/Tests/"
                ]
            },
            "notification-url": "https://packagist.org/downloads/",
            "license": [
                "MIT"
            ],
            "authors": [
                {
                    "name": "Nicolas Grekas",
                    "email": "p@tchwork.com"
                },
                {
                    "name": "Symfony Community",
                    "homepage": "https://symfony.com/contributors"
                }
            ],
            "description": "Provides an object-oriented API to strings and deals with bytes, UTF-8 code points and grapheme clusters in a unified way",
            "homepage": "https://symfony.com",
            "keywords": [
                "grapheme",
                "i18n",
                "string",
                "unicode",
                "utf-8",
                "utf8"
            ],
            "support": {
                "source": "https://github.com/symfony/string/tree/v6.2.2"
            },
            "funding": [
                {
                    "url": "https://symfony.com/sponsor",
                    "type": "custom"
                },
                {
                    "url": "https://github.com/fabpot",
                    "type": "github"
                },
                {
                    "url": "https://tidelift.com/funding/github/packagist/symfony/symfony",
                    "type": "tidelift"
                }
            ],
            "time": "2022-12-14T16:11:27+00:00"
        },
        {
            "name": "symfony/translation",
            "version": "v6.2.2",
            "source": {
                "type": "git",
                "url": "https://github.com/symfony/translation.git",
                "reference": "3294288c335b6267eab14964bf2c46015663d93f"
            },
            "dist": {
                "type": "zip",
                "url": "https://api.github.com/repos/symfony/translation/zipball/3294288c335b6267eab14964bf2c46015663d93f",
                "reference": "3294288c335b6267eab14964bf2c46015663d93f",
                "shasum": ""
            },
            "require": {
                "php": ">=8.1",
                "symfony/polyfill-mbstring": "~1.0",
                "symfony/translation-contracts": "^2.3|^3.0"
            },
            "conflict": {
                "symfony/config": "<5.4",
                "symfony/console": "<5.4",
                "symfony/dependency-injection": "<5.4",
                "symfony/http-kernel": "<5.4",
                "symfony/twig-bundle": "<5.4",
                "symfony/yaml": "<5.4"
            },
            "provide": {
                "symfony/translation-implementation": "2.3|3.0"
            },
            "require-dev": {
                "nikic/php-parser": "^4.13",
                "psr/log": "^1|^2|^3",
                "symfony/config": "^5.4|^6.0",
                "symfony/console": "^5.4|^6.0",
                "symfony/dependency-injection": "^5.4|^6.0",
                "symfony/finder": "^5.4|^6.0",
                "symfony/http-client-contracts": "^1.1|^2.0|^3.0",
                "symfony/http-kernel": "^5.4|^6.0",
                "symfony/intl": "^5.4|^6.0",
                "symfony/polyfill-intl-icu": "^1.21",
                "symfony/routing": "^5.4|^6.0",
                "symfony/service-contracts": "^1.1.2|^2|^3",
                "symfony/yaml": "^5.4|^6.0"
            },
            "suggest": {
                "nikic/php-parser": "To use PhpAstExtractor",
                "psr/log-implementation": "To use logging capability in translator",
                "symfony/config": "",
                "symfony/yaml": ""
            },
            "type": "library",
            "autoload": {
                "files": [
                    "Resources/functions.php"
                ],
                "psr-4": {
                    "Symfony\\Component\\Translation\\": ""
                },
                "exclude-from-classmap": [
                    "/Tests/"
                ]
            },
            "notification-url": "https://packagist.org/downloads/",
            "license": [
                "MIT"
            ],
            "authors": [
                {
                    "name": "Fabien Potencier",
                    "email": "fabien@symfony.com"
                },
                {
                    "name": "Symfony Community",
                    "homepage": "https://symfony.com/contributors"
                }
            ],
            "description": "Provides tools to internationalize your application",
            "homepage": "https://symfony.com",
            "support": {
                "source": "https://github.com/symfony/translation/tree/v6.2.2"
            },
            "funding": [
                {
                    "url": "https://symfony.com/sponsor",
                    "type": "custom"
                },
                {
                    "url": "https://github.com/fabpot",
                    "type": "github"
                },
                {
                    "url": "https://tidelift.com/funding/github/packagist/symfony/symfony",
                    "type": "tidelift"
                }
            ],
            "time": "2022-12-13T18:04:17+00:00"
        },
        {
            "name": "symfony/translation-contracts",
            "version": "v3.2.0",
            "source": {
                "type": "git",
                "url": "https://github.com/symfony/translation-contracts.git",
                "reference": "68cce71402305a015f8c1589bfada1280dc64fe7"
            },
            "dist": {
                "type": "zip",
                "url": "https://api.github.com/repos/symfony/translation-contracts/zipball/68cce71402305a015f8c1589bfada1280dc64fe7",
                "reference": "68cce71402305a015f8c1589bfada1280dc64fe7",
                "shasum": ""
            },
            "require": {
                "php": ">=8.1"
            },
            "suggest": {
                "symfony/translation-implementation": ""
            },
            "type": "library",
            "extra": {
                "branch-alias": {
                    "dev-main": "3.3-dev"
                },
                "thanks": {
                    "name": "symfony/contracts",
                    "url": "https://github.com/symfony/contracts"
                }
            },
            "autoload": {
                "psr-4": {
                    "Symfony\\Contracts\\Translation\\": ""
                },
                "exclude-from-classmap": [
                    "/Test/"
                ]
            },
            "notification-url": "https://packagist.org/downloads/",
            "license": [
                "MIT"
            ],
            "authors": [
                {
                    "name": "Nicolas Grekas",
                    "email": "p@tchwork.com"
                },
                {
                    "name": "Symfony Community",
                    "homepage": "https://symfony.com/contributors"
                }
            ],
            "description": "Generic abstractions related to translation",
            "homepage": "https://symfony.com",
            "keywords": [
                "abstractions",
                "contracts",
                "decoupling",
                "interfaces",
                "interoperability",
                "standards"
            ],
            "support": {
                "source": "https://github.com/symfony/translation-contracts/tree/v3.2.0"
            },
            "funding": [
                {
                    "url": "https://symfony.com/sponsor",
                    "type": "custom"
                },
                {
                    "url": "https://github.com/fabpot",
                    "type": "github"
                },
                {
                    "url": "https://tidelift.com/funding/github/packagist/symfony/symfony",
                    "type": "tidelift"
                }
            ],
            "time": "2022-11-25T10:21:52+00:00"
        },
        {
            "name": "symfony/var-dumper",
            "version": "v6.2.2",
            "source": {
                "type": "git",
                "url": "https://github.com/symfony/var-dumper.git",
                "reference": "6168f544827e897f708a684f75072a8c33a5e309"
            },
            "dist": {
                "type": "zip",
                "url": "https://api.github.com/repos/symfony/var-dumper/zipball/6168f544827e897f708a684f75072a8c33a5e309",
                "reference": "6168f544827e897f708a684f75072a8c33a5e309",
                "shasum": ""
            },
            "require": {
                "php": ">=8.1",
                "symfony/polyfill-mbstring": "~1.0"
            },
            "conflict": {
                "phpunit/phpunit": "<5.4.3",
                "symfony/console": "<5.4"
            },
            "require-dev": {
                "ext-iconv": "*",
                "symfony/console": "^5.4|^6.0",
                "symfony/process": "^5.4|^6.0",
                "symfony/uid": "^5.4|^6.0",
                "twig/twig": "^2.13|^3.0.4"
            },
            "suggest": {
                "ext-iconv": "To convert non-UTF-8 strings to UTF-8 (or symfony/polyfill-iconv in case ext-iconv cannot be used).",
                "ext-intl": "To show region name in time zone dump",
                "symfony/console": "To use the ServerDumpCommand and/or the bin/var-dump-server script"
            },
            "bin": [
                "Resources/bin/var-dump-server"
            ],
            "type": "library",
            "autoload": {
                "files": [
                    "Resources/functions/dump.php"
                ],
                "psr-4": {
                    "Symfony\\Component\\VarDumper\\": ""
                },
                "exclude-from-classmap": [
                    "/Tests/"
                ]
            },
            "notification-url": "https://packagist.org/downloads/",
            "license": [
                "MIT"
            ],
            "authors": [
                {
                    "name": "Nicolas Grekas",
                    "email": "p@tchwork.com"
                },
                {
                    "name": "Symfony Community",
                    "homepage": "https://symfony.com/contributors"
                }
            ],
            "description": "Provides mechanisms for walking through any arbitrary PHP variable",
            "homepage": "https://symfony.com",
            "keywords": [
                "debug",
                "dump"
            ],
            "support": {
                "source": "https://github.com/symfony/var-dumper/tree/v6.2.2"
            },
            "funding": [
                {
                    "url": "https://symfony.com/sponsor",
                    "type": "custom"
                },
                {
                    "url": "https://github.com/fabpot",
                    "type": "github"
                },
                {
                    "url": "https://tidelift.com/funding/github/packagist/symfony/symfony",
                    "type": "tidelift"
                }
            ],
            "time": "2022-12-14T16:11:27+00:00"
        },
        {
            "name": "symfony/yaml",
            "version": "v6.2.2",
            "source": {
                "type": "git",
                "url": "https://github.com/symfony/yaml.git",
                "reference": "6ed8243aa5f2cb5a57009f826b5e7fb3c4200cf3"
            },
            "dist": {
                "type": "zip",
                "url": "https://api.github.com/repos/symfony/yaml/zipball/6ed8243aa5f2cb5a57009f826b5e7fb3c4200cf3",
                "reference": "6ed8243aa5f2cb5a57009f826b5e7fb3c4200cf3",
                "shasum": ""
            },
            "require": {
                "php": ">=8.1",
                "symfony/polyfill-ctype": "^1.8"
            },
            "conflict": {
                "symfony/console": "<5.4"
            },
            "require-dev": {
                "symfony/console": "^5.4|^6.0"
            },
            "suggest": {
                "symfony/console": "For validating YAML files using the lint command"
            },
            "bin": [
                "Resources/bin/yaml-lint"
            ],
            "type": "library",
            "autoload": {
                "psr-4": {
                    "Symfony\\Component\\Yaml\\": ""
                },
                "exclude-from-classmap": [
                    "/Tests/"
                ]
            },
            "notification-url": "https://packagist.org/downloads/",
            "license": [
                "MIT"
            ],
            "authors": [
                {
                    "name": "Fabien Potencier",
                    "email": "fabien@symfony.com"
                },
                {
                    "name": "Symfony Community",
                    "homepage": "https://symfony.com/contributors"
                }
            ],
            "description": "Loads and dumps YAML files",
            "homepage": "https://symfony.com",
            "support": {
                "source": "https://github.com/symfony/yaml/tree/v6.2.2"
            },
            "funding": [
                {
                    "url": "https://symfony.com/sponsor",
                    "type": "custom"
                },
                {
                    "url": "https://github.com/fabpot",
                    "type": "github"
                },
                {
                    "url": "https://tidelift.com/funding/github/packagist/symfony/symfony",
                    "type": "tidelift"
                }
            ],
            "time": "2022-12-14T16:11:27+00:00"
        },
        {
            "name": "torchlight/torchlight-commonmark",
            "version": "v0.5.5",
            "source": {
                "type": "git",
                "url": "https://github.com/torchlight-api/torchlight-commonmark-php.git",
                "reference": "eb618ae6187090126a9ef881ccaf9c315d49c99b"
            },
            "dist": {
                "type": "zip",
                "url": "https://api.github.com/repos/torchlight-api/torchlight-commonmark-php/zipball/eb618ae6187090126a9ef881ccaf9c315d49c99b",
                "reference": "eb618ae6187090126a9ef881ccaf9c315d49c99b",
                "shasum": ""
            },
            "require": {
                "league/commonmark": "^1.5|^2.0",
                "php": "^7.2|^8.0",
                "torchlight/torchlight-laravel": "^0.5.10"
            },
            "require-dev": {
                "mockery/mockery": "^1.3.3",
                "orchestra/testbench": "^5.0|^6.0",
                "phpunit/phpunit": "^8.4"
            },
            "type": "library",
            "autoload": {
                "psr-4": {
                    "Torchlight\\Commonmark\\": "src/"
                }
            },
            "notification-url": "https://packagist.org/downloads/",
            "license": [
                "MIT"
            ],
            "authors": [
                {
                    "name": "Aaron Francis",
                    "email": "aaron@hammerstone.dev"
                }
            ],
            "description": "A Commonmark extension for Torchlight, the syntax highlighting API.",
            "homepage": "https://torchlight.dev",
            "keywords": [
                "Code highlighting",
                "commonmark",
                "laravel",
                "markdown",
                "syntax highlighting"
            ],
            "support": {
                "issues": "https://github.com/torchlight-api/torchlight-commonmark-php/issues",
                "source": "https://github.com/torchlight-api/torchlight-commonmark-php/tree/v0.5.5"
            },
            "time": "2022-02-23T17:09:44+00:00"
        },
        {
            "name": "torchlight/torchlight-laravel",
            "version": "v0.5.12",
            "source": {
                "type": "git",
                "url": "https://github.com/torchlight-api/torchlight-laravel.git",
                "reference": "3c7d670fff381eb6bb159207c6c59d21840dab9b"
            },
            "dist": {
                "type": "zip",
                "url": "https://api.github.com/repos/torchlight-api/torchlight-laravel/zipball/3c7d670fff381eb6bb159207c6c59d21840dab9b",
                "reference": "3c7d670fff381eb6bb159207c6c59d21840dab9b",
                "shasum": ""
            },
            "require": {
                "guzzlehttp/guzzle": "^7.2",
                "illuminate/cache": "^7.26.0|^8.0|^9.0",
                "illuminate/console": "^7.26.0|^8.0|^9.0",
                "illuminate/http": "^7.26.0|^8.0|^9.0",
                "illuminate/support": "^7.26.0|^8.0|^9.0",
                "illuminate/view": "^7.26.0|^8.0|^9.0",
                "php": "^7.3|^8.0",
                "ramsey/uuid": "^3.7|^4.0"
            },
            "require-dev": {
                "mockery/mockery": "^1.3.3",
                "orchestra/testbench": "^5.0|^6.0|^7.0",
                "phpunit/phpunit": "^8.5.23|^9.5"
            },
            "type": "library",
            "extra": {
                "laravel": {
                    "providers": [
                        "Torchlight\\TorchlightServiceProvider"
                    ]
                }
            },
            "autoload": {
                "psr-4": {
                    "Torchlight\\": "src/"
                }
            },
            "notification-url": "https://packagist.org/downloads/",
            "license": [
                "MIT"
            ],
            "authors": [
                {
                    "name": "Aaron Francis",
                    "email": "aaron@hammerstone.dev"
                }
            ],
            "description": "A Laravel Client for Torchlight, the syntax highlighting API.",
            "homepage": "https://torchlight.dev",
            "keywords": [
                "Code highlighting",
                "laravel",
                "syntax highlighting"
            ],
            "support": {
                "issues": "https://github.com/torchlight-api/torchlight-laravel/issues",
                "source": "https://github.com/torchlight-api/torchlight-laravel/tree/v0.5.12"
            },
            "time": "2022-12-09T19:13:04+00:00"
        },
        {
            "name": "vlucas/phpdotenv",
            "version": "v5.5.0",
            "source": {
                "type": "git",
                "url": "https://github.com/vlucas/phpdotenv.git",
                "reference": "1a7ea2afc49c3ee6d87061f5a233e3a035d0eae7"
            },
            "dist": {
                "type": "zip",
                "url": "https://api.github.com/repos/vlucas/phpdotenv/zipball/1a7ea2afc49c3ee6d87061f5a233e3a035d0eae7",
                "reference": "1a7ea2afc49c3ee6d87061f5a233e3a035d0eae7",
                "shasum": ""
            },
            "require": {
                "ext-pcre": "*",
                "graham-campbell/result-type": "^1.0.2",
                "php": "^7.1.3 || ^8.0",
                "phpoption/phpoption": "^1.8",
                "symfony/polyfill-ctype": "^1.23",
                "symfony/polyfill-mbstring": "^1.23.1",
                "symfony/polyfill-php80": "^1.23.1"
            },
            "require-dev": {
                "bamarni/composer-bin-plugin": "^1.4.1",
                "ext-filter": "*",
                "phpunit/phpunit": "^7.5.20 || ^8.5.30 || ^9.5.25"
            },
            "suggest": {
                "ext-filter": "Required to use the boolean validator."
            },
            "type": "library",
            "extra": {
                "bamarni-bin": {
                    "bin-links": true,
                    "forward-command": true
                },
                "branch-alias": {
                    "dev-master": "5.5-dev"
                }
            },
            "autoload": {
                "psr-4": {
                    "Dotenv\\": "src/"
                }
            },
            "notification-url": "https://packagist.org/downloads/",
            "license": [
                "BSD-3-Clause"
            ],
            "authors": [
                {
                    "name": "Graham Campbell",
                    "email": "hello@gjcampbell.co.uk",
                    "homepage": "https://github.com/GrahamCampbell"
                },
                {
                    "name": "Vance Lucas",
                    "email": "vance@vancelucas.com",
                    "homepage": "https://github.com/vlucas"
                }
            ],
            "description": "Loads environment variables from `.env` to `getenv()`, `$_ENV` and `$_SERVER` automagically.",
            "keywords": [
                "dotenv",
                "env",
                "environment"
            ],
            "support": {
                "issues": "https://github.com/vlucas/phpdotenv/issues",
                "source": "https://github.com/vlucas/phpdotenv/tree/v5.5.0"
            },
            "funding": [
                {
                    "url": "https://github.com/GrahamCampbell",
                    "type": "github"
                },
                {
                    "url": "https://tidelift.com/funding/github/packagist/vlucas/phpdotenv",
                    "type": "tidelift"
                }
            ],
            "time": "2022-10-16T01:01:54+00:00"
        },
        {
            "name": "voku/portable-ascii",
            "version": "2.0.1",
            "source": {
                "type": "git",
                "url": "https://github.com/voku/portable-ascii.git",
                "reference": "b56450eed252f6801410d810c8e1727224ae0743"
            },
            "dist": {
                "type": "zip",
                "url": "https://api.github.com/repos/voku/portable-ascii/zipball/b56450eed252f6801410d810c8e1727224ae0743",
                "reference": "b56450eed252f6801410d810c8e1727224ae0743",
                "shasum": ""
            },
            "require": {
                "php": ">=7.0.0"
            },
            "require-dev": {
                "phpunit/phpunit": "~6.0 || ~7.0 || ~9.0"
            },
            "suggest": {
                "ext-intl": "Use Intl for transliterator_transliterate() support"
            },
            "type": "library",
            "autoload": {
                "psr-4": {
                    "voku\\": "src/voku/"
                }
            },
            "notification-url": "https://packagist.org/downloads/",
            "license": [
                "MIT"
            ],
            "authors": [
                {
                    "name": "Lars Moelleken",
                    "homepage": "http://www.moelleken.org/"
                }
            ],
            "description": "Portable ASCII library - performance optimized (ascii) string functions for php.",
            "homepage": "https://github.com/voku/portable-ascii",
            "keywords": [
                "ascii",
                "clean",
                "php"
            ],
            "support": {
                "issues": "https://github.com/voku/portable-ascii/issues",
                "source": "https://github.com/voku/portable-ascii/tree/2.0.1"
            },
            "funding": [
                {
                    "url": "https://www.paypal.me/moelleken",
                    "type": "custom"
                },
                {
                    "url": "https://github.com/voku",
                    "type": "github"
                },
                {
                    "url": "https://opencollective.com/portable-ascii",
                    "type": "open_collective"
                },
                {
                    "url": "https://www.patreon.com/voku",
                    "type": "patreon"
                },
                {
                    "url": "https://tidelift.com/funding/github/packagist/voku/portable-ascii",
                    "type": "tidelift"
                }
            ],
            "time": "2022-03-08T17:03:00+00:00"
        },
        {
            "name": "webmozart/assert",
            "version": "1.11.0",
            "source": {
                "type": "git",
                "url": "https://github.com/webmozarts/assert.git",
                "reference": "11cb2199493b2f8a3b53e7f19068fc6aac760991"
            },
            "dist": {
                "type": "zip",
                "url": "https://api.github.com/repos/webmozarts/assert/zipball/11cb2199493b2f8a3b53e7f19068fc6aac760991",
                "reference": "11cb2199493b2f8a3b53e7f19068fc6aac760991",
                "shasum": ""
            },
            "require": {
                "ext-ctype": "*",
                "php": "^7.2 || ^8.0"
            },
            "conflict": {
                "phpstan/phpstan": "<0.12.20",
                "vimeo/psalm": "<4.6.1 || 4.6.2"
            },
            "require-dev": {
                "phpunit/phpunit": "^8.5.13"
            },
            "type": "library",
            "extra": {
                "branch-alias": {
                    "dev-master": "1.10-dev"
                }
            },
            "autoload": {
                "psr-4": {
                    "Webmozart\\Assert\\": "src/"
                }
            },
            "notification-url": "https://packagist.org/downloads/",
            "license": [
                "MIT"
            ],
            "authors": [
                {
                    "name": "Bernhard Schussek",
                    "email": "bschussek@gmail.com"
                }
            ],
            "description": "Assertions to validate method input/output with nice error messages.",
            "keywords": [
                "assert",
                "check",
                "validate"
            ],
            "support": {
                "issues": "https://github.com/webmozarts/assert/issues",
                "source": "https://github.com/webmozarts/assert/tree/1.11.0"
            },
            "time": "2022-06-03T18:03:27+00:00"
        }
    ],
    "packages-dev": [
        {
            "name": "amphp/amp",
            "version": "v2.6.2",
            "source": {
                "type": "git",
                "url": "https://github.com/amphp/amp.git",
                "reference": "9d5100cebffa729aaffecd3ad25dc5aeea4f13bb"
            },
            "dist": {
                "type": "zip",
                "url": "https://api.github.com/repos/amphp/amp/zipball/9d5100cebffa729aaffecd3ad25dc5aeea4f13bb",
                "reference": "9d5100cebffa729aaffecd3ad25dc5aeea4f13bb",
                "shasum": ""
            },
            "require": {
                "php": ">=7.1"
            },
            "require-dev": {
                "amphp/php-cs-fixer-config": "dev-master",
                "amphp/phpunit-util": "^1",
                "ext-json": "*",
                "jetbrains/phpstorm-stubs": "^2019.3",
                "phpunit/phpunit": "^7 | ^8 | ^9",
                "psalm/phar": "^3.11@dev",
                "react/promise": "^2"
            },
            "type": "library",
            "extra": {
                "branch-alias": {
                    "dev-master": "2.x-dev"
                }
            },
            "autoload": {
                "files": [
                    "lib/functions.php",
                    "lib/Internal/functions.php"
                ],
                "psr-4": {
                    "Amp\\": "lib"
                }
            },
            "notification-url": "https://packagist.org/downloads/",
            "license": [
                "MIT"
            ],
            "authors": [
                {
                    "name": "Daniel Lowrey",
                    "email": "rdlowrey@php.net"
                },
                {
                    "name": "Aaron Piotrowski",
                    "email": "aaron@trowski.com"
                },
                {
                    "name": "Bob Weinand",
                    "email": "bobwei9@hotmail.com"
                },
                {
                    "name": "Niklas Keller",
                    "email": "me@kelunik.com"
                }
            ],
            "description": "A non-blocking concurrency framework for PHP applications.",
            "homepage": "https://amphp.org/amp",
            "keywords": [
                "async",
                "asynchronous",
                "awaitable",
                "concurrency",
                "event",
                "event-loop",
                "future",
                "non-blocking",
                "promise"
            ],
            "support": {
                "irc": "irc://irc.freenode.org/amphp",
                "issues": "https://github.com/amphp/amp/issues",
                "source": "https://github.com/amphp/amp/tree/v2.6.2"
            },
            "funding": [
                {
                    "url": "https://github.com/amphp",
                    "type": "github"
                }
            ],
            "time": "2022-02-20T17:52:18+00:00"
        },
        {
            "name": "amphp/byte-stream",
            "version": "v1.8.1",
            "source": {
                "type": "git",
                "url": "https://github.com/amphp/byte-stream.git",
                "reference": "acbd8002b3536485c997c4e019206b3f10ca15bd"
            },
            "dist": {
                "type": "zip",
                "url": "https://api.github.com/repos/amphp/byte-stream/zipball/acbd8002b3536485c997c4e019206b3f10ca15bd",
                "reference": "acbd8002b3536485c997c4e019206b3f10ca15bd",
                "shasum": ""
            },
            "require": {
                "amphp/amp": "^2",
                "php": ">=7.1"
            },
            "require-dev": {
                "amphp/php-cs-fixer-config": "dev-master",
                "amphp/phpunit-util": "^1.4",
                "friendsofphp/php-cs-fixer": "^2.3",
                "jetbrains/phpstorm-stubs": "^2019.3",
                "phpunit/phpunit": "^6 || ^7 || ^8",
                "psalm/phar": "^3.11.4"
            },
            "type": "library",
            "extra": {
                "branch-alias": {
                    "dev-master": "1.x-dev"
                }
            },
            "autoload": {
                "files": [
                    "lib/functions.php"
                ],
                "psr-4": {
                    "Amp\\ByteStream\\": "lib"
                }
            },
            "notification-url": "https://packagist.org/downloads/",
            "license": [
                "MIT"
            ],
            "authors": [
                {
                    "name": "Aaron Piotrowski",
                    "email": "aaron@trowski.com"
                },
                {
                    "name": "Niklas Keller",
                    "email": "me@kelunik.com"
                }
            ],
            "description": "A stream abstraction to make working with non-blocking I/O simple.",
            "homepage": "http://amphp.org/byte-stream",
            "keywords": [
                "amp",
                "amphp",
                "async",
                "io",
                "non-blocking",
                "stream"
            ],
            "support": {
                "irc": "irc://irc.freenode.org/amphp",
                "issues": "https://github.com/amphp/byte-stream/issues",
                "source": "https://github.com/amphp/byte-stream/tree/v1.8.1"
            },
            "funding": [
                {
                    "url": "https://github.com/amphp",
                    "type": "github"
                }
            ],
            "time": "2021-03-30T17:13:30+00:00"
        },
        {
            "name": "composer/package-versions-deprecated",
            "version": "1.11.99.5",
            "source": {
                "type": "git",
                "url": "https://github.com/composer/package-versions-deprecated.git",
                "reference": "b4f54f74ef3453349c24a845d22392cd31e65f1d"
            },
            "dist": {
                "type": "zip",
                "url": "https://api.github.com/repos/composer/package-versions-deprecated/zipball/b4f54f74ef3453349c24a845d22392cd31e65f1d",
                "reference": "b4f54f74ef3453349c24a845d22392cd31e65f1d",
                "shasum": ""
            },
            "require": {
                "composer-plugin-api": "^1.1.0 || ^2.0",
                "php": "^7 || ^8"
            },
            "replace": {
                "ocramius/package-versions": "1.11.99"
            },
            "require-dev": {
                "composer/composer": "^1.9.3 || ^2.0@dev",
                "ext-zip": "^1.13",
                "phpunit/phpunit": "^6.5 || ^7"
            },
            "type": "composer-plugin",
            "extra": {
                "class": "PackageVersions\\Installer",
                "branch-alias": {
                    "dev-master": "1.x-dev"
                }
            },
            "autoload": {
                "psr-4": {
                    "PackageVersions\\": "src/PackageVersions"
                }
            },
            "notification-url": "https://packagist.org/downloads/",
            "license": [
                "MIT"
            ],
            "authors": [
                {
                    "name": "Marco Pivetta",
                    "email": "ocramius@gmail.com"
                },
                {
                    "name": "Jordi Boggiano",
                    "email": "j.boggiano@seld.be"
                }
            ],
            "description": "Composer plugin that provides efficient querying for installed package versions (no runtime IO)",
            "support": {
                "issues": "https://github.com/composer/package-versions-deprecated/issues",
                "source": "https://github.com/composer/package-versions-deprecated/tree/1.11.99.5"
            },
            "funding": [
                {
                    "url": "https://packagist.com",
                    "type": "custom"
                },
                {
                    "url": "https://github.com/composer",
                    "type": "github"
                },
                {
                    "url": "https://tidelift.com/funding/github/packagist/composer/composer",
                    "type": "tidelift"
                }
            ],
            "time": "2022-01-17T14:14:24+00:00"
        },
        {
            "name": "composer/pcre",
            "version": "3.1.0",
            "source": {
                "type": "git",
                "url": "https://github.com/composer/pcre.git",
                "reference": "4bff79ddd77851fe3cdd11616ed3f92841ba5bd2"
            },
            "dist": {
                "type": "zip",
                "url": "https://api.github.com/repos/composer/pcre/zipball/4bff79ddd77851fe3cdd11616ed3f92841ba5bd2",
                "reference": "4bff79ddd77851fe3cdd11616ed3f92841ba5bd2",
                "shasum": ""
            },
            "require": {
                "php": "^7.4 || ^8.0"
            },
            "require-dev": {
                "phpstan/phpstan": "^1.3",
                "phpstan/phpstan-strict-rules": "^1.1",
                "symfony/phpunit-bridge": "^5"
            },
            "type": "library",
            "extra": {
                "branch-alias": {
                    "dev-main": "3.x-dev"
                }
            },
            "autoload": {
                "psr-4": {
                    "Composer\\Pcre\\": "src"
                }
            },
            "notification-url": "https://packagist.org/downloads/",
            "license": [
                "MIT"
            ],
            "authors": [
                {
                    "name": "Jordi Boggiano",
                    "email": "j.boggiano@seld.be",
                    "homepage": "http://seld.be"
                }
            ],
            "description": "PCRE wrapping library that offers type-safe preg_* replacements.",
            "keywords": [
                "PCRE",
                "preg",
                "regex",
                "regular expression"
            ],
            "support": {
                "issues": "https://github.com/composer/pcre/issues",
                "source": "https://github.com/composer/pcre/tree/3.1.0"
            },
            "funding": [
                {
                    "url": "https://packagist.com",
                    "type": "custom"
                },
                {
                    "url": "https://github.com/composer",
                    "type": "github"
                },
                {
                    "url": "https://tidelift.com/funding/github/packagist/composer/composer",
                    "type": "tidelift"
                }
            ],
            "time": "2022-11-17T09:50:14+00:00"
        },
        {
            "name": "composer/semver",
            "version": "3.3.2",
            "source": {
                "type": "git",
                "url": "https://github.com/composer/semver.git",
                "reference": "3953f23262f2bff1919fc82183ad9acb13ff62c9"
            },
            "dist": {
                "type": "zip",
                "url": "https://api.github.com/repos/composer/semver/zipball/3953f23262f2bff1919fc82183ad9acb13ff62c9",
                "reference": "3953f23262f2bff1919fc82183ad9acb13ff62c9",
                "shasum": ""
            },
            "require": {
                "php": "^5.3.2 || ^7.0 || ^8.0"
            },
            "require-dev": {
                "phpstan/phpstan": "^1.4",
                "symfony/phpunit-bridge": "^4.2 || ^5"
            },
            "type": "library",
            "extra": {
                "branch-alias": {
                    "dev-main": "3.x-dev"
                }
            },
            "autoload": {
                "psr-4": {
                    "Composer\\Semver\\": "src"
                }
            },
            "notification-url": "https://packagist.org/downloads/",
            "license": [
                "MIT"
            ],
            "authors": [
                {
                    "name": "Nils Adermann",
                    "email": "naderman@naderman.de",
                    "homepage": "http://www.naderman.de"
                },
                {
                    "name": "Jordi Boggiano",
                    "email": "j.boggiano@seld.be",
                    "homepage": "http://seld.be"
                },
                {
                    "name": "Rob Bast",
                    "email": "rob.bast@gmail.com",
                    "homepage": "http://robbast.nl"
                }
            ],
            "description": "Semver library that offers utilities, version constraint parsing and validation.",
            "keywords": [
                "semantic",
                "semver",
                "validation",
                "versioning"
            ],
            "support": {
                "irc": "irc://irc.freenode.org/composer",
                "issues": "https://github.com/composer/semver/issues",
                "source": "https://github.com/composer/semver/tree/3.3.2"
            },
            "funding": [
                {
                    "url": "https://packagist.com",
                    "type": "custom"
                },
                {
                    "url": "https://github.com/composer",
                    "type": "github"
                },
                {
                    "url": "https://tidelift.com/funding/github/packagist/composer/composer",
                    "type": "tidelift"
                }
            ],
            "time": "2022-04-01T19:23:25+00:00"
        },
        {
            "name": "composer/xdebug-handler",
            "version": "3.0.3",
            "source": {
                "type": "git",
                "url": "https://github.com/composer/xdebug-handler.git",
                "reference": "ced299686f41dce890debac69273b47ffe98a40c"
            },
            "dist": {
                "type": "zip",
                "url": "https://api.github.com/repos/composer/xdebug-handler/zipball/ced299686f41dce890debac69273b47ffe98a40c",
                "reference": "ced299686f41dce890debac69273b47ffe98a40c",
                "shasum": ""
            },
            "require": {
                "composer/pcre": "^1 || ^2 || ^3",
                "php": "^7.2.5 || ^8.0",
                "psr/log": "^1 || ^2 || ^3"
            },
            "require-dev": {
                "phpstan/phpstan": "^1.0",
                "phpstan/phpstan-strict-rules": "^1.1",
                "symfony/phpunit-bridge": "^6.0"
            },
            "type": "library",
            "autoload": {
                "psr-4": {
                    "Composer\\XdebugHandler\\": "src"
                }
            },
            "notification-url": "https://packagist.org/downloads/",
            "license": [
                "MIT"
            ],
            "authors": [
                {
                    "name": "John Stevenson",
                    "email": "john-stevenson@blueyonder.co.uk"
                }
            ],
            "description": "Restarts a process without Xdebug.",
            "keywords": [
                "Xdebug",
                "performance"
            ],
            "support": {
                "irc": "irc://irc.freenode.org/composer",
                "issues": "https://github.com/composer/xdebug-handler/issues",
                "source": "https://github.com/composer/xdebug-handler/tree/3.0.3"
            },
            "funding": [
                {
                    "url": "https://packagist.com",
                    "type": "custom"
                },
                {
                    "url": "https://github.com/composer",
                    "type": "github"
                },
                {
                    "url": "https://tidelift.com/funding/github/packagist/composer/composer",
                    "type": "tidelift"
                }
            ],
            "time": "2022-02-25T21:32:43+00:00"
        },
        {
            "name": "desilva/microserve",
            "version": "v1.0.0",
            "source": {
                "type": "git",
                "url": "https://github.com/caendesilva/microserve.git",
                "reference": "2a55037f67578c2c9a30108a7b68051236a6b2d6"
            },
            "dist": {
                "type": "zip",
                "url": "https://api.github.com/repos/caendesilva/microserve/zipball/2a55037f67578c2c9a30108a7b68051236a6b2d6",
                "reference": "2a55037f67578c2c9a30108a7b68051236a6b2d6",
                "shasum": ""
            },
            "require": {
                "php": "^8.0"
            },
            "require-dev": {
                "phpunit/phpunit": "^9.0"
            },
            "type": "library",
            "autoload": {
                "psr-4": {
                    "Desilva\\Microserve\\": "src"
                }
            },
            "notification-url": "https://packagist.org/downloads/",
            "license": [
                "MIT"
            ],
            "authors": [
                {
                    "name": "Caen De Silva",
                    "email": "caen@desilva.se",
                    "role": "Developer"
                }
            ],
            "description": "Lightweight API for creating PHP application servers",
            "homepage": "https://github.com/caendesilva/microserve",
            "keywords": [
                "desilva",
                "microserve"
            ],
            "support": {
                "issues": "https://github.com/caendesilva/microserve/issues",
                "source": "https://github.com/caendesilva/microserve/tree/v1.0.0"
            },
            "time": "2022-06-04T12:07:54+00:00"
        },
        {
            "name": "dnoegel/php-xdg-base-dir",
            "version": "v0.1.1",
            "source": {
                "type": "git",
                "url": "https://github.com/dnoegel/php-xdg-base-dir.git",
                "reference": "8f8a6e48c5ecb0f991c2fdcf5f154a47d85f9ffd"
            },
            "dist": {
                "type": "zip",
                "url": "https://api.github.com/repos/dnoegel/php-xdg-base-dir/zipball/8f8a6e48c5ecb0f991c2fdcf5f154a47d85f9ffd",
                "reference": "8f8a6e48c5ecb0f991c2fdcf5f154a47d85f9ffd",
                "shasum": ""
            },
            "require": {
                "php": ">=5.3.2"
            },
            "require-dev": {
                "phpunit/phpunit": "~7.0|~6.0|~5.0|~4.8.35"
            },
            "type": "library",
            "autoload": {
                "psr-4": {
                    "XdgBaseDir\\": "src/"
                }
            },
            "notification-url": "https://packagist.org/downloads/",
            "license": [
                "MIT"
            ],
            "description": "implementation of xdg base directory specification for php",
            "support": {
                "issues": "https://github.com/dnoegel/php-xdg-base-dir/issues",
                "source": "https://github.com/dnoegel/php-xdg-base-dir/tree/v0.1.1"
            },
            "time": "2019-12-04T15:06:13+00:00"
        },
        {
            "name": "doctrine/instantiator",
            "version": "1.4.1",
            "source": {
                "type": "git",
                "url": "https://github.com/doctrine/instantiator.git",
                "reference": "10dcfce151b967d20fde1b34ae6640712c3891bc"
            },
            "dist": {
                "type": "zip",
                "url": "https://api.github.com/repos/doctrine/instantiator/zipball/10dcfce151b967d20fde1b34ae6640712c3891bc",
                "reference": "10dcfce151b967d20fde1b34ae6640712c3891bc",
                "shasum": ""
            },
            "require": {
                "php": "^7.1 || ^8.0"
            },
            "require-dev": {
                "doctrine/coding-standard": "^9",
                "ext-pdo": "*",
                "ext-phar": "*",
                "phpbench/phpbench": "^0.16 || ^1",
                "phpstan/phpstan": "^1.4",
                "phpstan/phpstan-phpunit": "^1",
                "phpunit/phpunit": "^7.5 || ^8.5 || ^9.5",
                "vimeo/psalm": "^4.22"
            },
            "type": "library",
            "autoload": {
                "psr-4": {
                    "Doctrine\\Instantiator\\": "src/Doctrine/Instantiator/"
                }
            },
            "notification-url": "https://packagist.org/downloads/",
            "license": [
                "MIT"
            ],
            "authors": [
                {
                    "name": "Marco Pivetta",
                    "email": "ocramius@gmail.com",
                    "homepage": "https://ocramius.github.io/"
                }
            ],
            "description": "A small, lightweight utility to instantiate objects in PHP without invoking their constructors",
            "homepage": "https://www.doctrine-project.org/projects/instantiator.html",
            "keywords": [
                "constructor",
                "instantiate"
            ],
            "support": {
                "issues": "https://github.com/doctrine/instantiator/issues",
                "source": "https://github.com/doctrine/instantiator/tree/1.4.1"
            },
            "funding": [
                {
                    "url": "https://www.doctrine-project.org/sponsorship.html",
                    "type": "custom"
                },
                {
                    "url": "https://www.patreon.com/phpdoctrine",
                    "type": "patreon"
                },
                {
                    "url": "https://tidelift.com/funding/github/packagist/doctrine%2Finstantiator",
                    "type": "tidelift"
                }
            ],
            "time": "2022-03-03T08:28:38+00:00"
        },
        {
            "name": "driftingly/rector-laravel",
            "version": "0.14.1",
            "source": {
                "type": "git",
                "url": "https://github.com/driftingly/rector-laravel.git",
                "reference": "077a1d72aef3166216f632b273d449235c6e8866"
            },
            "dist": {
                "type": "zip",
                "url": "https://api.github.com/repos/driftingly/rector-laravel/zipball/077a1d72aef3166216f632b273d449235c6e8866",
                "reference": "077a1d72aef3166216f632b273d449235c6e8866",
                "shasum": ""
            },
            "require": {
                "php": ">=8.1"
            },
            "require-dev": {
                "phpstan/extension-installer": "^1.1",
                "phpstan/phpstan": "^1.8.2",
                "phpstan/phpstan-strict-rules": "^1.2",
                "phpstan/phpstan-webmozart-assert": "^1.1",
                "phpunit/phpunit": "^9.5",
                "rector/phpstan-rules": "^0.6",
                "rector/rector": "^0.14.7",
                "rector/rector-debugging": "dev-main",
                "symplify/easy-coding-standard": "^11.0",
                "symplify/phpstan-extensions": "^11.0",
                "symplify/phpstan-rules": "^11.0",
                "symplify/rule-doc-generator": "^11.0",
                "symplify/vendor-patches": "^11.0"
            },
            "type": "rector-extension",
            "autoload": {
                "psr-4": {
                    "RectorLaravel\\": "src"
                }
            },
            "notification-url": "https://packagist.org/downloads/",
            "license": [
                "MIT"
            ],
            "description": "Rector upgrades rules for Laravel Framework",
            "support": {
                "issues": "https://github.com/driftingly/rector-laravel/issues",
                "source": "https://github.com/driftingly/rector-laravel/tree/0.14.1"
            },
            "time": "2022-11-05T17:05:59+00:00"
        },
        {
            "name": "felixfbecker/advanced-json-rpc",
            "version": "v3.2.1",
            "source": {
                "type": "git",
                "url": "https://github.com/felixfbecker/php-advanced-json-rpc.git",
                "reference": "b5f37dbff9a8ad360ca341f3240dc1c168b45447"
            },
            "dist": {
                "type": "zip",
                "url": "https://api.github.com/repos/felixfbecker/php-advanced-json-rpc/zipball/b5f37dbff9a8ad360ca341f3240dc1c168b45447",
                "reference": "b5f37dbff9a8ad360ca341f3240dc1c168b45447",
                "shasum": ""
            },
            "require": {
                "netresearch/jsonmapper": "^1.0 || ^2.0 || ^3.0 || ^4.0",
                "php": "^7.1 || ^8.0",
                "phpdocumentor/reflection-docblock": "^4.3.4 || ^5.0.0"
            },
            "require-dev": {
                "phpunit/phpunit": "^7.0 || ^8.0"
            },
            "type": "library",
            "autoload": {
                "psr-4": {
                    "AdvancedJsonRpc\\": "lib/"
                }
            },
            "notification-url": "https://packagist.org/downloads/",
            "license": [
                "ISC"
            ],
            "authors": [
                {
                    "name": "Felix Becker",
                    "email": "felix.b@outlook.com"
                }
            ],
            "description": "A more advanced JSONRPC implementation",
            "support": {
                "issues": "https://github.com/felixfbecker/php-advanced-json-rpc/issues",
                "source": "https://github.com/felixfbecker/php-advanced-json-rpc/tree/v3.2.1"
            },
            "time": "2021-06-11T22:34:44+00:00"
        },
        {
            "name": "felixfbecker/language-server-protocol",
            "version": "v1.5.2",
            "source": {
                "type": "git",
                "url": "https://github.com/felixfbecker/php-language-server-protocol.git",
                "reference": "6e82196ffd7c62f7794d778ca52b69feec9f2842"
            },
            "dist": {
                "type": "zip",
                "url": "https://api.github.com/repos/felixfbecker/php-language-server-protocol/zipball/6e82196ffd7c62f7794d778ca52b69feec9f2842",
                "reference": "6e82196ffd7c62f7794d778ca52b69feec9f2842",
                "shasum": ""
            },
            "require": {
                "php": ">=7.1"
            },
            "require-dev": {
                "phpstan/phpstan": "*",
                "squizlabs/php_codesniffer": "^3.1",
                "vimeo/psalm": "^4.0"
            },
            "type": "library",
            "extra": {
                "branch-alias": {
                    "dev-master": "1.x-dev"
                }
            },
            "autoload": {
                "psr-4": {
                    "LanguageServerProtocol\\": "src/"
                }
            },
            "notification-url": "https://packagist.org/downloads/",
            "license": [
                "ISC"
            ],
            "authors": [
                {
                    "name": "Felix Becker",
                    "email": "felix.b@outlook.com"
                }
            ],
            "description": "PHP classes for the Language Server Protocol",
            "keywords": [
                "language",
                "microsoft",
                "php",
                "server"
            ],
            "support": {
                "issues": "https://github.com/felixfbecker/php-language-server-protocol/issues",
                "source": "https://github.com/felixfbecker/php-language-server-protocol/tree/v1.5.2"
            },
            "time": "2022-03-02T22:36:06+00:00"
        },
        {
            "name": "hamcrest/hamcrest-php",
            "version": "v2.0.1",
            "source": {
                "type": "git",
                "url": "https://github.com/hamcrest/hamcrest-php.git",
                "reference": "8c3d0a3f6af734494ad8f6fbbee0ba92422859f3"
            },
            "dist": {
                "type": "zip",
                "url": "https://api.github.com/repos/hamcrest/hamcrest-php/zipball/8c3d0a3f6af734494ad8f6fbbee0ba92422859f3",
                "reference": "8c3d0a3f6af734494ad8f6fbbee0ba92422859f3",
                "shasum": ""
            },
            "require": {
                "php": "^5.3|^7.0|^8.0"
            },
            "replace": {
                "cordoval/hamcrest-php": "*",
                "davedevelopment/hamcrest-php": "*",
                "kodova/hamcrest-php": "*"
            },
            "require-dev": {
                "phpunit/php-file-iterator": "^1.4 || ^2.0",
                "phpunit/phpunit": "^4.8.36 || ^5.7 || ^6.5 || ^7.0"
            },
            "type": "library",
            "extra": {
                "branch-alias": {
                    "dev-master": "2.1-dev"
                }
            },
            "autoload": {
                "classmap": [
                    "hamcrest"
                ]
            },
            "notification-url": "https://packagist.org/downloads/",
            "license": [
                "BSD-3-Clause"
            ],
            "description": "This is the PHP port of Hamcrest Matchers",
            "keywords": [
                "test"
            ],
            "support": {
                "issues": "https://github.com/hamcrest/hamcrest-php/issues",
                "source": "https://github.com/hamcrest/hamcrest-php/tree/v2.0.1"
            },
            "time": "2020-07-09T08:09:16+00:00"
        },
        {
            "name": "hyde/realtime-compiler",
            "version": "dev-master",
            "dist": {
                "type": "path",
                "url": "./packages/realtime-compiler",
                "reference": "905709e5320f7bfc053dea8e5eac64ebd8ec320f"
            },
            "require": {
                "desilva/microserve": "^1.0",
                "hyde/framework": "*"
            },
            "suggest": {
                "hyde/framework": "This package requires Hyde Framework version v0.64.0-beta or higher."
            },
            "bin": [
                "bin/server.php"
            ],
            "type": "library",
            "autoload": {
                "psr-4": {
                    "Hyde\\RealtimeCompiler\\": "src/"
                }
            },
            "license": [
                "MIT"
            ],
            "authors": [
                {
                    "name": "Caen De Silva",
                    "email": "caen@desilva.se"
                }
            ],
            "description": "HydePHP Realtime Compiler Server",
            "transport-options": {
                "relative": true
            }
        },
        {
            "name": "hyde/testing",
            "version": "dev-master",
            "dist": {
                "type": "path",
                "url": "./packages/testing",
                "reference": "05ca2f663e04439be77799bf5e1e1701faaf23c3"
            },
            "require": {
                "illuminate/support": "^9.5",
                "laravel/dusk": "^6.25",
                "mockery/mockery": "^1.4.4",
                "pestphp/pest": "^1.21.1",
                "php": "^8.0"
            },
            "type": "library",
            "extra": {
                "laravel": {
                    "providers": [
                        "Hyde\\Testing\\TestingServiceProvider"
                    ]
                }
            },
            "autoload": {
                "psr-4": {
                    "Hyde\\Testing\\": "src"
                }
            },
            "license": [
                "MIT"
            ],
            "authors": [
                {
                    "name": "Caen De Silva",
                    "email": "caen@desilva.se",
                    "role": "Developer"
                }
            ],
            "description": "Testing helpers for HydePHP.",
            "homepage": "https://github.com/hyde/testing",
            "keywords": [
                "hyde",
                "hydephp",
                "testing"
            ],
            "transport-options": {
                "relative": true
            }
        },
        {
            "name": "jetbrains/phpstorm-attributes",
            "version": "1.0",
            "source": {
                "type": "git",
                "url": "https://github.com/JetBrains/phpstorm-attributes.git",
                "reference": "a7a83ae5df4dd3c0875484483de19de8edf60a9f"
            },
            "dist": {
                "type": "zip",
                "url": "https://api.github.com/repos/JetBrains/phpstorm-attributes/zipball/a7a83ae5df4dd3c0875484483de19de8edf60a9f",
                "reference": "a7a83ae5df4dd3c0875484483de19de8edf60a9f",
                "shasum": ""
            },
            "type": "library",
            "autoload": {
                "psr-4": {
                    "JetBrains\\PhpStorm\\": "src/"
                }
            },
            "notification-url": "https://packagist.org/downloads/",
            "license": [
                "Apache-2.0"
            ],
            "authors": [
                {
                    "name": "JetBrains",
                    "homepage": "https://www.jetbrains.com"
                }
            ],
            "description": "PhpStorm specific attributes",
            "keywords": [
                "attributes",
                "jetbrains",
                "phpstorm"
            ],
            "support": {
                "issues": "https://youtrack.jetbrains.com/newIssue?project=WI",
                "source": "https://github.com/JetBrains/phpstorm-attributes/tree/1.0"
            },
            "time": "2020-11-17T11:09:47+00:00"
        },
        {
            "name": "laravel/dusk",
            "version": "v6.25.2",
            "source": {
                "type": "git",
                "url": "https://github.com/laravel/dusk.git",
                "reference": "25a595ac3dc82089a91af10dd23b0d58fd3f6d0b"
            },
            "dist": {
                "type": "zip",
                "url": "https://api.github.com/repos/laravel/dusk/zipball/25a595ac3dc82089a91af10dd23b0d58fd3f6d0b",
                "reference": "25a595ac3dc82089a91af10dd23b0d58fd3f6d0b",
                "shasum": ""
            },
            "require": {
                "ext-json": "*",
                "ext-zip": "*",
                "illuminate/console": "^6.0|^7.0|^8.0|^9.0",
                "illuminate/support": "^6.0|^7.0|^8.0|^9.0",
                "nesbot/carbon": "^2.0",
                "php": "^7.2|^8.0",
                "php-webdriver/webdriver": "^1.9.0",
                "symfony/console": "^4.3|^5.0|^6.0",
                "symfony/finder": "^4.3|^5.0|^6.0",
                "symfony/process": "^4.3|^5.0|^6.0",
                "vlucas/phpdotenv": "^3.0|^4.0|^5.2"
            },
            "require-dev": {
                "mockery/mockery": "^1.0",
                "orchestra/testbench": "^4.16|^5.17.1|^6.12.1|^7.0",
                "phpunit/phpunit": "^7.5.15|^8.4|^9.0"
            },
            "suggest": {
                "ext-pcntl": "Used to gracefully terminate Dusk when tests are running."
            },
            "type": "library",
            "extra": {
                "branch-alias": {
                    "dev-master": "6.x-dev"
                },
                "laravel": {
                    "providers": [
                        "Laravel\\Dusk\\DuskServiceProvider"
                    ]
                }
            },
            "autoload": {
                "psr-4": {
                    "Laravel\\Dusk\\": "src/"
                }
            },
            "notification-url": "https://packagist.org/downloads/",
            "license": [
                "MIT"
            ],
            "authors": [
                {
                    "name": "Taylor Otwell",
                    "email": "taylor@laravel.com"
                }
            ],
            "description": "Laravel Dusk provides simple end-to-end testing and browser automation.",
            "keywords": [
                "laravel",
                "testing",
                "webdriver"
            ],
            "support": {
                "issues": "https://github.com/laravel/dusk/issues",
                "source": "https://github.com/laravel/dusk/tree/v6.25.2"
            },
            "time": "2022-09-29T09:37:07+00:00"
        },
        {
            "name": "laravel/tinker",
            "version": "v2.7.3",
            "source": {
                "type": "git",
                "url": "https://github.com/laravel/tinker.git",
                "reference": "5062061b4924af3392225dd482ca7b4d85d8b8ef"
            },
            "dist": {
                "type": "zip",
                "url": "https://api.github.com/repos/laravel/tinker/zipball/5062061b4924af3392225dd482ca7b4d85d8b8ef",
                "reference": "5062061b4924af3392225dd482ca7b4d85d8b8ef",
                "shasum": ""
            },
            "require": {
                "illuminate/console": "^6.0|^7.0|^8.0|^9.0",
                "illuminate/contracts": "^6.0|^7.0|^8.0|^9.0",
                "illuminate/support": "^6.0|^7.0|^8.0|^9.0",
                "php": "^7.2.5|^8.0",
                "psy/psysh": "^0.10.4|^0.11.1",
                "symfony/var-dumper": "^4.3.4|^5.0|^6.0"
            },
            "require-dev": {
                "mockery/mockery": "~1.3.3|^1.4.2",
                "phpunit/phpunit": "^8.5.8|^9.3.3"
            },
            "suggest": {
                "illuminate/database": "The Illuminate Database package (^6.0|^7.0|^8.0|^9.0)."
            },
            "type": "library",
            "extra": {
                "branch-alias": {
                    "dev-master": "2.x-dev"
                },
                "laravel": {
                    "providers": [
                        "Laravel\\Tinker\\TinkerServiceProvider"
                    ]
                }
            },
            "autoload": {
                "psr-4": {
                    "Laravel\\Tinker\\": "src/"
                }
            },
            "notification-url": "https://packagist.org/downloads/",
            "license": [
                "MIT"
            ],
            "authors": [
                {
                    "name": "Taylor Otwell",
                    "email": "taylor@laravel.com"
                }
            ],
            "description": "Powerful REPL for the Laravel framework.",
            "keywords": [
                "REPL",
                "Tinker",
                "laravel",
                "psysh"
            ],
            "support": {
                "issues": "https://github.com/laravel/tinker/issues",
                "source": "https://github.com/laravel/tinker/tree/v2.7.3"
            },
            "time": "2022-11-09T15:11:38+00:00"
        },
        {
            "name": "mockery/mockery",
            "version": "1.5.1",
            "source": {
                "type": "git",
                "url": "https://github.com/mockery/mockery.git",
                "reference": "e92dcc83d5a51851baf5f5591d32cb2b16e3684e"
            },
            "dist": {
                "type": "zip",
                "url": "https://api.github.com/repos/mockery/mockery/zipball/e92dcc83d5a51851baf5f5591d32cb2b16e3684e",
                "reference": "e92dcc83d5a51851baf5f5591d32cb2b16e3684e",
                "shasum": ""
            },
            "require": {
                "hamcrest/hamcrest-php": "^2.0.1",
                "lib-pcre": ">=7.0",
                "php": "^7.3 || ^8.0"
            },
            "conflict": {
                "phpunit/phpunit": "<8.0"
            },
            "require-dev": {
                "phpunit/phpunit": "^8.5 || ^9.3"
            },
            "type": "library",
            "extra": {
                "branch-alias": {
                    "dev-master": "1.4.x-dev"
                }
            },
            "autoload": {
                "psr-0": {
                    "Mockery": "library/"
                }
            },
            "notification-url": "https://packagist.org/downloads/",
            "license": [
                "BSD-3-Clause"
            ],
            "authors": [
                {
                    "name": "Pádraic Brady",
                    "email": "padraic.brady@gmail.com",
                    "homepage": "http://blog.astrumfutura.com"
                },
                {
                    "name": "Dave Marshall",
                    "email": "dave.marshall@atstsolutions.co.uk",
                    "homepage": "http://davedevelopment.co.uk"
                }
            ],
            "description": "Mockery is a simple yet flexible PHP mock object framework",
            "homepage": "https://github.com/mockery/mockery",
            "keywords": [
                "BDD",
                "TDD",
                "library",
                "mock",
                "mock objects",
                "mockery",
                "stub",
                "test",
                "test double",
                "testing"
            ],
            "support": {
                "issues": "https://github.com/mockery/mockery/issues",
                "source": "https://github.com/mockery/mockery/tree/1.5.1"
            },
            "time": "2022-09-07T15:32:08+00:00"
        },
        {
            "name": "myclabs/deep-copy",
            "version": "1.11.0",
            "source": {
                "type": "git",
                "url": "https://github.com/myclabs/DeepCopy.git",
                "reference": "14daed4296fae74d9e3201d2c4925d1acb7aa614"
            },
            "dist": {
                "type": "zip",
                "url": "https://api.github.com/repos/myclabs/DeepCopy/zipball/14daed4296fae74d9e3201d2c4925d1acb7aa614",
                "reference": "14daed4296fae74d9e3201d2c4925d1acb7aa614",
                "shasum": ""
            },
            "require": {
                "php": "^7.1 || ^8.0"
            },
            "conflict": {
                "doctrine/collections": "<1.6.8",
                "doctrine/common": "<2.13.3 || >=3,<3.2.2"
            },
            "require-dev": {
                "doctrine/collections": "^1.6.8",
                "doctrine/common": "^2.13.3 || ^3.2.2",
                "phpunit/phpunit": "^7.5.20 || ^8.5.23 || ^9.5.13"
            },
            "type": "library",
            "autoload": {
                "files": [
                    "src/DeepCopy/deep_copy.php"
                ],
                "psr-4": {
                    "DeepCopy\\": "src/DeepCopy/"
                }
            },
            "notification-url": "https://packagist.org/downloads/",
            "license": [
                "MIT"
            ],
            "description": "Create deep copies (clones) of your objects",
            "keywords": [
                "clone",
                "copy",
                "duplicate",
                "object",
                "object graph"
            ],
            "support": {
                "issues": "https://github.com/myclabs/DeepCopy/issues",
                "source": "https://github.com/myclabs/DeepCopy/tree/1.11.0"
            },
            "funding": [
                {
                    "url": "https://tidelift.com/funding/github/packagist/myclabs/deep-copy",
                    "type": "tidelift"
                }
            ],
            "time": "2022-03-03T13:19:32+00:00"
        },
        {
            "name": "netresearch/jsonmapper",
            "version": "v4.1.0",
            "source": {
                "type": "git",
                "url": "https://github.com/cweiske/jsonmapper.git",
                "reference": "cfa81ea1d35294d64adb9c68aa4cb9e92400e53f"
            },
            "dist": {
                "type": "zip",
                "url": "https://api.github.com/repos/cweiske/jsonmapper/zipball/cfa81ea1d35294d64adb9c68aa4cb9e92400e53f",
                "reference": "cfa81ea1d35294d64adb9c68aa4cb9e92400e53f",
                "shasum": ""
            },
            "require": {
                "ext-json": "*",
                "ext-pcre": "*",
                "ext-reflection": "*",
                "ext-spl": "*",
                "php": ">=7.1"
            },
            "require-dev": {
                "phpunit/phpunit": "~7.5 || ~8.0 || ~9.0",
                "squizlabs/php_codesniffer": "~3.5"
            },
            "type": "library",
            "autoload": {
                "psr-0": {
                    "JsonMapper": "src/"
                }
            },
            "notification-url": "https://packagist.org/downloads/",
            "license": [
                "OSL-3.0"
            ],
            "authors": [
                {
                    "name": "Christian Weiske",
                    "email": "cweiske@cweiske.de",
                    "homepage": "http://github.com/cweiske/jsonmapper/",
                    "role": "Developer"
                }
            ],
            "description": "Map nested JSON structures onto PHP classes",
            "support": {
                "email": "cweiske@cweiske.de",
                "issues": "https://github.com/cweiske/jsonmapper/issues",
                "source": "https://github.com/cweiske/jsonmapper/tree/v4.1.0"
            },
            "time": "2022-12-08T20:46:14+00:00"
        },
        {
            "name": "nikic/php-parser",
            "version": "v4.15.2",
            "source": {
                "type": "git",
                "url": "https://github.com/nikic/PHP-Parser.git",
                "reference": "f59bbe44bf7d96f24f3e2b4ddc21cd52c1d2adbc"
            },
            "dist": {
                "type": "zip",
                "url": "https://api.github.com/repos/nikic/PHP-Parser/zipball/f59bbe44bf7d96f24f3e2b4ddc21cd52c1d2adbc",
                "reference": "f59bbe44bf7d96f24f3e2b4ddc21cd52c1d2adbc",
                "shasum": ""
            },
            "require": {
                "ext-tokenizer": "*",
                "php": ">=7.0"
            },
            "require-dev": {
                "ircmaxell/php-yacc": "^0.0.7",
                "phpunit/phpunit": "^6.5 || ^7.0 || ^8.0 || ^9.0"
            },
            "bin": [
                "bin/php-parse"
            ],
            "type": "library",
            "extra": {
                "branch-alias": {
                    "dev-master": "4.9-dev"
                }
            },
            "autoload": {
                "psr-4": {
                    "PhpParser\\": "lib/PhpParser"
                }
            },
            "notification-url": "https://packagist.org/downloads/",
            "license": [
                "BSD-3-Clause"
            ],
            "authors": [
                {
                    "name": "Nikita Popov"
                }
            ],
            "description": "A PHP parser written in PHP",
            "keywords": [
                "parser",
                "php"
            ],
            "support": {
                "issues": "https://github.com/nikic/PHP-Parser/issues",
                "source": "https://github.com/nikic/PHP-Parser/tree/v4.15.2"
            },
            "time": "2022-11-12T15:38:23+00:00"
        },
        {
            "name": "openlss/lib-array2xml",
            "version": "1.0.0",
            "source": {
                "type": "git",
                "url": "https://github.com/nullivex/lib-array2xml.git",
                "reference": "a91f18a8dfc69ffabe5f9b068bc39bb202c81d90"
            },
            "dist": {
                "type": "zip",
                "url": "https://api.github.com/repos/nullivex/lib-array2xml/zipball/a91f18a8dfc69ffabe5f9b068bc39bb202c81d90",
                "reference": "a91f18a8dfc69ffabe5f9b068bc39bb202c81d90",
                "shasum": ""
            },
            "require": {
                "php": ">=5.3.2"
            },
            "type": "library",
            "autoload": {
                "psr-0": {
                    "LSS": ""
                }
            },
            "notification-url": "https://packagist.org/downloads/",
            "license": [
                "Apache-2.0"
            ],
            "authors": [
                {
                    "name": "Bryan Tong",
                    "email": "bryan@nullivex.com",
                    "homepage": "https://www.nullivex.com"
                },
                {
                    "name": "Tony Butler",
                    "email": "spudz76@gmail.com",
                    "homepage": "https://www.nullivex.com"
                }
            ],
            "description": "Array2XML conversion library credit to lalit.org",
            "homepage": "https://www.nullivex.com",
            "keywords": [
                "array",
                "array conversion",
                "xml",
                "xml conversion"
            ],
            "support": {
                "issues": "https://github.com/nullivex/lib-array2xml/issues",
                "source": "https://github.com/nullivex/lib-array2xml/tree/master"
            },
            "time": "2019-03-29T20:06:56+00:00"
        },
        {
            "name": "pestphp/pest",
            "version": "v1.22.3",
            "source": {
                "type": "git",
                "url": "https://github.com/pestphp/pest.git",
                "reference": "b58a020423e9ad16c8bb8781927d516adae00da4"
            },
            "dist": {
                "type": "zip",
                "url": "https://api.github.com/repos/pestphp/pest/zipball/b58a020423e9ad16c8bb8781927d516adae00da4",
                "reference": "b58a020423e9ad16c8bb8781927d516adae00da4",
                "shasum": ""
            },
            "require": {
                "nunomaduro/collision": "^5.11.0|^6.3.0",
                "pestphp/pest-plugin": "^1.1.0",
                "php": "^7.3 || ^8.0",
                "phpunit/phpunit": "^9.5.26"
            },
            "require-dev": {
                "illuminate/console": "^8.83.26",
                "illuminate/support": "^8.83.26",
                "laravel/dusk": "^6.25.2",
                "pestphp/pest-dev-tools": "^1.0.0",
                "pestphp/pest-plugin-parallel": "^1.2"
            },
            "bin": [
                "bin/pest"
            ],
            "type": "library",
            "extra": {
                "branch-alias": {
                    "dev-1.x": "1.x-dev"
                },
                "pest": {
                    "plugins": [
                        "Pest\\Plugins\\Coverage",
                        "Pest\\Plugins\\Init",
                        "Pest\\Plugins\\Version",
                        "Pest\\Plugins\\Environment"
                    ]
                },
                "laravel": {
                    "providers": [
                        "Pest\\Laravel\\PestServiceProvider"
                    ]
                }
            },
            "autoload": {
                "files": [
                    "src/Functions.php",
                    "src/Pest.php"
                ],
                "psr-4": {
                    "Pest\\": "src/"
                }
            },
            "notification-url": "https://packagist.org/downloads/",
            "license": [
                "MIT"
            ],
            "authors": [
                {
                    "name": "Nuno Maduro",
                    "email": "enunomaduro@gmail.com"
                }
            ],
            "description": "An elegant PHP Testing Framework.",
            "keywords": [
                "framework",
                "pest",
                "php",
                "test",
                "testing",
                "unit"
            ],
            "support": {
                "issues": "https://github.com/pestphp/pest/issues",
                "source": "https://github.com/pestphp/pest/tree/v1.22.3"
            },
            "funding": [
                {
                    "url": "https://www.paypal.com/paypalme/enunomaduro",
                    "type": "custom"
                },
                {
                    "url": "https://github.com/lukeraymonddowning",
                    "type": "github"
                },
                {
                    "url": "https://github.com/nunomaduro",
                    "type": "github"
                },
                {
                    "url": "https://github.com/olivernybroe",
                    "type": "github"
                },
                {
                    "url": "https://github.com/owenvoke",
                    "type": "github"
                },
                {
                    "url": "https://www.patreon.com/nunomaduro",
                    "type": "patreon"
                }
            ],
            "time": "2022-12-07T14:31:55+00:00"
        },
        {
            "name": "pestphp/pest-plugin",
            "version": "v1.1.0",
            "source": {
                "type": "git",
                "url": "https://github.com/pestphp/pest-plugin.git",
                "reference": "606c5f79c6a339b49838ffbee0151ca519efe378"
            },
            "dist": {
                "type": "zip",
                "url": "https://api.github.com/repos/pestphp/pest-plugin/zipball/606c5f79c6a339b49838ffbee0151ca519efe378",
                "reference": "606c5f79c6a339b49838ffbee0151ca519efe378",
                "shasum": ""
            },
            "require": {
                "composer-plugin-api": "^1.1.0 || ^2.0.0",
                "php": "^7.3 || ^8.0"
            },
            "conflict": {
                "pestphp/pest": "<1.0"
            },
            "require-dev": {
                "composer/composer": "^2.4.2",
                "pestphp/pest": "^1.22.1",
                "pestphp/pest-dev-tools": "^1.0.0"
            },
            "type": "composer-plugin",
            "extra": {
                "branch-alias": {
                    "dev-master": "1.x-dev"
                },
                "class": "Pest\\Plugin\\Manager"
            },
            "autoload": {
                "psr-4": {
                    "Pest\\Plugin\\": "src/"
                }
            },
            "notification-url": "https://packagist.org/downloads/",
            "license": [
                "MIT"
            ],
            "description": "The Pest plugin manager",
            "keywords": [
                "framework",
                "manager",
                "pest",
                "php",
                "plugin",
                "test",
                "testing",
                "unit"
            ],
            "support": {
                "source": "https://github.com/pestphp/pest-plugin/tree/v1.1.0"
            },
            "funding": [
                {
                    "url": "https://www.paypal.com/cgi-bin/webscr?cmd=_s-xclick&hosted_button_id=66BYDWAT92N6L",
                    "type": "custom"
                },
                {
                    "url": "https://github.com/nunomaduro",
                    "type": "github"
                },
                {
                    "url": "https://www.patreon.com/nunomaduro",
                    "type": "patreon"
                }
            ],
            "time": "2022-09-18T13:18:17+00:00"
        },
        {
            "name": "phar-io/manifest",
            "version": "2.0.3",
            "source": {
                "type": "git",
                "url": "https://github.com/phar-io/manifest.git",
                "reference": "97803eca37d319dfa7826cc2437fc020857acb53"
            },
            "dist": {
                "type": "zip",
                "url": "https://api.github.com/repos/phar-io/manifest/zipball/97803eca37d319dfa7826cc2437fc020857acb53",
                "reference": "97803eca37d319dfa7826cc2437fc020857acb53",
                "shasum": ""
            },
            "require": {
                "ext-dom": "*",
                "ext-phar": "*",
                "ext-xmlwriter": "*",
                "phar-io/version": "^3.0.1",
                "php": "^7.2 || ^8.0"
            },
            "type": "library",
            "extra": {
                "branch-alias": {
                    "dev-master": "2.0.x-dev"
                }
            },
            "autoload": {
                "classmap": [
                    "src/"
                ]
            },
            "notification-url": "https://packagist.org/downloads/",
            "license": [
                "BSD-3-Clause"
            ],
            "authors": [
                {
                    "name": "Arne Blankerts",
                    "email": "arne@blankerts.de",
                    "role": "Developer"
                },
                {
                    "name": "Sebastian Heuer",
                    "email": "sebastian@phpeople.de",
                    "role": "Developer"
                },
                {
                    "name": "Sebastian Bergmann",
                    "email": "sebastian@phpunit.de",
                    "role": "Developer"
                }
            ],
            "description": "Component for reading phar.io manifest information from a PHP Archive (PHAR)",
            "support": {
                "issues": "https://github.com/phar-io/manifest/issues",
                "source": "https://github.com/phar-io/manifest/tree/2.0.3"
            },
            "time": "2021-07-20T11:28:43+00:00"
        },
        {
            "name": "phar-io/version",
            "version": "3.2.1",
            "source": {
                "type": "git",
                "url": "https://github.com/phar-io/version.git",
                "reference": "4f7fd7836c6f332bb2933569e566a0d6c4cbed74"
            },
            "dist": {
                "type": "zip",
                "url": "https://api.github.com/repos/phar-io/version/zipball/4f7fd7836c6f332bb2933569e566a0d6c4cbed74",
                "reference": "4f7fd7836c6f332bb2933569e566a0d6c4cbed74",
                "shasum": ""
            },
            "require": {
                "php": "^7.2 || ^8.0"
            },
            "type": "library",
            "autoload": {
                "classmap": [
                    "src/"
                ]
            },
            "notification-url": "https://packagist.org/downloads/",
            "license": [
                "BSD-3-Clause"
            ],
            "authors": [
                {
                    "name": "Arne Blankerts",
                    "email": "arne@blankerts.de",
                    "role": "Developer"
                },
                {
                    "name": "Sebastian Heuer",
                    "email": "sebastian@phpeople.de",
                    "role": "Developer"
                },
                {
                    "name": "Sebastian Bergmann",
                    "email": "sebastian@phpunit.de",
                    "role": "Developer"
                }
            ],
            "description": "Library for handling version information and constraints",
            "support": {
                "issues": "https://github.com/phar-io/version/issues",
                "source": "https://github.com/phar-io/version/tree/3.2.1"
            },
            "time": "2022-02-21T01:04:05+00:00"
        },
        {
            "name": "php-parallel-lint/php-parallel-lint",
            "version": "v1.3.2",
            "source": {
                "type": "git",
                "url": "https://github.com/php-parallel-lint/PHP-Parallel-Lint.git",
                "reference": "6483c9832e71973ed29cf71bd6b3f4fde438a9de"
            },
            "dist": {
                "type": "zip",
                "url": "https://api.github.com/repos/php-parallel-lint/PHP-Parallel-Lint/zipball/6483c9832e71973ed29cf71bd6b3f4fde438a9de",
                "reference": "6483c9832e71973ed29cf71bd6b3f4fde438a9de",
                "shasum": ""
            },
            "require": {
                "ext-json": "*",
                "php": ">=5.3.0"
            },
            "replace": {
                "grogy/php-parallel-lint": "*",
                "jakub-onderka/php-parallel-lint": "*"
            },
            "require-dev": {
                "nette/tester": "^1.3 || ^2.0",
                "php-parallel-lint/php-console-highlighter": "0.* || ^1.0",
                "squizlabs/php_codesniffer": "^3.6"
            },
            "suggest": {
                "php-parallel-lint/php-console-highlighter": "Highlight syntax in code snippet"
            },
            "bin": [
                "parallel-lint"
            ],
            "type": "library",
            "autoload": {
                "classmap": [
                    "./src/"
                ]
            },
            "notification-url": "https://packagist.org/downloads/",
            "license": [
                "BSD-2-Clause"
            ],
            "authors": [
                {
                    "name": "Jakub Onderka",
                    "email": "ahoj@jakubonderka.cz"
                }
            ],
            "description": "This tool check syntax of PHP files about 20x faster than serial check.",
            "homepage": "https://github.com/php-parallel-lint/PHP-Parallel-Lint",
            "support": {
                "issues": "https://github.com/php-parallel-lint/PHP-Parallel-Lint/issues",
                "source": "https://github.com/php-parallel-lint/PHP-Parallel-Lint/tree/v1.3.2"
            },
            "time": "2022-02-21T12:50:22+00:00"
        },
        {
            "name": "php-webdriver/webdriver",
            "version": "1.13.1",
            "source": {
                "type": "git",
                "url": "https://github.com/php-webdriver/php-webdriver.git",
                "reference": "6dfe5f814b796c1b5748850aa19f781b9274c36c"
            },
            "dist": {
                "type": "zip",
                "url": "https://api.github.com/repos/php-webdriver/php-webdriver/zipball/6dfe5f814b796c1b5748850aa19f781b9274c36c",
                "reference": "6dfe5f814b796c1b5748850aa19f781b9274c36c",
                "shasum": ""
            },
            "require": {
                "ext-curl": "*",
                "ext-json": "*",
                "ext-zip": "*",
                "php": "^5.6 || ~7.0 || ^8.0",
                "symfony/polyfill-mbstring": "^1.12",
                "symfony/process": "^2.8 || ^3.1 || ^4.0 || ^5.0 || ^6.0"
            },
            "replace": {
                "facebook/webdriver": "*"
            },
            "require-dev": {
                "ondram/ci-detector": "^2.1 || ^3.5 || ^4.0",
                "php-coveralls/php-coveralls": "^2.4",
                "php-mock/php-mock-phpunit": "^1.1 || ^2.0",
                "php-parallel-lint/php-parallel-lint": "^1.2",
                "phpunit/phpunit": "^5.7 || ^7 || ^8 || ^9",
                "squizlabs/php_codesniffer": "^3.5",
                "symfony/var-dumper": "^3.3 || ^4.0 || ^5.0 || ^6.0"
            },
            "suggest": {
                "ext-SimpleXML": "For Firefox profile creation"
            },
            "type": "library",
            "autoload": {
                "files": [
                    "lib/Exception/TimeoutException.php"
                ],
                "psr-4": {
                    "Facebook\\WebDriver\\": "lib/"
                }
            },
            "notification-url": "https://packagist.org/downloads/",
            "license": [
                "MIT"
            ],
            "description": "A PHP client for Selenium WebDriver. Previously facebook/webdriver.",
            "homepage": "https://github.com/php-webdriver/php-webdriver",
            "keywords": [
                "Chromedriver",
                "geckodriver",
                "php",
                "selenium",
                "webdriver"
            ],
            "support": {
                "issues": "https://github.com/php-webdriver/php-webdriver/issues",
                "source": "https://github.com/php-webdriver/php-webdriver/tree/1.13.1"
            },
            "time": "2022-10-11T11:49:44+00:00"
        },
        {
            "name": "phpdocumentor/reflection-common",
            "version": "2.2.0",
            "source": {
                "type": "git",
                "url": "https://github.com/phpDocumentor/ReflectionCommon.git",
                "reference": "1d01c49d4ed62f25aa84a747ad35d5a16924662b"
            },
            "dist": {
                "type": "zip",
                "url": "https://api.github.com/repos/phpDocumentor/ReflectionCommon/zipball/1d01c49d4ed62f25aa84a747ad35d5a16924662b",
                "reference": "1d01c49d4ed62f25aa84a747ad35d5a16924662b",
                "shasum": ""
            },
            "require": {
                "php": "^7.2 || ^8.0"
            },
            "type": "library",
            "extra": {
                "branch-alias": {
                    "dev-2.x": "2.x-dev"
                }
            },
            "autoload": {
                "psr-4": {
                    "phpDocumentor\\Reflection\\": "src/"
                }
            },
            "notification-url": "https://packagist.org/downloads/",
            "license": [
                "MIT"
            ],
            "authors": [
                {
                    "name": "Jaap van Otterdijk",
                    "email": "opensource@ijaap.nl"
                }
            ],
            "description": "Common reflection classes used by phpdocumentor to reflect the code structure",
            "homepage": "http://www.phpdoc.org",
            "keywords": [
                "FQSEN",
                "phpDocumentor",
                "phpdoc",
                "reflection",
                "static analysis"
            ],
            "support": {
                "issues": "https://github.com/phpDocumentor/ReflectionCommon/issues",
                "source": "https://github.com/phpDocumentor/ReflectionCommon/tree/2.x"
            },
            "time": "2020-06-27T09:03:43+00:00"
        },
        {
            "name": "phpdocumentor/reflection-docblock",
            "version": "5.3.0",
            "source": {
                "type": "git",
                "url": "https://github.com/phpDocumentor/ReflectionDocBlock.git",
                "reference": "622548b623e81ca6d78b721c5e029f4ce664f170"
            },
            "dist": {
                "type": "zip",
                "url": "https://api.github.com/repos/phpDocumentor/ReflectionDocBlock/zipball/622548b623e81ca6d78b721c5e029f4ce664f170",
                "reference": "622548b623e81ca6d78b721c5e029f4ce664f170",
                "shasum": ""
            },
            "require": {
                "ext-filter": "*",
                "php": "^7.2 || ^8.0",
                "phpdocumentor/reflection-common": "^2.2",
                "phpdocumentor/type-resolver": "^1.3",
                "webmozart/assert": "^1.9.1"
            },
            "require-dev": {
                "mockery/mockery": "~1.3.2",
                "psalm/phar": "^4.8"
            },
            "type": "library",
            "extra": {
                "branch-alias": {
                    "dev-master": "5.x-dev"
                }
            },
            "autoload": {
                "psr-4": {
                    "phpDocumentor\\Reflection\\": "src"
                }
            },
            "notification-url": "https://packagist.org/downloads/",
            "license": [
                "MIT"
            ],
            "authors": [
                {
                    "name": "Mike van Riel",
                    "email": "me@mikevanriel.com"
                },
                {
                    "name": "Jaap van Otterdijk",
                    "email": "account@ijaap.nl"
                }
            ],
            "description": "With this component, a library can provide support for annotations via DocBlocks or otherwise retrieve information that is embedded in a DocBlock.",
            "support": {
                "issues": "https://github.com/phpDocumentor/ReflectionDocBlock/issues",
                "source": "https://github.com/phpDocumentor/ReflectionDocBlock/tree/5.3.0"
            },
            "time": "2021-10-19T17:43:47+00:00"
        },
        {
            "name": "phpdocumentor/type-resolver",
            "version": "1.6.2",
            "source": {
                "type": "git",
                "url": "https://github.com/phpDocumentor/TypeResolver.git",
                "reference": "48f445a408c131e38cab1c235aa6d2bb7a0bb20d"
            },
            "dist": {
                "type": "zip",
                "url": "https://api.github.com/repos/phpDocumentor/TypeResolver/zipball/48f445a408c131e38cab1c235aa6d2bb7a0bb20d",
                "reference": "48f445a408c131e38cab1c235aa6d2bb7a0bb20d",
                "shasum": ""
            },
            "require": {
                "php": "^7.4 || ^8.0",
                "phpdocumentor/reflection-common": "^2.0"
            },
            "require-dev": {
                "ext-tokenizer": "*",
                "phpstan/extension-installer": "^1.1",
                "phpstan/phpstan": "^1.8",
                "phpstan/phpstan-phpunit": "^1.1",
                "phpunit/phpunit": "^9.5",
                "rector/rector": "^0.13.9",
                "vimeo/psalm": "^4.25"
            },
            "type": "library",
            "extra": {
                "branch-alias": {
                    "dev-1.x": "1.x-dev"
                }
            },
            "autoload": {
                "psr-4": {
                    "phpDocumentor\\Reflection\\": "src"
                }
            },
            "notification-url": "https://packagist.org/downloads/",
            "license": [
                "MIT"
            ],
            "authors": [
                {
                    "name": "Mike van Riel",
                    "email": "me@mikevanriel.com"
                }
            ],
            "description": "A PSR-5 based resolver of Class names, Types and Structural Element Names",
            "support": {
                "issues": "https://github.com/phpDocumentor/TypeResolver/issues",
                "source": "https://github.com/phpDocumentor/TypeResolver/tree/1.6.2"
            },
            "time": "2022-10-14T12:47:21+00:00"
        },
        {
            "name": "phpstan/phpstan",
            "version": "1.9.4",
            "source": {
                "type": "git",
                "url": "https://github.com/phpstan/phpstan.git",
                "reference": "d03bccee595e2146b7c9d174486b84f4dc61b0f2"
            },
            "dist": {
                "type": "zip",
                "url": "https://api.github.com/repos/phpstan/phpstan/zipball/d03bccee595e2146b7c9d174486b84f4dc61b0f2",
                "reference": "d03bccee595e2146b7c9d174486b84f4dc61b0f2",
                "shasum": ""
            },
            "require": {
                "php": "^7.2|^8.0"
            },
            "conflict": {
                "phpstan/phpstan-shim": "*"
            },
            "bin": [
                "phpstan",
                "phpstan.phar"
            ],
            "type": "library",
            "autoload": {
                "files": [
                    "bootstrap.php"
                ]
            },
            "notification-url": "https://packagist.org/downloads/",
            "license": [
                "MIT"
            ],
            "description": "PHPStan - PHP Static Analysis Tool",
            "keywords": [
                "dev",
                "static analysis"
            ],
            "support": {
                "issues": "https://github.com/phpstan/phpstan/issues",
                "source": "https://github.com/phpstan/phpstan/tree/1.9.4"
            },
            "funding": [
                {
                    "url": "https://github.com/ondrejmirtes",
                    "type": "github"
                },
                {
                    "url": "https://github.com/phpstan",
                    "type": "github"
                },
                {
                    "url": "https://tidelift.com/funding/github/packagist/phpstan/phpstan",
                    "type": "tidelift"
                }
            ],
            "time": "2022-12-17T13:33:52+00:00"
        },
        {
            "name": "phpunit/php-code-coverage",
            "version": "9.2.20",
            "source": {
                "type": "git",
                "url": "https://github.com/sebastianbergmann/php-code-coverage.git",
                "reference": "af7463c955007de36db0c5e26d03e2f933c2e980"
            },
            "dist": {
                "type": "zip",
                "url": "https://api.github.com/repos/sebastianbergmann/php-code-coverage/zipball/af7463c955007de36db0c5e26d03e2f933c2e980",
                "reference": "af7463c955007de36db0c5e26d03e2f933c2e980",
                "shasum": ""
            },
            "require": {
                "ext-dom": "*",
                "ext-libxml": "*",
                "ext-xmlwriter": "*",
                "nikic/php-parser": "^4.14",
                "php": ">=7.3",
                "phpunit/php-file-iterator": "^3.0.3",
                "phpunit/php-text-template": "^2.0.2",
                "sebastian/code-unit-reverse-lookup": "^2.0.2",
                "sebastian/complexity": "^2.0",
                "sebastian/environment": "^5.1.2",
                "sebastian/lines-of-code": "^1.0.3",
                "sebastian/version": "^3.0.1",
                "theseer/tokenizer": "^1.2.0"
            },
            "require-dev": {
                "phpunit/phpunit": "^9.3"
            },
            "suggest": {
                "ext-pcov": "*",
                "ext-xdebug": "*"
            },
            "type": "library",
            "extra": {
                "branch-alias": {
                    "dev-master": "9.2-dev"
                }
            },
            "autoload": {
                "classmap": [
                    "src/"
                ]
            },
            "notification-url": "https://packagist.org/downloads/",
            "license": [
                "BSD-3-Clause"
            ],
            "authors": [
                {
                    "name": "Sebastian Bergmann",
                    "email": "sebastian@phpunit.de",
                    "role": "lead"
                }
            ],
            "description": "Library that provides collection, processing, and rendering functionality for PHP code coverage information.",
            "homepage": "https://github.com/sebastianbergmann/php-code-coverage",
            "keywords": [
                "coverage",
                "testing",
                "xunit"
            ],
            "support": {
                "issues": "https://github.com/sebastianbergmann/php-code-coverage/issues",
                "source": "https://github.com/sebastianbergmann/php-code-coverage/tree/9.2.20"
            },
            "funding": [
                {
                    "url": "https://github.com/sebastianbergmann",
                    "type": "github"
                }
            ],
            "time": "2022-12-13T07:49:28+00:00"
        },
        {
            "name": "phpunit/php-file-iterator",
            "version": "3.0.6",
            "source": {
                "type": "git",
                "url": "https://github.com/sebastianbergmann/php-file-iterator.git",
                "reference": "cf1c2e7c203ac650e352f4cc675a7021e7d1b3cf"
            },
            "dist": {
                "type": "zip",
                "url": "https://api.github.com/repos/sebastianbergmann/php-file-iterator/zipball/cf1c2e7c203ac650e352f4cc675a7021e7d1b3cf",
                "reference": "cf1c2e7c203ac650e352f4cc675a7021e7d1b3cf",
                "shasum": ""
            },
            "require": {
                "php": ">=7.3"
            },
            "require-dev": {
                "phpunit/phpunit": "^9.3"
            },
            "type": "library",
            "extra": {
                "branch-alias": {
                    "dev-master": "3.0-dev"
                }
            },
            "autoload": {
                "classmap": [
                    "src/"
                ]
            },
            "notification-url": "https://packagist.org/downloads/",
            "license": [
                "BSD-3-Clause"
            ],
            "authors": [
                {
                    "name": "Sebastian Bergmann",
                    "email": "sebastian@phpunit.de",
                    "role": "lead"
                }
            ],
            "description": "FilterIterator implementation that filters files based on a list of suffixes.",
            "homepage": "https://github.com/sebastianbergmann/php-file-iterator/",
            "keywords": [
                "filesystem",
                "iterator"
            ],
            "support": {
                "issues": "https://github.com/sebastianbergmann/php-file-iterator/issues",
                "source": "https://github.com/sebastianbergmann/php-file-iterator/tree/3.0.6"
            },
            "funding": [
                {
                    "url": "https://github.com/sebastianbergmann",
                    "type": "github"
                }
            ],
            "time": "2021-12-02T12:48:52+00:00"
        },
        {
            "name": "phpunit/php-invoker",
            "version": "3.1.1",
            "source": {
                "type": "git",
                "url": "https://github.com/sebastianbergmann/php-invoker.git",
                "reference": "5a10147d0aaf65b58940a0b72f71c9ac0423cc67"
            },
            "dist": {
                "type": "zip",
                "url": "https://api.github.com/repos/sebastianbergmann/php-invoker/zipball/5a10147d0aaf65b58940a0b72f71c9ac0423cc67",
                "reference": "5a10147d0aaf65b58940a0b72f71c9ac0423cc67",
                "shasum": ""
            },
            "require": {
                "php": ">=7.3"
            },
            "require-dev": {
                "ext-pcntl": "*",
                "phpunit/phpunit": "^9.3"
            },
            "suggest": {
                "ext-pcntl": "*"
            },
            "type": "library",
            "extra": {
                "branch-alias": {
                    "dev-master": "3.1-dev"
                }
            },
            "autoload": {
                "classmap": [
                    "src/"
                ]
            },
            "notification-url": "https://packagist.org/downloads/",
            "license": [
                "BSD-3-Clause"
            ],
            "authors": [
                {
                    "name": "Sebastian Bergmann",
                    "email": "sebastian@phpunit.de",
                    "role": "lead"
                }
            ],
            "description": "Invoke callables with a timeout",
            "homepage": "https://github.com/sebastianbergmann/php-invoker/",
            "keywords": [
                "process"
            ],
            "support": {
                "issues": "https://github.com/sebastianbergmann/php-invoker/issues",
                "source": "https://github.com/sebastianbergmann/php-invoker/tree/3.1.1"
            },
            "funding": [
                {
                    "url": "https://github.com/sebastianbergmann",
                    "type": "github"
                }
            ],
            "time": "2020-09-28T05:58:55+00:00"
        },
        {
            "name": "phpunit/php-text-template",
            "version": "2.0.4",
            "source": {
                "type": "git",
                "url": "https://github.com/sebastianbergmann/php-text-template.git",
                "reference": "5da5f67fc95621df9ff4c4e5a84d6a8a2acf7c28"
            },
            "dist": {
                "type": "zip",
                "url": "https://api.github.com/repos/sebastianbergmann/php-text-template/zipball/5da5f67fc95621df9ff4c4e5a84d6a8a2acf7c28",
                "reference": "5da5f67fc95621df9ff4c4e5a84d6a8a2acf7c28",
                "shasum": ""
            },
            "require": {
                "php": ">=7.3"
            },
            "require-dev": {
                "phpunit/phpunit": "^9.3"
            },
            "type": "library",
            "extra": {
                "branch-alias": {
                    "dev-master": "2.0-dev"
                }
            },
            "autoload": {
                "classmap": [
                    "src/"
                ]
            },
            "notification-url": "https://packagist.org/downloads/",
            "license": [
                "BSD-3-Clause"
            ],
            "authors": [
                {
                    "name": "Sebastian Bergmann",
                    "email": "sebastian@phpunit.de",
                    "role": "lead"
                }
            ],
            "description": "Simple template engine.",
            "homepage": "https://github.com/sebastianbergmann/php-text-template/",
            "keywords": [
                "template"
            ],
            "support": {
                "issues": "https://github.com/sebastianbergmann/php-text-template/issues",
                "source": "https://github.com/sebastianbergmann/php-text-template/tree/2.0.4"
            },
            "funding": [
                {
                    "url": "https://github.com/sebastianbergmann",
                    "type": "github"
                }
            ],
            "time": "2020-10-26T05:33:50+00:00"
        },
        {
            "name": "phpunit/php-timer",
            "version": "5.0.3",
            "source": {
                "type": "git",
                "url": "https://github.com/sebastianbergmann/php-timer.git",
                "reference": "5a63ce20ed1b5bf577850e2c4e87f4aa902afbd2"
            },
            "dist": {
                "type": "zip",
                "url": "https://api.github.com/repos/sebastianbergmann/php-timer/zipball/5a63ce20ed1b5bf577850e2c4e87f4aa902afbd2",
                "reference": "5a63ce20ed1b5bf577850e2c4e87f4aa902afbd2",
                "shasum": ""
            },
            "require": {
                "php": ">=7.3"
            },
            "require-dev": {
                "phpunit/phpunit": "^9.3"
            },
            "type": "library",
            "extra": {
                "branch-alias": {
                    "dev-master": "5.0-dev"
                }
            },
            "autoload": {
                "classmap": [
                    "src/"
                ]
            },
            "notification-url": "https://packagist.org/downloads/",
            "license": [
                "BSD-3-Clause"
            ],
            "authors": [
                {
                    "name": "Sebastian Bergmann",
                    "email": "sebastian@phpunit.de",
                    "role": "lead"
                }
            ],
            "description": "Utility class for timing",
            "homepage": "https://github.com/sebastianbergmann/php-timer/",
            "keywords": [
                "timer"
            ],
            "support": {
                "issues": "https://github.com/sebastianbergmann/php-timer/issues",
                "source": "https://github.com/sebastianbergmann/php-timer/tree/5.0.3"
            },
            "funding": [
                {
                    "url": "https://github.com/sebastianbergmann",
                    "type": "github"
                }
            ],
            "time": "2020-10-26T13:16:10+00:00"
        },
        {
            "name": "phpunit/phpunit",
            "version": "9.5.27",
            "source": {
                "type": "git",
                "url": "https://github.com/sebastianbergmann/phpunit.git",
                "reference": "a2bc7ffdca99f92d959b3f2270529334030bba38"
            },
            "dist": {
                "type": "zip",
                "url": "https://api.github.com/repos/sebastianbergmann/phpunit/zipball/a2bc7ffdca99f92d959b3f2270529334030bba38",
                "reference": "a2bc7ffdca99f92d959b3f2270529334030bba38",
                "shasum": ""
            },
            "require": {
                "doctrine/instantiator": "^1.3.1",
                "ext-dom": "*",
                "ext-json": "*",
                "ext-libxml": "*",
                "ext-mbstring": "*",
                "ext-xml": "*",
                "ext-xmlwriter": "*",
                "myclabs/deep-copy": "^1.10.1",
                "phar-io/manifest": "^2.0.3",
                "phar-io/version": "^3.0.2",
                "php": ">=7.3",
                "phpunit/php-code-coverage": "^9.2.13",
                "phpunit/php-file-iterator": "^3.0.5",
                "phpunit/php-invoker": "^3.1.1",
                "phpunit/php-text-template": "^2.0.3",
                "phpunit/php-timer": "^5.0.2",
                "sebastian/cli-parser": "^1.0.1",
                "sebastian/code-unit": "^1.0.6",
                "sebastian/comparator": "^4.0.8",
                "sebastian/diff": "^4.0.3",
                "sebastian/environment": "^5.1.3",
                "sebastian/exporter": "^4.0.5",
                "sebastian/global-state": "^5.0.1",
                "sebastian/object-enumerator": "^4.0.3",
                "sebastian/resource-operations": "^3.0.3",
                "sebastian/type": "^3.2",
                "sebastian/version": "^3.0.2"
            },
            "suggest": {
                "ext-soap": "*",
                "ext-xdebug": "*"
            },
            "bin": [
                "phpunit"
            ],
            "type": "library",
            "extra": {
                "branch-alias": {
                    "dev-master": "9.5-dev"
                }
            },
            "autoload": {
                "files": [
                    "src/Framework/Assert/Functions.php"
                ],
                "classmap": [
                    "src/"
                ]
            },
            "notification-url": "https://packagist.org/downloads/",
            "license": [
                "BSD-3-Clause"
            ],
            "authors": [
                {
                    "name": "Sebastian Bergmann",
                    "email": "sebastian@phpunit.de",
                    "role": "lead"
                }
            ],
            "description": "The PHP Unit Testing framework.",
            "homepage": "https://phpunit.de/",
            "keywords": [
                "phpunit",
                "testing",
                "xunit"
            ],
            "support": {
                "issues": "https://github.com/sebastianbergmann/phpunit/issues",
                "source": "https://github.com/sebastianbergmann/phpunit/tree/9.5.27"
            },
            "funding": [
                {
                    "url": "https://phpunit.de/sponsors.html",
                    "type": "custom"
                },
                {
                    "url": "https://github.com/sebastianbergmann",
                    "type": "github"
                },
                {
                    "url": "https://tidelift.com/funding/github/packagist/phpunit/phpunit",
                    "type": "tidelift"
                }
            ],
            "time": "2022-12-09T07:31:23+00:00"
        },
        {
            "name": "psy/psysh",
            "version": "v0.11.9",
            "source": {
                "type": "git",
                "url": "https://github.com/bobthecow/psysh.git",
                "reference": "1acec99d6684a54ff92f8b548a4e41b566963778"
            },
            "dist": {
                "type": "zip",
                "url": "https://api.github.com/repos/bobthecow/psysh/zipball/1acec99d6684a54ff92f8b548a4e41b566963778",
                "reference": "1acec99d6684a54ff92f8b548a4e41b566963778",
                "shasum": ""
            },
            "require": {
                "ext-json": "*",
                "ext-tokenizer": "*",
                "nikic/php-parser": "^4.0 || ^3.1",
                "php": "^8.0 || ^7.0.8",
                "symfony/console": "^6.0 || ^5.0 || ^4.0 || ^3.4",
                "symfony/var-dumper": "^6.0 || ^5.0 || ^4.0 || ^3.4"
            },
            "conflict": {
                "symfony/console": "4.4.37 || 5.3.14 || 5.3.15 || 5.4.3 || 5.4.4 || 6.0.3 || 6.0.4"
            },
            "require-dev": {
                "bamarni/composer-bin-plugin": "^1.2"
            },
            "suggest": {
                "ext-pcntl": "Enabling the PCNTL extension makes PsySH a lot happier :)",
                "ext-pdo-sqlite": "The doc command requires SQLite to work.",
                "ext-posix": "If you have PCNTL, you'll want the POSIX extension as well.",
                "ext-readline": "Enables support for arrow-key history navigation, and showing and manipulating command history."
            },
            "bin": [
                "bin/psysh"
            ],
            "type": "library",
            "extra": {
                "branch-alias": {
                    "dev-main": "0.11.x-dev"
                }
            },
            "autoload": {
                "files": [
                    "src/functions.php"
                ],
                "psr-4": {
                    "Psy\\": "src/"
                }
            },
            "notification-url": "https://packagist.org/downloads/",
            "license": [
                "MIT"
            ],
            "authors": [
                {
                    "name": "Justin Hileman",
                    "email": "justin@justinhileman.info",
                    "homepage": "http://justinhileman.com"
                }
            ],
            "description": "An interactive shell for modern PHP.",
            "homepage": "http://psysh.org",
            "keywords": [
                "REPL",
                "console",
                "interactive",
                "shell"
            ],
            "support": {
                "issues": "https://github.com/bobthecow/psysh/issues",
                "source": "https://github.com/bobthecow/psysh/tree/v0.11.9"
            },
            "time": "2022-11-06T15:29:46+00:00"
        },
        {
            "name": "rector/rector",
            "version": "0.15.1",
            "source": {
                "type": "git",
                "url": "https://github.com/rectorphp/rector.git",
                "reference": "bf5297204f7d46b8a74c1cc01b54341cbf00b74c"
            },
            "dist": {
                "type": "zip",
                "url": "https://api.github.com/repos/rectorphp/rector/zipball/bf5297204f7d46b8a74c1cc01b54341cbf00b74c",
                "reference": "bf5297204f7d46b8a74c1cc01b54341cbf00b74c",
                "shasum": ""
            },
            "require": {
                "php": "^7.2|^8.0",
                "phpstan/phpstan": "^1.9.3"
            },
            "conflict": {
                "rector/rector-doctrine": "*",
                "rector/rector-downgrade-php": "*",
                "rector/rector-php-parser": "*",
                "rector/rector-phpunit": "*",
                "rector/rector-symfony": "*"
            },
            "bin": [
                "bin/rector"
            ],
            "type": "library",
            "extra": {
                "branch-alias": {
                    "dev-main": "0.14-dev"
                }
            },
            "autoload": {
                "files": [
                    "bootstrap.php"
                ]
            },
            "notification-url": "https://packagist.org/downloads/",
            "license": [
                "MIT"
            ],
            "description": "Instant Upgrade and Automated Refactoring of any PHP code",
            "support": {
                "issues": "https://github.com/rectorphp/rector/issues",
                "source": "https://github.com/rectorphp/rector/tree/0.15.1"
            },
            "funding": [
                {
                    "url": "https://github.com/tomasvotruba",
                    "type": "github"
                }
            ],
            "time": "2022-12-14T15:53:50+00:00"
        },
        {
            "name": "sebastian/cli-parser",
            "version": "1.0.1",
            "source": {
                "type": "git",
                "url": "https://github.com/sebastianbergmann/cli-parser.git",
                "reference": "442e7c7e687e42adc03470c7b668bc4b2402c0b2"
            },
            "dist": {
                "type": "zip",
                "url": "https://api.github.com/repos/sebastianbergmann/cli-parser/zipball/442e7c7e687e42adc03470c7b668bc4b2402c0b2",
                "reference": "442e7c7e687e42adc03470c7b668bc4b2402c0b2",
                "shasum": ""
            },
            "require": {
                "php": ">=7.3"
            },
            "require-dev": {
                "phpunit/phpunit": "^9.3"
            },
            "type": "library",
            "extra": {
                "branch-alias": {
                    "dev-master": "1.0-dev"
                }
            },
            "autoload": {
                "classmap": [
                    "src/"
                ]
            },
            "notification-url": "https://packagist.org/downloads/",
            "license": [
                "BSD-3-Clause"
            ],
            "authors": [
                {
                    "name": "Sebastian Bergmann",
                    "email": "sebastian@phpunit.de",
                    "role": "lead"
                }
            ],
            "description": "Library for parsing CLI options",
            "homepage": "https://github.com/sebastianbergmann/cli-parser",
            "support": {
                "issues": "https://github.com/sebastianbergmann/cli-parser/issues",
                "source": "https://github.com/sebastianbergmann/cli-parser/tree/1.0.1"
            },
            "funding": [
                {
                    "url": "https://github.com/sebastianbergmann",
                    "type": "github"
                }
            ],
            "time": "2020-09-28T06:08:49+00:00"
        },
        {
            "name": "sebastian/code-unit",
            "version": "1.0.8",
            "source": {
                "type": "git",
                "url": "https://github.com/sebastianbergmann/code-unit.git",
                "reference": "1fc9f64c0927627ef78ba436c9b17d967e68e120"
            },
            "dist": {
                "type": "zip",
                "url": "https://api.github.com/repos/sebastianbergmann/code-unit/zipball/1fc9f64c0927627ef78ba436c9b17d967e68e120",
                "reference": "1fc9f64c0927627ef78ba436c9b17d967e68e120",
                "shasum": ""
            },
            "require": {
                "php": ">=7.3"
            },
            "require-dev": {
                "phpunit/phpunit": "^9.3"
            },
            "type": "library",
            "extra": {
                "branch-alias": {
                    "dev-master": "1.0-dev"
                }
            },
            "autoload": {
                "classmap": [
                    "src/"
                ]
            },
            "notification-url": "https://packagist.org/downloads/",
            "license": [
                "BSD-3-Clause"
            ],
            "authors": [
                {
                    "name": "Sebastian Bergmann",
                    "email": "sebastian@phpunit.de",
                    "role": "lead"
                }
            ],
            "description": "Collection of value objects that represent the PHP code units",
            "homepage": "https://github.com/sebastianbergmann/code-unit",
            "support": {
                "issues": "https://github.com/sebastianbergmann/code-unit/issues",
                "source": "https://github.com/sebastianbergmann/code-unit/tree/1.0.8"
            },
            "funding": [
                {
                    "url": "https://github.com/sebastianbergmann",
                    "type": "github"
                }
            ],
            "time": "2020-10-26T13:08:54+00:00"
        },
        {
            "name": "sebastian/code-unit-reverse-lookup",
            "version": "2.0.3",
            "source": {
                "type": "git",
                "url": "https://github.com/sebastianbergmann/code-unit-reverse-lookup.git",
                "reference": "ac91f01ccec49fb77bdc6fd1e548bc70f7faa3e5"
            },
            "dist": {
                "type": "zip",
                "url": "https://api.github.com/repos/sebastianbergmann/code-unit-reverse-lookup/zipball/ac91f01ccec49fb77bdc6fd1e548bc70f7faa3e5",
                "reference": "ac91f01ccec49fb77bdc6fd1e548bc70f7faa3e5",
                "shasum": ""
            },
            "require": {
                "php": ">=7.3"
            },
            "require-dev": {
                "phpunit/phpunit": "^9.3"
            },
            "type": "library",
            "extra": {
                "branch-alias": {
                    "dev-master": "2.0-dev"
                }
            },
            "autoload": {
                "classmap": [
                    "src/"
                ]
            },
            "notification-url": "https://packagist.org/downloads/",
            "license": [
                "BSD-3-Clause"
            ],
            "authors": [
                {
                    "name": "Sebastian Bergmann",
                    "email": "sebastian@phpunit.de"
                }
            ],
            "description": "Looks up which function or method a line of code belongs to",
            "homepage": "https://github.com/sebastianbergmann/code-unit-reverse-lookup/",
            "support": {
                "issues": "https://github.com/sebastianbergmann/code-unit-reverse-lookup/issues",
                "source": "https://github.com/sebastianbergmann/code-unit-reverse-lookup/tree/2.0.3"
            },
            "funding": [
                {
                    "url": "https://github.com/sebastianbergmann",
                    "type": "github"
                }
            ],
            "time": "2020-09-28T05:30:19+00:00"
        },
        {
            "name": "sebastian/comparator",
            "version": "4.0.8",
            "source": {
                "type": "git",
                "url": "https://github.com/sebastianbergmann/comparator.git",
                "reference": "fa0f136dd2334583309d32b62544682ee972b51a"
            },
            "dist": {
                "type": "zip",
                "url": "https://api.github.com/repos/sebastianbergmann/comparator/zipball/fa0f136dd2334583309d32b62544682ee972b51a",
                "reference": "fa0f136dd2334583309d32b62544682ee972b51a",
                "shasum": ""
            },
            "require": {
                "php": ">=7.3",
                "sebastian/diff": "^4.0",
                "sebastian/exporter": "^4.0"
            },
            "require-dev": {
                "phpunit/phpunit": "^9.3"
            },
            "type": "library",
            "extra": {
                "branch-alias": {
                    "dev-master": "4.0-dev"
                }
            },
            "autoload": {
                "classmap": [
                    "src/"
                ]
            },
            "notification-url": "https://packagist.org/downloads/",
            "license": [
                "BSD-3-Clause"
            ],
            "authors": [
                {
                    "name": "Sebastian Bergmann",
                    "email": "sebastian@phpunit.de"
                },
                {
                    "name": "Jeff Welch",
                    "email": "whatthejeff@gmail.com"
                },
                {
                    "name": "Volker Dusch",
                    "email": "github@wallbash.com"
                },
                {
                    "name": "Bernhard Schussek",
                    "email": "bschussek@2bepublished.at"
                }
            ],
            "description": "Provides the functionality to compare PHP values for equality",
            "homepage": "https://github.com/sebastianbergmann/comparator",
            "keywords": [
                "comparator",
                "compare",
                "equality"
            ],
            "support": {
                "issues": "https://github.com/sebastianbergmann/comparator/issues",
                "source": "https://github.com/sebastianbergmann/comparator/tree/4.0.8"
            },
            "funding": [
                {
                    "url": "https://github.com/sebastianbergmann",
                    "type": "github"
                }
            ],
            "time": "2022-09-14T12:41:17+00:00"
        },
        {
            "name": "sebastian/complexity",
            "version": "2.0.2",
            "source": {
                "type": "git",
                "url": "https://github.com/sebastianbergmann/complexity.git",
                "reference": "739b35e53379900cc9ac327b2147867b8b6efd88"
            },
            "dist": {
                "type": "zip",
                "url": "https://api.github.com/repos/sebastianbergmann/complexity/zipball/739b35e53379900cc9ac327b2147867b8b6efd88",
                "reference": "739b35e53379900cc9ac327b2147867b8b6efd88",
                "shasum": ""
            },
            "require": {
                "nikic/php-parser": "^4.7",
                "php": ">=7.3"
            },
            "require-dev": {
                "phpunit/phpunit": "^9.3"
            },
            "type": "library",
            "extra": {
                "branch-alias": {
                    "dev-master": "2.0-dev"
                }
            },
            "autoload": {
                "classmap": [
                    "src/"
                ]
            },
            "notification-url": "https://packagist.org/downloads/",
            "license": [
                "BSD-3-Clause"
            ],
            "authors": [
                {
                    "name": "Sebastian Bergmann",
                    "email": "sebastian@phpunit.de",
                    "role": "lead"
                }
            ],
            "description": "Library for calculating the complexity of PHP code units",
            "homepage": "https://github.com/sebastianbergmann/complexity",
            "support": {
                "issues": "https://github.com/sebastianbergmann/complexity/issues",
                "source": "https://github.com/sebastianbergmann/complexity/tree/2.0.2"
            },
            "funding": [
                {
                    "url": "https://github.com/sebastianbergmann",
                    "type": "github"
                }
            ],
            "time": "2020-10-26T15:52:27+00:00"
        },
        {
            "name": "sebastian/diff",
            "version": "4.0.4",
            "source": {
                "type": "git",
                "url": "https://github.com/sebastianbergmann/diff.git",
                "reference": "3461e3fccc7cfdfc2720be910d3bd73c69be590d"
            },
            "dist": {
                "type": "zip",
                "url": "https://api.github.com/repos/sebastianbergmann/diff/zipball/3461e3fccc7cfdfc2720be910d3bd73c69be590d",
                "reference": "3461e3fccc7cfdfc2720be910d3bd73c69be590d",
                "shasum": ""
            },
            "require": {
                "php": ">=7.3"
            },
            "require-dev": {
                "phpunit/phpunit": "^9.3",
                "symfony/process": "^4.2 || ^5"
            },
            "type": "library",
            "extra": {
                "branch-alias": {
                    "dev-master": "4.0-dev"
                }
            },
            "autoload": {
                "classmap": [
                    "src/"
                ]
            },
            "notification-url": "https://packagist.org/downloads/",
            "license": [
                "BSD-3-Clause"
            ],
            "authors": [
                {
                    "name": "Sebastian Bergmann",
                    "email": "sebastian@phpunit.de"
                },
                {
                    "name": "Kore Nordmann",
                    "email": "mail@kore-nordmann.de"
                }
            ],
            "description": "Diff implementation",
            "homepage": "https://github.com/sebastianbergmann/diff",
            "keywords": [
                "diff",
                "udiff",
                "unidiff",
                "unified diff"
            ],
            "support": {
                "issues": "https://github.com/sebastianbergmann/diff/issues",
                "source": "https://github.com/sebastianbergmann/diff/tree/4.0.4"
            },
            "funding": [
                {
                    "url": "https://github.com/sebastianbergmann",
                    "type": "github"
                }
            ],
            "time": "2020-10-26T13:10:38+00:00"
        },
        {
            "name": "sebastian/environment",
            "version": "5.1.4",
            "source": {
                "type": "git",
                "url": "https://github.com/sebastianbergmann/environment.git",
                "reference": "1b5dff7bb151a4db11d49d90e5408e4e938270f7"
            },
            "dist": {
                "type": "zip",
                "url": "https://api.github.com/repos/sebastianbergmann/environment/zipball/1b5dff7bb151a4db11d49d90e5408e4e938270f7",
                "reference": "1b5dff7bb151a4db11d49d90e5408e4e938270f7",
                "shasum": ""
            },
            "require": {
                "php": ">=7.3"
            },
            "require-dev": {
                "phpunit/phpunit": "^9.3"
            },
            "suggest": {
                "ext-posix": "*"
            },
            "type": "library",
            "extra": {
                "branch-alias": {
                    "dev-master": "5.1-dev"
                }
            },
            "autoload": {
                "classmap": [
                    "src/"
                ]
            },
            "notification-url": "https://packagist.org/downloads/",
            "license": [
                "BSD-3-Clause"
            ],
            "authors": [
                {
                    "name": "Sebastian Bergmann",
                    "email": "sebastian@phpunit.de"
                }
            ],
            "description": "Provides functionality to handle HHVM/PHP environments",
            "homepage": "http://www.github.com/sebastianbergmann/environment",
            "keywords": [
                "Xdebug",
                "environment",
                "hhvm"
            ],
            "support": {
                "issues": "https://github.com/sebastianbergmann/environment/issues",
                "source": "https://github.com/sebastianbergmann/environment/tree/5.1.4"
            },
            "funding": [
                {
                    "url": "https://github.com/sebastianbergmann",
                    "type": "github"
                }
            ],
            "time": "2022-04-03T09:37:03+00:00"
        },
        {
            "name": "sebastian/exporter",
            "version": "4.0.5",
            "source": {
                "type": "git",
                "url": "https://github.com/sebastianbergmann/exporter.git",
                "reference": "ac230ed27f0f98f597c8a2b6eb7ac563af5e5b9d"
            },
            "dist": {
                "type": "zip",
                "url": "https://api.github.com/repos/sebastianbergmann/exporter/zipball/ac230ed27f0f98f597c8a2b6eb7ac563af5e5b9d",
                "reference": "ac230ed27f0f98f597c8a2b6eb7ac563af5e5b9d",
                "shasum": ""
            },
            "require": {
                "php": ">=7.3",
                "sebastian/recursion-context": "^4.0"
            },
            "require-dev": {
                "ext-mbstring": "*",
                "phpunit/phpunit": "^9.3"
            },
            "type": "library",
            "extra": {
                "branch-alias": {
                    "dev-master": "4.0-dev"
                }
            },
            "autoload": {
                "classmap": [
                    "src/"
                ]
            },
            "notification-url": "https://packagist.org/downloads/",
            "license": [
                "BSD-3-Clause"
            ],
            "authors": [
                {
                    "name": "Sebastian Bergmann",
                    "email": "sebastian@phpunit.de"
                },
                {
                    "name": "Jeff Welch",
                    "email": "whatthejeff@gmail.com"
                },
                {
                    "name": "Volker Dusch",
                    "email": "github@wallbash.com"
                },
                {
                    "name": "Adam Harvey",
                    "email": "aharvey@php.net"
                },
                {
                    "name": "Bernhard Schussek",
                    "email": "bschussek@gmail.com"
                }
            ],
            "description": "Provides the functionality to export PHP variables for visualization",
            "homepage": "https://www.github.com/sebastianbergmann/exporter",
            "keywords": [
                "export",
                "exporter"
            ],
            "support": {
                "issues": "https://github.com/sebastianbergmann/exporter/issues",
                "source": "https://github.com/sebastianbergmann/exporter/tree/4.0.5"
            },
            "funding": [
                {
                    "url": "https://github.com/sebastianbergmann",
                    "type": "github"
                }
            ],
            "time": "2022-09-14T06:03:37+00:00"
        },
        {
            "name": "sebastian/global-state",
            "version": "5.0.5",
            "source": {
                "type": "git",
                "url": "https://github.com/sebastianbergmann/global-state.git",
                "reference": "0ca8db5a5fc9c8646244e629625ac486fa286bf2"
            },
            "dist": {
                "type": "zip",
                "url": "https://api.github.com/repos/sebastianbergmann/global-state/zipball/0ca8db5a5fc9c8646244e629625ac486fa286bf2",
                "reference": "0ca8db5a5fc9c8646244e629625ac486fa286bf2",
                "shasum": ""
            },
            "require": {
                "php": ">=7.3",
                "sebastian/object-reflector": "^2.0",
                "sebastian/recursion-context": "^4.0"
            },
            "require-dev": {
                "ext-dom": "*",
                "phpunit/phpunit": "^9.3"
            },
            "suggest": {
                "ext-uopz": "*"
            },
            "type": "library",
            "extra": {
                "branch-alias": {
                    "dev-master": "5.0-dev"
                }
            },
            "autoload": {
                "classmap": [
                    "src/"
                ]
            },
            "notification-url": "https://packagist.org/downloads/",
            "license": [
                "BSD-3-Clause"
            ],
            "authors": [
                {
                    "name": "Sebastian Bergmann",
                    "email": "sebastian@phpunit.de"
                }
            ],
            "description": "Snapshotting of global state",
            "homepage": "http://www.github.com/sebastianbergmann/global-state",
            "keywords": [
                "global state"
            ],
            "support": {
                "issues": "https://github.com/sebastianbergmann/global-state/issues",
                "source": "https://github.com/sebastianbergmann/global-state/tree/5.0.5"
            },
            "funding": [
                {
                    "url": "https://github.com/sebastianbergmann",
                    "type": "github"
                }
            ],
            "time": "2022-02-14T08:28:10+00:00"
        },
        {
            "name": "sebastian/lines-of-code",
            "version": "1.0.3",
            "source": {
                "type": "git",
                "url": "https://github.com/sebastianbergmann/lines-of-code.git",
                "reference": "c1c2e997aa3146983ed888ad08b15470a2e22ecc"
            },
            "dist": {
                "type": "zip",
                "url": "https://api.github.com/repos/sebastianbergmann/lines-of-code/zipball/c1c2e997aa3146983ed888ad08b15470a2e22ecc",
                "reference": "c1c2e997aa3146983ed888ad08b15470a2e22ecc",
                "shasum": ""
            },
            "require": {
                "nikic/php-parser": "^4.6",
                "php": ">=7.3"
            },
            "require-dev": {
                "phpunit/phpunit": "^9.3"
            },
            "type": "library",
            "extra": {
                "branch-alias": {
                    "dev-master": "1.0-dev"
                }
            },
            "autoload": {
                "classmap": [
                    "src/"
                ]
            },
            "notification-url": "https://packagist.org/downloads/",
            "license": [
                "BSD-3-Clause"
            ],
            "authors": [
                {
                    "name": "Sebastian Bergmann",
                    "email": "sebastian@phpunit.de",
                    "role": "lead"
                }
            ],
            "description": "Library for counting the lines of code in PHP source code",
            "homepage": "https://github.com/sebastianbergmann/lines-of-code",
            "support": {
                "issues": "https://github.com/sebastianbergmann/lines-of-code/issues",
                "source": "https://github.com/sebastianbergmann/lines-of-code/tree/1.0.3"
            },
            "funding": [
                {
                    "url": "https://github.com/sebastianbergmann",
                    "type": "github"
                }
            ],
            "time": "2020-11-28T06:42:11+00:00"
        },
        {
            "name": "sebastian/object-enumerator",
            "version": "4.0.4",
            "source": {
                "type": "git",
                "url": "https://github.com/sebastianbergmann/object-enumerator.git",
                "reference": "5c9eeac41b290a3712d88851518825ad78f45c71"
            },
            "dist": {
                "type": "zip",
                "url": "https://api.github.com/repos/sebastianbergmann/object-enumerator/zipball/5c9eeac41b290a3712d88851518825ad78f45c71",
                "reference": "5c9eeac41b290a3712d88851518825ad78f45c71",
                "shasum": ""
            },
            "require": {
                "php": ">=7.3",
                "sebastian/object-reflector": "^2.0",
                "sebastian/recursion-context": "^4.0"
            },
            "require-dev": {
                "phpunit/phpunit": "^9.3"
            },
            "type": "library",
            "extra": {
                "branch-alias": {
                    "dev-master": "4.0-dev"
                }
            },
            "autoload": {
                "classmap": [
                    "src/"
                ]
            },
            "notification-url": "https://packagist.org/downloads/",
            "license": [
                "BSD-3-Clause"
            ],
            "authors": [
                {
                    "name": "Sebastian Bergmann",
                    "email": "sebastian@phpunit.de"
                }
            ],
            "description": "Traverses array structures and object graphs to enumerate all referenced objects",
            "homepage": "https://github.com/sebastianbergmann/object-enumerator/",
            "support": {
                "issues": "https://github.com/sebastianbergmann/object-enumerator/issues",
                "source": "https://github.com/sebastianbergmann/object-enumerator/tree/4.0.4"
            },
            "funding": [
                {
                    "url": "https://github.com/sebastianbergmann",
                    "type": "github"
                }
            ],
            "time": "2020-10-26T13:12:34+00:00"
        },
        {
            "name": "sebastian/object-reflector",
            "version": "2.0.4",
            "source": {
                "type": "git",
                "url": "https://github.com/sebastianbergmann/object-reflector.git",
                "reference": "b4f479ebdbf63ac605d183ece17d8d7fe49c15c7"
            },
            "dist": {
                "type": "zip",
                "url": "https://api.github.com/repos/sebastianbergmann/object-reflector/zipball/b4f479ebdbf63ac605d183ece17d8d7fe49c15c7",
                "reference": "b4f479ebdbf63ac605d183ece17d8d7fe49c15c7",
                "shasum": ""
            },
            "require": {
                "php": ">=7.3"
            },
            "require-dev": {
                "phpunit/phpunit": "^9.3"
            },
            "type": "library",
            "extra": {
                "branch-alias": {
                    "dev-master": "2.0-dev"
                }
            },
            "autoload": {
                "classmap": [
                    "src/"
                ]
            },
            "notification-url": "https://packagist.org/downloads/",
            "license": [
                "BSD-3-Clause"
            ],
            "authors": [
                {
                    "name": "Sebastian Bergmann",
                    "email": "sebastian@phpunit.de"
                }
            ],
            "description": "Allows reflection of object attributes, including inherited and non-public ones",
            "homepage": "https://github.com/sebastianbergmann/object-reflector/",
            "support": {
                "issues": "https://github.com/sebastianbergmann/object-reflector/issues",
                "source": "https://github.com/sebastianbergmann/object-reflector/tree/2.0.4"
            },
            "funding": [
                {
                    "url": "https://github.com/sebastianbergmann",
                    "type": "github"
                }
            ],
            "time": "2020-10-26T13:14:26+00:00"
        },
        {
            "name": "sebastian/recursion-context",
            "version": "4.0.4",
            "source": {
                "type": "git",
                "url": "https://github.com/sebastianbergmann/recursion-context.git",
                "reference": "cd9d8cf3c5804de4341c283ed787f099f5506172"
            },
            "dist": {
                "type": "zip",
                "url": "https://api.github.com/repos/sebastianbergmann/recursion-context/zipball/cd9d8cf3c5804de4341c283ed787f099f5506172",
                "reference": "cd9d8cf3c5804de4341c283ed787f099f5506172",
                "shasum": ""
            },
            "require": {
                "php": ">=7.3"
            },
            "require-dev": {
                "phpunit/phpunit": "^9.3"
            },
            "type": "library",
            "extra": {
                "branch-alias": {
                    "dev-master": "4.0-dev"
                }
            },
            "autoload": {
                "classmap": [
                    "src/"
                ]
            },
            "notification-url": "https://packagist.org/downloads/",
            "license": [
                "BSD-3-Clause"
            ],
            "authors": [
                {
                    "name": "Sebastian Bergmann",
                    "email": "sebastian@phpunit.de"
                },
                {
                    "name": "Jeff Welch",
                    "email": "whatthejeff@gmail.com"
                },
                {
                    "name": "Adam Harvey",
                    "email": "aharvey@php.net"
                }
            ],
            "description": "Provides functionality to recursively process PHP variables",
            "homepage": "http://www.github.com/sebastianbergmann/recursion-context",
            "support": {
                "issues": "https://github.com/sebastianbergmann/recursion-context/issues",
                "source": "https://github.com/sebastianbergmann/recursion-context/tree/4.0.4"
            },
            "funding": [
                {
                    "url": "https://github.com/sebastianbergmann",
                    "type": "github"
                }
            ],
            "time": "2020-10-26T13:17:30+00:00"
        },
        {
            "name": "sebastian/resource-operations",
            "version": "3.0.3",
            "source": {
                "type": "git",
                "url": "https://github.com/sebastianbergmann/resource-operations.git",
                "reference": "0f4443cb3a1d92ce809899753bc0d5d5a8dd19a8"
            },
            "dist": {
                "type": "zip",
                "url": "https://api.github.com/repos/sebastianbergmann/resource-operations/zipball/0f4443cb3a1d92ce809899753bc0d5d5a8dd19a8",
                "reference": "0f4443cb3a1d92ce809899753bc0d5d5a8dd19a8",
                "shasum": ""
            },
            "require": {
                "php": ">=7.3"
            },
            "require-dev": {
                "phpunit/phpunit": "^9.0"
            },
            "type": "library",
            "extra": {
                "branch-alias": {
                    "dev-master": "3.0-dev"
                }
            },
            "autoload": {
                "classmap": [
                    "src/"
                ]
            },
            "notification-url": "https://packagist.org/downloads/",
            "license": [
                "BSD-3-Clause"
            ],
            "authors": [
                {
                    "name": "Sebastian Bergmann",
                    "email": "sebastian@phpunit.de"
                }
            ],
            "description": "Provides a list of PHP built-in functions that operate on resources",
            "homepage": "https://www.github.com/sebastianbergmann/resource-operations",
            "support": {
                "issues": "https://github.com/sebastianbergmann/resource-operations/issues",
                "source": "https://github.com/sebastianbergmann/resource-operations/tree/3.0.3"
            },
            "funding": [
                {
                    "url": "https://github.com/sebastianbergmann",
                    "type": "github"
                }
            ],
            "time": "2020-09-28T06:45:17+00:00"
        },
        {
            "name": "sebastian/type",
            "version": "3.2.0",
            "source": {
                "type": "git",
                "url": "https://github.com/sebastianbergmann/type.git",
                "reference": "fb3fe09c5f0bae6bc27ef3ce933a1e0ed9464b6e"
            },
            "dist": {
                "type": "zip",
                "url": "https://api.github.com/repos/sebastianbergmann/type/zipball/fb3fe09c5f0bae6bc27ef3ce933a1e0ed9464b6e",
                "reference": "fb3fe09c5f0bae6bc27ef3ce933a1e0ed9464b6e",
                "shasum": ""
            },
            "require": {
                "php": ">=7.3"
            },
            "require-dev": {
                "phpunit/phpunit": "^9.5"
            },
            "type": "library",
            "extra": {
                "branch-alias": {
                    "dev-master": "3.2-dev"
                }
            },
            "autoload": {
                "classmap": [
                    "src/"
                ]
            },
            "notification-url": "https://packagist.org/downloads/",
            "license": [
                "BSD-3-Clause"
            ],
            "authors": [
                {
                    "name": "Sebastian Bergmann",
                    "email": "sebastian@phpunit.de",
                    "role": "lead"
                }
            ],
            "description": "Collection of value objects that represent the types of the PHP type system",
            "homepage": "https://github.com/sebastianbergmann/type",
            "support": {
                "issues": "https://github.com/sebastianbergmann/type/issues",
                "source": "https://github.com/sebastianbergmann/type/tree/3.2.0"
            },
            "funding": [
                {
                    "url": "https://github.com/sebastianbergmann",
                    "type": "github"
                }
            ],
            "time": "2022-09-12T14:47:03+00:00"
        },
        {
            "name": "sebastian/version",
            "version": "3.0.2",
            "source": {
                "type": "git",
                "url": "https://github.com/sebastianbergmann/version.git",
                "reference": "c6c1022351a901512170118436c764e473f6de8c"
            },
            "dist": {
                "type": "zip",
                "url": "https://api.github.com/repos/sebastianbergmann/version/zipball/c6c1022351a901512170118436c764e473f6de8c",
                "reference": "c6c1022351a901512170118436c764e473f6de8c",
                "shasum": ""
            },
            "require": {
                "php": ">=7.3"
            },
            "type": "library",
            "extra": {
                "branch-alias": {
                    "dev-master": "3.0-dev"
                }
            },
            "autoload": {
                "classmap": [
                    "src/"
                ]
            },
            "notification-url": "https://packagist.org/downloads/",
            "license": [
                "BSD-3-Clause"
            ],
            "authors": [
                {
                    "name": "Sebastian Bergmann",
                    "email": "sebastian@phpunit.de",
                    "role": "lead"
                }
            ],
            "description": "Library that helps with managing the version number of Git-hosted PHP projects",
            "homepage": "https://github.com/sebastianbergmann/version",
            "support": {
                "issues": "https://github.com/sebastianbergmann/version/issues",
                "source": "https://github.com/sebastianbergmann/version/tree/3.0.2"
            },
            "funding": [
                {
                    "url": "https://github.com/sebastianbergmann",
                    "type": "github"
                }
            ],
            "time": "2020-09-28T06:39:44+00:00"
        },
        {
            "name": "squizlabs/php_codesniffer",
            "version": "3.7.1",
            "source": {
                "type": "git",
                "url": "https://github.com/squizlabs/PHP_CodeSniffer.git",
                "reference": "1359e176e9307e906dc3d890bcc9603ff6d90619"
            },
            "dist": {
                "type": "zip",
                "url": "https://api.github.com/repos/squizlabs/PHP_CodeSniffer/zipball/1359e176e9307e906dc3d890bcc9603ff6d90619",
                "reference": "1359e176e9307e906dc3d890bcc9603ff6d90619",
                "shasum": ""
            },
            "require": {
                "ext-simplexml": "*",
                "ext-tokenizer": "*",
                "ext-xmlwriter": "*",
                "php": ">=5.4.0"
            },
            "require-dev": {
                "phpunit/phpunit": "^4.0 || ^5.0 || ^6.0 || ^7.0"
            },
            "bin": [
                "bin/phpcs",
                "bin/phpcbf"
            ],
            "type": "library",
            "extra": {
                "branch-alias": {
                    "dev-master": "3.x-dev"
                }
            },
            "notification-url": "https://packagist.org/downloads/",
            "license": [
                "BSD-3-Clause"
            ],
            "authors": [
                {
                    "name": "Greg Sherwood",
                    "role": "lead"
                }
            ],
            "description": "PHP_CodeSniffer tokenizes PHP, JavaScript and CSS files and detects violations of a defined set of coding standards.",
            "homepage": "https://github.com/squizlabs/PHP_CodeSniffer",
            "keywords": [
                "phpcs",
                "standards"
            ],
            "support": {
                "issues": "https://github.com/squizlabs/PHP_CodeSniffer/issues",
                "source": "https://github.com/squizlabs/PHP_CodeSniffer",
                "wiki": "https://github.com/squizlabs/PHP_CodeSniffer/wiki"
            },
            "time": "2022-06-18T07:21:10+00:00"
        },
        {
            "name": "theseer/tokenizer",
            "version": "1.2.1",
            "source": {
                "type": "git",
                "url": "https://github.com/theseer/tokenizer.git",
                "reference": "34a41e998c2183e22995f158c581e7b5e755ab9e"
            },
            "dist": {
                "type": "zip",
                "url": "https://api.github.com/repos/theseer/tokenizer/zipball/34a41e998c2183e22995f158c581e7b5e755ab9e",
                "reference": "34a41e998c2183e22995f158c581e7b5e755ab9e",
                "shasum": ""
            },
            "require": {
                "ext-dom": "*",
                "ext-tokenizer": "*",
                "ext-xmlwriter": "*",
                "php": "^7.2 || ^8.0"
            },
            "type": "library",
            "autoload": {
                "classmap": [
                    "src/"
                ]
            },
            "notification-url": "https://packagist.org/downloads/",
            "license": [
                "BSD-3-Clause"
            ],
            "authors": [
                {
                    "name": "Arne Blankerts",
                    "email": "arne@blankerts.de",
                    "role": "Developer"
                }
            ],
            "description": "A small library for converting tokenized PHP source code into XML and potentially other formats",
            "support": {
                "issues": "https://github.com/theseer/tokenizer/issues",
                "source": "https://github.com/theseer/tokenizer/tree/1.2.1"
            },
            "funding": [
                {
                    "url": "https://github.com/theseer",
                    "type": "github"
                }
            ],
            "time": "2021-07-28T10:34:58+00:00"
        },
        {
            "name": "vimeo/psalm",
            "version": "4.30.0",
            "source": {
                "type": "git",
                "url": "https://github.com/vimeo/psalm.git",
                "reference": "d0bc6e25d89f649e4f36a534f330f8bb4643dd69"
            },
            "dist": {
                "type": "zip",
                "url": "https://api.github.com/repos/vimeo/psalm/zipball/d0bc6e25d89f649e4f36a534f330f8bb4643dd69",
                "reference": "d0bc6e25d89f649e4f36a534f330f8bb4643dd69",
                "shasum": ""
            },
            "require": {
                "amphp/amp": "^2.4.2",
                "amphp/byte-stream": "^1.5",
                "composer/package-versions-deprecated": "^1.8.0",
                "composer/semver": "^1.4 || ^2.0 || ^3.0",
                "composer/xdebug-handler": "^1.1 || ^2.0 || ^3.0",
                "dnoegel/php-xdg-base-dir": "^0.1.1",
                "ext-ctype": "*",
                "ext-dom": "*",
                "ext-json": "*",
                "ext-libxml": "*",
                "ext-mbstring": "*",
                "ext-simplexml": "*",
                "ext-tokenizer": "*",
                "felixfbecker/advanced-json-rpc": "^3.0.3",
                "felixfbecker/language-server-protocol": "^1.5",
                "netresearch/jsonmapper": "^1.0 || ^2.0 || ^3.0 || ^4.0",
                "nikic/php-parser": "^4.13",
                "openlss/lib-array2xml": "^1.0",
                "php": "^7.1|^8",
                "sebastian/diff": "^3.0 || ^4.0",
                "symfony/console": "^3.4.17 || ^4.1.6 || ^5.0 || ^6.0",
                "symfony/polyfill-php80": "^1.25",
                "webmozart/path-util": "^2.3"
            },
            "provide": {
                "psalm/psalm": "self.version"
            },
            "require-dev": {
                "bamarni/composer-bin-plugin": "^1.2",
                "brianium/paratest": "^4.0||^6.0",
                "ext-curl": "*",
                "php-parallel-lint/php-parallel-lint": "^1.2",
                "phpdocumentor/reflection-docblock": "^5",
                "phpmyadmin/sql-parser": "5.1.0||dev-master",
                "phpspec/prophecy": ">=1.9.0",
                "phpstan/phpdoc-parser": "1.2.* || 1.6.4",
                "phpunit/phpunit": "^9.0",
                "psalm/plugin-phpunit": "^0.16",
                "slevomat/coding-standard": "^7.0",
                "squizlabs/php_codesniffer": "^3.5",
                "symfony/process": "^4.3 || ^5.0 || ^6.0",
                "weirdan/prophecy-shim": "^1.0 || ^2.0"
            },
            "suggest": {
                "ext-curl": "In order to send data to shepherd",
                "ext-igbinary": "^2.0.5 is required, used to serialize caching data"
            },
            "bin": [
                "psalm",
                "psalm-language-server",
                "psalm-plugin",
                "psalm-refactor",
                "psalter"
            ],
            "type": "library",
            "extra": {
                "branch-alias": {
                    "dev-master": "4.x-dev",
                    "dev-3.x": "3.x-dev",
                    "dev-2.x": "2.x-dev",
                    "dev-1.x": "1.x-dev"
                }
            },
            "autoload": {
                "files": [
                    "src/functions.php",
                    "src/spl_object_id.php"
                ],
                "psr-4": {
                    "Psalm\\": "src/Psalm/"
                }
            },
            "notification-url": "https://packagist.org/downloads/",
            "license": [
                "MIT"
            ],
            "authors": [
                {
                    "name": "Matthew Brown"
                }
            ],
            "description": "A static analysis tool for finding errors in PHP applications",
            "keywords": [
                "code",
                "inspection",
                "php"
            ],
            "support": {
                "issues": "https://github.com/vimeo/psalm/issues",
                "source": "https://github.com/vimeo/psalm/tree/4.30.0"
            },
            "time": "2022-11-06T20:37:08+00:00"
        },
        {
            "name": "webmozart/path-util",
            "version": "2.3.0",
            "source": {
                "type": "git",
                "url": "https://github.com/webmozart/path-util.git",
                "reference": "d939f7edc24c9a1bb9c0dee5cb05d8e859490725"
            },
            "dist": {
                "type": "zip",
                "url": "https://api.github.com/repos/webmozart/path-util/zipball/d939f7edc24c9a1bb9c0dee5cb05d8e859490725",
                "reference": "d939f7edc24c9a1bb9c0dee5cb05d8e859490725",
                "shasum": ""
            },
            "require": {
                "php": ">=5.3.3",
                "webmozart/assert": "~1.0"
            },
            "require-dev": {
                "phpunit/phpunit": "^4.6",
                "sebastian/version": "^1.0.1"
            },
            "type": "library",
            "extra": {
                "branch-alias": {
                    "dev-master": "2.3-dev"
                }
            },
            "autoload": {
                "psr-4": {
                    "Webmozart\\PathUtil\\": "src/"
                }
            },
            "notification-url": "https://packagist.org/downloads/",
            "license": [
                "MIT"
            ],
            "authors": [
                {
                    "name": "Bernhard Schussek",
                    "email": "bschussek@gmail.com"
                }
            ],
            "description": "A robust cross-platform utility for normalizing, comparing and modifying file paths.",
            "support": {
                "issues": "https://github.com/webmozart/path-util/issues",
                "source": "https://github.com/webmozart/path-util/tree/2.3.0"
            },
            "abandoned": "symfony/filesystem",
            "time": "2015-12-17T08:42:14+00:00"
        }
    ],
    "aliases": [],
    "minimum-stability": "dev",
    "stability-flags": {
        "hyde/framework": 20,
        "hyde/publications": 20,
        "hyde/ui-kit": 20,
        "hyde/realtime-compiler": 20,
        "hyde/testing": 20
    },
    "prefer-stable": true,
    "prefer-lowest": false,
    "platform": {
        "php": "^8.1"
    },
    "platform-dev": [],
    "plugin-api-version": "2.1.0"
}<|MERGE_RESOLUTION|>--- conflicted
+++ resolved
@@ -4,11 +4,7 @@
         "Read more about it at https://getcomposer.org/doc/01-basic-usage.md#installing-dependencies",
         "This file is @generated automatically"
     ],
-<<<<<<< HEAD
-    "content-hash": "a2a7b8e3ebf43478ef868c4a20c21413",
-=======
     "content-hash": "cc2dbfd4ec5be151733ef07a8c263e61",
->>>>>>> 8aa27c5a
     "packages": [
         {
             "name": "brick/math",
