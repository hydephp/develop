--- conflicted
+++ resolved
@@ -4,11 +4,7 @@
         "Read more about it at https://getcomposer.org/doc/01-basic-usage.md#installing-dependencies",
         "This file is @generated automatically"
     ],
-<<<<<<< HEAD
-    "content-hash": "85f0cf7d7848a65bbefbf973288fd3b9",
-=======
     "content-hash": "4c703c6518902a7956420ec9113eb9e3",
->>>>>>> da345e58
     "packages": [
         {
             "name": "brick/math",
@@ -233,82 +229,6 @@
             "time": "2022-10-20T09:10:12+00:00"
         },
         {
-            "name": "doctrine/lexer",
-            "version": "1.2.3",
-            "source": {
-                "type": "git",
-                "url": "https://github.com/doctrine/lexer.git",
-                "reference": "c268e882d4dbdd85e36e4ad69e02dc284f89d229"
-            },
-            "dist": {
-                "type": "zip",
-                "url": "https://api.github.com/repos/doctrine/lexer/zipball/c268e882d4dbdd85e36e4ad69e02dc284f89d229",
-                "reference": "c268e882d4dbdd85e36e4ad69e02dc284f89d229",
-                "shasum": ""
-            },
-            "require": {
-                "php": "^7.1 || ^8.0"
-            },
-            "require-dev": {
-                "doctrine/coding-standard": "^9.0",
-                "phpstan/phpstan": "^1.3",
-                "phpunit/phpunit": "^7.5 || ^8.5 || ^9.5",
-                "vimeo/psalm": "^4.11"
-            },
-            "type": "library",
-            "autoload": {
-                "psr-4": {
-                    "Doctrine\\Common\\Lexer\\": "lib/Doctrine/Common/Lexer"
-                }
-            },
-            "notification-url": "https://packagist.org/downloads/",
-            "license": [
-                "MIT"
-            ],
-            "authors": [
-                {
-                    "name": "Guilherme Blanco",
-                    "email": "guilhermeblanco@gmail.com"
-                },
-                {
-                    "name": "Roman Borschel",
-                    "email": "roman@code-factory.org"
-                },
-                {
-                    "name": "Johannes Schmitt",
-                    "email": "schmittjoh@gmail.com"
-                }
-            ],
-            "description": "PHP Doctrine Lexer parser library that can be used in Top-Down, Recursive Descent Parsers.",
-            "homepage": "https://www.doctrine-project.org/projects/lexer.html",
-            "keywords": [
-                "annotations",
-                "docblock",
-                "lexer",
-                "parser",
-                "php"
-            ],
-            "support": {
-                "issues": "https://github.com/doctrine/lexer/issues",
-                "source": "https://github.com/doctrine/lexer/tree/1.2.3"
-            },
-            "funding": [
-                {
-                    "url": "https://www.doctrine-project.org/sponsorship.html",
-                    "type": "custom"
-                },
-                {
-                    "url": "https://www.patreon.com/phpdoctrine",
-                    "type": "patreon"
-                },
-                {
-                    "url": "https://tidelift.com/funding/github/packagist/doctrine%2Flexer",
-                    "type": "tidelift"
-                }
-            ],
-            "time": "2022-02-28T11:07:21+00:00"
-        },
-        {
             "name": "dragonmantank/cron-expression",
             "version": "v3.3.2",
             "source": {
@@ -368,74 +288,6 @@
                 }
             ],
             "time": "2022-09-10T18:51:20+00:00"
-        },
-        {
-            "name": "egulias/email-validator",
-            "version": "3.2.1",
-            "source": {
-                "type": "git",
-                "url": "https://github.com/egulias/EmailValidator.git",
-                "reference": "f88dcf4b14af14a98ad96b14b2b317969eab6715"
-            },
-            "dist": {
-                "type": "zip",
-                "url": "https://api.github.com/repos/egulias/EmailValidator/zipball/f88dcf4b14af14a98ad96b14b2b317969eab6715",
-                "reference": "f88dcf4b14af14a98ad96b14b2b317969eab6715",
-                "shasum": ""
-            },
-            "require": {
-                "doctrine/lexer": "^1.2",
-                "php": ">=7.2",
-                "symfony/polyfill-intl-idn": "^1.15"
-            },
-            "require-dev": {
-                "php-coveralls/php-coveralls": "^2.2",
-                "phpunit/phpunit": "^8.5.8|^9.3.3",
-                "vimeo/psalm": "^4"
-            },
-            "suggest": {
-                "ext-intl": "PHP Internationalization Libraries are required to use the SpoofChecking validation"
-            },
-            "type": "library",
-            "extra": {
-                "branch-alias": {
-                    "dev-master": "3.0.x-dev"
-                }
-            },
-            "autoload": {
-                "psr-4": {
-                    "Egulias\\EmailValidator\\": "src"
-                }
-            },
-            "notification-url": "https://packagist.org/downloads/",
-            "license": [
-                "MIT"
-            ],
-            "authors": [
-                {
-                    "name": "Eduardo Gulias Davis"
-                }
-            ],
-            "description": "A library for validating emails against several RFCs",
-            "homepage": "https://github.com/egulias/EmailValidator",
-            "keywords": [
-                "email",
-                "emailvalidation",
-                "emailvalidator",
-                "validation",
-                "validator"
-            ],
-            "support": {
-                "issues": "https://github.com/egulias/EmailValidator/issues",
-                "source": "https://github.com/egulias/EmailValidator/tree/3.2.1"
-            },
-            "funding": [
-                {
-                    "url": "https://github.com/egulias",
-                    "type": "github"
-                }
-            ],
-            "time": "2022-06-18T20:57:19+00:00"
         },
         {
             "name": "filp/whoops",
@@ -1286,11 +1138,7 @@
         },
         {
             "name": "illuminate/config",
-<<<<<<< HEAD
-            "version": "v9.43.0",
-=======
             "version": "v9.45.1",
->>>>>>> da345e58
             "source": {
                 "type": "git",
                 "url": "https://github.com/illuminate/config.git",
@@ -1895,18 +1743,6 @@
         },
         {
             "name": "illuminate/testing",
-<<<<<<< HEAD
-            "version": "v9.43.0",
-            "source": {
-                "type": "git",
-                "url": "https://github.com/illuminate/testing.git",
-                "reference": "a9c65d23e6353cd1f7bc85a325177ce3f6536207"
-            },
-            "dist": {
-                "type": "zip",
-                "url": "https://api.github.com/repos/illuminate/testing/zipball/a9c65d23e6353cd1f7bc85a325177ce3f6536207",
-                "reference": "a9c65d23e6353cd1f7bc85a325177ce3f6536207",
-=======
             "version": "v9.45.1",
             "source": {
                 "type": "git",
@@ -1917,7 +1753,6 @@
                 "type": "zip",
                 "url": "https://api.github.com/repos/illuminate/testing/zipball/7498d121a0491881e647189666e6a44dafc9a08f",
                 "reference": "7498d121a0491881e647189666e6a44dafc9a08f",
->>>>>>> da345e58
                 "shasum": ""
             },
             "require": {
@@ -1962,123 +1797,7 @@
                 "issues": "https://github.com/laravel/framework/issues",
                 "source": "https://github.com/laravel/framework"
             },
-<<<<<<< HEAD
-            "time": "2022-11-16T19:59:06+00:00"
-        },
-        {
-            "name": "illuminate/translation",
-            "version": "v9.43.0",
-            "source": {
-                "type": "git",
-                "url": "https://github.com/illuminate/translation.git",
-                "reference": "53d0cd548a8ad64eaf12d539bf39ee4189dcee56"
-            },
-            "dist": {
-                "type": "zip",
-                "url": "https://api.github.com/repos/illuminate/translation/zipball/53d0cd548a8ad64eaf12d539bf39ee4189dcee56",
-                "reference": "53d0cd548a8ad64eaf12d539bf39ee4189dcee56",
-                "shasum": ""
-            },
-            "require": {
-                "ext-json": "*",
-                "illuminate/collections": "^9.0",
-                "illuminate/contracts": "^9.0",
-                "illuminate/filesystem": "^9.0",
-                "illuminate/macroable": "^9.0",
-                "illuminate/support": "^9.0",
-                "php": "^8.0.2"
-            },
-            "type": "library",
-            "extra": {
-                "branch-alias": {
-                    "dev-master": "9.x-dev"
-                }
-            },
-            "autoload": {
-                "psr-4": {
-                    "Illuminate\\Translation\\": ""
-                }
-            },
-            "notification-url": "https://packagist.org/downloads/",
-            "license": [
-                "MIT"
-            ],
-            "authors": [
-                {
-                    "name": "Taylor Otwell",
-                    "email": "taylor@laravel.com"
-                }
-            ],
-            "description": "The Illuminate Translation package.",
-            "homepage": "https://laravel.com",
-            "support": {
-                "issues": "https://github.com/laravel/framework/issues",
-                "source": "https://github.com/laravel/framework"
-            },
-            "time": "2022-10-09T13:21:28+00:00"
-        },
-        {
-            "name": "illuminate/validation",
-            "version": "v9.43.0",
-            "source": {
-                "type": "git",
-                "url": "https://github.com/illuminate/validation.git",
-                "reference": "91e25adfef6ee3a16aa4038826be19144ef906de"
-            },
-            "dist": {
-                "type": "zip",
-                "url": "https://api.github.com/repos/illuminate/validation/zipball/91e25adfef6ee3a16aa4038826be19144ef906de",
-                "reference": "91e25adfef6ee3a16aa4038826be19144ef906de",
-                "shasum": ""
-            },
-            "require": {
-                "egulias/email-validator": "^3.2.1",
-                "ext-json": "*",
-                "illuminate/collections": "^9.0",
-                "illuminate/container": "^9.0",
-                "illuminate/contracts": "^9.0",
-                "illuminate/macroable": "^9.0",
-                "illuminate/support": "^9.0",
-                "illuminate/translation": "^9.0",
-                "php": "^8.0.2",
-                "symfony/http-foundation": "^6.0",
-                "symfony/mime": "^6.0"
-            },
-            "suggest": {
-                "ext-bcmath": "Required to use the multiple_of validation rule.",
-                "illuminate/database": "Required to use the database presence verifier (^9.0)."
-            },
-            "type": "library",
-            "extra": {
-                "branch-alias": {
-                    "dev-master": "9.x-dev"
-                }
-            },
-            "autoload": {
-                "psr-4": {
-                    "Illuminate\\Validation\\": ""
-                }
-            },
-            "notification-url": "https://packagist.org/downloads/",
-            "license": [
-                "MIT"
-            ],
-            "authors": [
-                {
-                    "name": "Taylor Otwell",
-                    "email": "taylor@laravel.com"
-                }
-            ],
-            "description": "The Illuminate Validation package.",
-            "homepage": "https://laravel.com",
-            "support": {
-                "issues": "https://github.com/laravel/framework/issues",
-                "source": "https://github.com/laravel/framework"
-            },
-            "time": "2022-11-28T14:21:47+00:00"
-=======
             "time": "2022-12-19T10:26:22+00:00"
->>>>>>> da345e58
         },
         {
             "name": "illuminate/view",
@@ -2531,18 +2250,6 @@
         },
         {
             "name": "league/flysystem",
-<<<<<<< HEAD
-            "version": "3.11.0",
-            "source": {
-                "type": "git",
-                "url": "https://github.com/thephpleague/flysystem.git",
-                "reference": "7e423e5dd240a60adfab9bde058d7668863b7731"
-            },
-            "dist": {
-                "type": "zip",
-                "url": "https://api.github.com/repos/thephpleague/flysystem/zipball/7e423e5dd240a60adfab9bde058d7668863b7731",
-                "reference": "7e423e5dd240a60adfab9bde058d7668863b7731",
-=======
             "version": "3.12.0",
             "source": {
                 "type": "git",
@@ -2553,7 +2260,6 @@
                 "type": "zip",
                 "url": "https://api.github.com/repos/thephpleague/flysystem/zipball/2aef65a47e44f2d6f9938f720f6dd697e7ba7b76",
                 "reference": "2aef65a47e44f2d6f9938f720f6dd697e7ba7b76",
->>>>>>> da345e58
                 "shasum": ""
             },
             "require": {
@@ -2615,11 +2321,7 @@
             ],
             "support": {
                 "issues": "https://github.com/thephpleague/flysystem/issues",
-<<<<<<< HEAD
-                "source": "https://github.com/thephpleague/flysystem/tree/3.11.0"
-=======
                 "source": "https://github.com/thephpleague/flysystem/tree/3.12.0"
->>>>>>> da345e58
             },
             "funding": [
                 {
@@ -2635,11 +2337,7 @@
                     "type": "tidelift"
                 }
             ],
-<<<<<<< HEAD
-            "time": "2022-12-02T14:39:57+00:00"
-=======
             "time": "2022-12-20T20:21:10+00:00"
->>>>>>> da345e58
         },
         {
             "name": "league/mime-type-detection",
@@ -8239,18 +7937,6 @@
         },
         {
             "name": "phpstan/phpstan",
-<<<<<<< HEAD
-            "version": "1.9.3",
-            "source": {
-                "type": "git",
-                "url": "https://github.com/phpstan/phpstan.git",
-                "reference": "709999b91448d4f2bb07daffffedc889b33e461c"
-            },
-            "dist": {
-                "type": "zip",
-                "url": "https://api.github.com/repos/phpstan/phpstan/zipball/709999b91448d4f2bb07daffffedc889b33e461c",
-                "reference": "709999b91448d4f2bb07daffffedc889b33e461c",
-=======
             "version": "1.9.4",
             "source": {
                 "type": "git",
@@ -8261,7 +7947,6 @@
                 "type": "zip",
                 "url": "https://api.github.com/repos/phpstan/phpstan/zipball/d03bccee595e2146b7c9d174486b84f4dc61b0f2",
                 "reference": "d03bccee595e2146b7c9d174486b84f4dc61b0f2",
->>>>>>> da345e58
                 "shasum": ""
             },
             "require": {
@@ -8291,11 +7976,7 @@
             ],
             "support": {
                 "issues": "https://github.com/phpstan/phpstan/issues",
-<<<<<<< HEAD
-                "source": "https://github.com/phpstan/phpstan/tree/1.9.3"
-=======
                 "source": "https://github.com/phpstan/phpstan/tree/1.9.4"
->>>>>>> da345e58
             },
             "funding": [
                 {
@@ -8311,11 +7992,7 @@
                     "type": "tidelift"
                 }
             ],
-<<<<<<< HEAD
-            "time": "2022-12-13T10:28:10+00:00"
-=======
             "time": "2022-12-17T13:33:52+00:00"
->>>>>>> da345e58
         },
         {
             "name": "phpunit/php-code-coverage",
@@ -8815,18 +8492,6 @@
         },
         {
             "name": "rector/rector",
-<<<<<<< HEAD
-            "version": "0.14.8",
-            "source": {
-                "type": "git",
-                "url": "https://github.com/rectorphp/rector.git",
-                "reference": "46ee9a173a2b2645ca92a75ffc17460139fa226e"
-            },
-            "dist": {
-                "type": "zip",
-                "url": "https://api.github.com/repos/rectorphp/rector/zipball/46ee9a173a2b2645ca92a75ffc17460139fa226e",
-                "reference": "46ee9a173a2b2645ca92a75ffc17460139fa226e",
-=======
             "version": "0.15.1",
             "source": {
                 "type": "git",
@@ -8837,25 +8502,16 @@
                 "type": "zip",
                 "url": "https://api.github.com/repos/rectorphp/rector/zipball/bf5297204f7d46b8a74c1cc01b54341cbf00b74c",
                 "reference": "bf5297204f7d46b8a74c1cc01b54341cbf00b74c",
->>>>>>> da345e58
                 "shasum": ""
             },
             "require": {
                 "php": "^7.2|^8.0",
-<<<<<<< HEAD
-                "phpstan/phpstan": "^1.9.0"
-=======
                 "phpstan/phpstan": "^1.9.3"
->>>>>>> da345e58
             },
             "conflict": {
                 "rector/rector-doctrine": "*",
                 "rector/rector-downgrade-php": "*",
                 "rector/rector-php-parser": "*",
-<<<<<<< HEAD
-                "rector/rector-phpoffice": "*",
-=======
->>>>>>> da345e58
                 "rector/rector-phpunit": "*",
                 "rector/rector-symfony": "*"
             },
@@ -8880,11 +8536,7 @@
             "description": "Instant Upgrade and Automated Refactoring of any PHP code",
             "support": {
                 "issues": "https://github.com/rectorphp/rector/issues",
-<<<<<<< HEAD
-                "source": "https://github.com/rectorphp/rector/tree/0.14.8"
-=======
                 "source": "https://github.com/rectorphp/rector/tree/0.15.1"
->>>>>>> da345e58
             },
             "funding": [
                 {
@@ -8892,11 +8544,7 @@
                     "type": "github"
                 }
             ],
-<<<<<<< HEAD
-            "time": "2022-11-14T14:09:49+00:00"
-=======
             "time": "2022-12-14T15:53:50+00:00"
->>>>>>> da345e58
         },
         {
             "name": "sebastian/cli-parser",
