--- conflicted
+++ resolved
@@ -6,12 +6,9 @@
 
 use function file_get_contents;
 use Hyde\Facades\Features;
-<<<<<<< HEAD
 use Hyde\Facades\Filesystem;
-=======
 use Hyde\Hyde;
 use function Hyde\normalize_newlines;
->>>>>>> f8c79c4c
 use Illuminate\View\Component;
 use LaravelZero\Framework\Testing\TestCase as BaseTestCase;
 
@@ -51,11 +48,11 @@
         parent::tearDown();
     }
 
-<<<<<<< HEAD
     protected function setupTestPublication(string $directory = 'test-publication')
     {
         Filesystem::copy('tests/fixtures/test-publication-schema.json', "$directory/schema.json");
-=======
+    }
+
     protected function assertFileEqualsString(string $string, string $path, bool $strict = false): void
     {
         if ($strict) {
@@ -63,6 +60,5 @@
         } else {
             $this->assertEquals(normalize_newlines($string), normalize_newlines(file_get_contents(Hyde::path($path))));
         }
->>>>>>> f8c79c4c
     }
 }