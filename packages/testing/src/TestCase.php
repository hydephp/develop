--- conflicted
+++ resolved
@@ -5,11 +5,8 @@
 namespace Hyde\Testing;
 
 use Hyde\Facades\Features;
-<<<<<<< HEAD
 use Hyde\Facades\Filesystem;
-=======
 use Hyde\Hyde;
->>>>>>> cfe756a1
 use Illuminate\View\Component;
 use LaravelZero\Framework\Testing\TestCase as BaseTestCase;
 
@@ -52,11 +49,11 @@
         parent::tearDown();
     }
 
-<<<<<<< HEAD
     protected function setupTestPublication(string $directory = 'test-publication')
     {
         Filesystem::copy('tests/fixtures/test-publication-schema.json', "$directory/schema.json");
-=======
+    }
+
     protected function assertFileEqualsString(string $string, string $path, bool $strict = false): void
     {
         if ($strict) {
@@ -64,6 +61,5 @@
         } else {
             $this->assertEquals(normalize_newlines($string), normalize_newlines(file_get_contents(Hyde::path($path))));
         }
->>>>>>> cfe756a1
     }
 }