--- conflicted
+++ resolved
@@ -47,11 +47,8 @@
      */
     public function assertSeeTimes(string $value, int $times = 1): static
     {
-<<<<<<< HEAD
-=======
         $this->assertSee($value, false);
 
->>>>>>> 2d8c3ff2
         $count = substr_count($this->rendered, $value);
 
         PHPUnit::assertSame($times, $count, "The string '$value' was found $count times, expected $times.");
