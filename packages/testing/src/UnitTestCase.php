<?php

declare(strict_types=1);

namespace Hyde\Testing;

use Mockery;
use Hyde\Foundation\HydeKernel;
use Hyde\Support\Facades\Render;
use Illuminate\Config\Repository;
use Hyde\Support\Models\RenderData;
use Illuminate\Filesystem\Filesystem;
use Illuminate\Support\Facades\Config;
use PHPUnit\Framework\TestCase as BaseTestCase;

abstract class UnitTestCase extends BaseTestCase
{
    protected static bool $needsKernel = false;
    protected static bool $needsConfig = false;
    protected static bool $needsRender = false;

<<<<<<< HEAD
    protected static function needsKernel(): void
    {
        self::setupKernel();
    }

=======
>>>>>>> 5b954f37
    public static function setUpBeforeClass(): void
    {
        if (static::$needsKernel) {
            self::resetKernel();
        }

        if (static::$needsConfig) {
            self::mockConfig();
        }

        if (static::$needsRender) {
            self::mockRender();
        }
    }

    public static function tearDownAfterClass(): void
    {
        // Todo: Ensure all tests properly clean up after themselves
        Mockery::close();

        if (Mockery::getContainer()->getMocks()) {
            self::markTestIncomplete('Mockery expectations were not verified and state was not reset.');
        }

        if (app()->bound(Filesystem::class) && app()->make(Filesystem::class) instanceof Mockery\MockInterface) {
            app()->forgetInstance(Filesystem::class);
        }
    }

    protected static function setupKernel(): void
    {
        HydeKernel::setInstance(new HydeKernel());
    }

    protected static function resetKernel(): void
    {
        HydeKernel::setInstance(new HydeKernel());
    }

    protected static function mockRender(): Render
    {
        return tap(new Render(), function () {
            Render::swap(new RenderData());
        });
    }

    protected static function mockCurrentRouteKey(?string $routeKey = null): void
    {
        self::mockRender()->shouldReceive('getRouteKey')->andReturn($routeKey);
    }

    protected static function mockConfig(array $items = []): void
    {
        Config::swap(tap(new Repository($items), function ($config) {
            app()->instance('config', $config);
        }));
    }

    /** @return \Illuminate\Filesystem\Filesystem&\Mockery\MockInterface */
    protected function mockFilesystem(array $methods = []): Filesystem
    {
        return tap(Mockery::mock(Filesystem::class, $methods)->makePartial(), function ($filesystem) {
            app()->instance(Filesystem::class, $filesystem);
        });
    }

    /** @return \Illuminate\Filesystem\Filesystem&\Mockery\MockInterface */
    protected function mockFilesystemStrict(array $methods = []): Filesystem
    {
        return tap(Mockery::mock(Filesystem::class, $methods), function ($filesystem) {
            app()->instance(Filesystem::class, $filesystem);
        });
    }

    protected function verifyMockeryExpectations(): void
    {
        $this->addToAssertionCount(Mockery::getContainer()->mockery_getExpectationCount());

        Mockery::close();
    }
}<|MERGE_RESOLUTION|>--- conflicted
+++ resolved
@@ -19,14 +19,6 @@
     protected static bool $needsConfig = false;
     protected static bool $needsRender = false;
 
-<<<<<<< HEAD
-    protected static function needsKernel(): void
-    {
-        self::setupKernel();
-    }
-
-=======
->>>>>>> 5b954f37
     public static function setUpBeforeClass(): void
     {
         if (static::$needsKernel) {
