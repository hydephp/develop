<?php

declare(strict_types=1);

namespace Hyde\Framework\Testing\Unit;

use Hyde\Foundation\Facades\Routes;
use Hyde\Framework\Features\Navigation\NavigationItem;
use Hyde\Pages\InMemoryPage;
use Hyde\Pages\MarkdownPage;
use Hyde\Support\Facades\Render;
use Hyde\Support\Models\RenderData;
use Hyde\Support\Models\Route;
use Hyde\Testing\UnitTestCase;
use Mockery;
use Hyde\Framework\Features\Navigation\NavigationGroup;

/**
 * This unit test covers the basics of the NavigationItem class.
 * For the full feature test, see the MainNavigationMenuTest class.
 *
 * @covers \Hyde\Framework\Features\Navigation\NavigationItem
 *
 * @see \Hyde\Framework\Testing\Unit\NavigationItemIsActiveHelperTest
 */
class NavigationItemTest extends UnitTestCase
{
<<<<<<< HEAD
    protected function setUp(): void
    {
        self::needsKernel();
        self::mockConfig();
        self::mockRender();
    }
=======
    protected static bool $needsKernel = true;
    protected static bool $needsConfig = true;
    protected static bool $needsRender = true;
>>>>>>> 5b954f37

    public function testConstruct()
    {
        $this->assertInstanceOf(NavigationItem::class, new NavigationItem('foo', 'Test'));
        $this->assertInstanceOf(NavigationItem::class, new NavigationItem(new Route(new MarkdownPage()), 'Test'));
        $this->assertInstanceOf(NavigationItem::class, new NavigationItem(new Route(new MarkdownPage()), 'Test', 500));
    }

    public function testPassingRouteInstanceToConstructorUsesRouteInstance()
    {
        $route = new Route(new MarkdownPage());
        $this->assertEquals($route, (new NavigationItem($route, 'Home'))->getPage()->getRoute());
    }

    public function testPassingRouteKeyToConstructorUsesDestinationAsRoute()
    {
        $item = new NavigationItem('index', 'Home');
        $this->assertSame(Routes::get('index')->getPage(), $item->getPage());
        $this->assertSame('index', $item->getPage()->getRouteKey());
        $this->assertSame('index.html', $item->getLink());
    }

    public function testPassingUrlToConstructorSetsRouteToNull()
    {
        $item = new NavigationItem('https://example.com', 'Home');
        $this->assertNull($item->getPage());
        $this->assertSame('https://example.com', $item->getLink());
    }

    public function testPassingUnknownRouteKeyToConstructorSetsRouteToNull()
    {
        $item = new NavigationItem('foo', 'Home');
        $this->assertNull($item->getPage());
        $this->assertSame('foo', $item->getLink());
    }

    public function testCanGetPage()
    {
        $page = new MarkdownPage();
        $item = new NavigationItem(new Route($page), 'Test', 500);

        $this->assertSame($page, $item->getPage());
    }

    public function testGetPageRoute()
    {
        $route = new Route(new InMemoryPage('foo'));
        $NavigationItem = new NavigationItem($route, 'Page', 500);

        $this->assertEquals($route, $NavigationItem->getPage()->getRoute());
    }

    public function testGetLink()
    {
        $NavigationItem = new NavigationItem(new Route(new InMemoryPage('foo')), 'Page', 500);
        $this->assertSame('foo.html', $NavigationItem->getLink());
    }

    public function testGetLabel()
    {
        $NavigationItem = new NavigationItem(new Route(new InMemoryPage('foo')), 'Page', 500);
        $this->assertSame('Page', $NavigationItem->getLabel());
    }

    public function testGetPriority()
    {
        $NavigationItem = new NavigationItem(new Route(new InMemoryPage('foo')), 'Page', 500);
        $this->assertSame(500, $NavigationItem->getPriority());
    }

    public function testFromRoute()
    {
        $page = new MarkdownPage();
        $route = new Route($page);
        $item = NavigationItem::create($route);

        $this->assertSame($page, $item->getPage());
        $this->assertEquals($route, $item->getPage()->getRoute());
    }

    public function testToString()
    {
        Render::shouldReceive('getRouteKey')->once()->andReturn('index');

        $this->assertSame('index.html', (string) NavigationItem::create(Routes::get('index')));
    }

    public function testCreateWithLink()
    {
        $item = NavigationItem::create('foo', 'bar');

        $this->assertNull($item->getPage());
        $this->assertSame('foo', $item->getLink());
        $this->assertSame('bar', $item->getLabel());
        $this->assertSame(500, $item->getPriority());
    }

    public function testCreateWithLinkWithCustomPriority()
    {
        $this->assertSame(100, NavigationItem::create('foo', 'bar', 100)->getPriority());
    }

    public function testCreate()
    {
        $route = Routes::get('404');
        $item = NavigationItem::create($route, 'foo');

        $this->assertSame($route->getPage(), $item->getPage());
        $this->assertSame('foo', $item->getLabel());
        $this->assertSame(999, $item->getPriority());
        $this->assertEquals($route, $item->getPage()->getRoute());
        $this->assertSame('404.html', $item->getLink());
        $this->assertSame('404.html', (string) $item);
    }

    public function testForIndexRoute()
    {
        $route = Routes::get('index');
        $item = NavigationItem::create($route);

        $this->assertSame($route->getPage(), $item->getPage());
        $this->assertSame('Home', $item->getLabel());
        $this->assertSame(0, $item->getPriority());
        $this->assertEquals($route, $item->getPage()->getRoute());
        $this->assertSame('index.html', $item->getLink());
        $this->assertSame('index.html', (string) $item);
    }

    public function testCreateWithLabels()
    {
        $route = Routes::get('404');
        $item = NavigationItem::create($route, 'foo');
        $this->assertSame('foo', $item->getLabel());

        $route = Routes::get('index');
        $item = NavigationItem::create($route);
        $this->assertSame('Home', $item->getLabel());
    }

    public function testCreateWithRouteKey()
    {
        $this->assertEquals(
            NavigationItem::create(Routes::get('index'), 'foo'),
            NavigationItem::create('index', 'foo')
        );
    }

    public function testCreateWithMissingRouteKey()
    {
        $this->assertNull(NavigationItem::create('foo', 'foo')->getPage());
    }

    public function testCreateWithCustomPriority()
    {
        $this->assertSame(100, NavigationItem::create(Routes::get('index'), 'foo', 100)->getPriority());
    }

    public function testCreateWithNullLabelForRoute()
    {
        $this->assertSame('Home', NavigationItem::create('index')->getLabel());
    }

    public function testCreateWithNullLabel()
    {
        $this->assertSame('foo', NavigationItem::create('foo')->getLabel());

        $links = [
            'www.example.com',
            'https://example.com',
            'https://example.com/',
            'https://example.com/foo',
            'https://example.com/foo/',
            'https://example.com/foo/bar',
            'https://example.com/foo/bar.html',
            'https://example.com/foo/bar.png',
        ];

        foreach ($links as $link) {
            $this->assertSame($link, NavigationItem::create($link)->getLabel());
        }
    }

    public function testConstructWithNullLabel()
    {
        $this->assertSame('foo', (new NavigationItem('foo'))->getLabel());

        $links = [
            'www.example.com',
            'https://example.com',
            'https://example.com/',
            'https://example.com/foo',
            'https://example.com/foo/',
            'https://example.com/foo/bar',
            'https://example.com/foo/bar.html',
            'https://example.com/foo/bar.png',
        ];

        foreach ($links as $link) {
            $this->assertSame($link, (new NavigationItem($link))->getLabel());
        }
    }

    public function testPassingRouteKeyToStaticConstructorUsesRouteInstance()
    {
        $route = Routes::get('index');
        $item = NavigationItem::create('index', 'Home');
        $this->assertNotNull($item->getPage());
        $this->assertSame($route->getPage(), $item->getPage());
    }

    public function testRouteBasedNavigationItemDestinationsAreResolvedRelatively()
    {
        Render::swap(Mockery::mock(RenderData::class, [
            'getRoute' => new Route(new InMemoryPage('foo')),
            'getRouteKey' => 'foo',
        ]));

        $this->assertSame('foo.html', (string) NavigationItem::create(new Route(new InMemoryPage('foo'))));
        $this->assertSame('foo/bar.html', (string) NavigationItem::create(new Route(new InMemoryPage('foo/bar'))));

        Render::swap(Mockery::mock(RenderData::class, [
            'getRoute' => new Route(new InMemoryPage('foo/bar')),
            'getRouteKey' => 'foo/bar',
        ]));

        $this->assertSame('../foo.html', (string) NavigationItem::create(new Route(new InMemoryPage('foo'))));
        $this->assertSame('../foo/bar.html', (string) NavigationItem::create(new Route(new InMemoryPage('foo/bar'))));

        Render::swap(Mockery::mock(RenderData::class, [
            'getRoute' => new Route(new InMemoryPage('foo/bar/baz')),
            'getRouteKey' => 'foo/bar/baz',
        ]));

        $this->assertSame('../../foo.html', (string) NavigationItem::create(new Route(new InMemoryPage('foo'))));
        $this->assertSame('../../foo/bar.html', (string) NavigationItem::create(new Route(new InMemoryPage('foo/bar'))));
    }

    public function testDropdownFacade()
    {
        $item = NavigationGroup::create('foo');

        $this->assertSame('foo', $item->getLabel());
        $this->assertSame([], $item->getItems()->all());
        $this->assertSame(999, $item->getPriority());
    }

    public function testDropdownFacadeWithChildren()
    {
        $children = [
            new NavigationItem(new Route(new MarkdownPage()), 'bar'),
        ];

        $item = NavigationGroup::create('foo', $children);
        $this->assertSame($children, $item->getItems()->all());
        $this->assertSame(999, $item->getPriority());
    }

    public function testDropdownFacadeWithCustomPriority()
    {
        $item = NavigationGroup::create('foo', [], 500);

        $this->assertSame(500, $item->getPriority());
    }

    public function testIsCurrent()
    {
        Render::swap(Mockery::mock(RenderData::class, [
            'getRoute' => new Route(new InMemoryPage('foo')),
            'getRouteKey' => 'foo',
        ]));
        $this->assertTrue(NavigationItem::create(new Route(new InMemoryPage('foo')))->isActive());
        $this->assertFalse(NavigationItem::create(new Route(new InMemoryPage('bar')))->isActive());
    }

    public function testIsCurrentWithLink()
    {
        Render::swap(Mockery::mock(RenderData::class, [
            'getRoute' => new Route(new InMemoryPage('foo')),
            'getRouteKey' => 'foo',
        ]));
        $this->assertFalse(NavigationItem::create('foo', 'bar')->isActive());
        $this->assertFalse(NavigationItem::create('https://example.com', 'bar')->isActive());
    }

    public function testIsCurrentIsNullSafe()
    {
        $this->assertFalse(NavigationItem::create('foo', 'bar')->isActive());
    }

    public function testConstructWithAttributes()
    {
        $item = new NavigationItem('foo', 'Test', 500, ['class' => 'active']);
        $this->assertSame(['class' => 'active'], $item->getExtraAttributes());
    }

    public function testCreateWithAttributes()
    {
        $item = NavigationItem::create('foo', 'Test', 500, ['class' => 'active']);
        $this->assertSame(['class' => 'active'], $item->getExtraAttributes());
    }
}<|MERGE_RESOLUTION|>--- conflicted
+++ resolved
@@ -25,18 +25,9 @@
  */
 class NavigationItemTest extends UnitTestCase
 {
-<<<<<<< HEAD
-    protected function setUp(): void
-    {
-        self::needsKernel();
-        self::mockConfig();
-        self::mockRender();
-    }
-=======
     protected static bool $needsKernel = true;
     protected static bool $needsConfig = true;
     protected static bool $needsRender = true;
->>>>>>> 5b954f37
 
     public function testConstruct()
     {
