--- conflicted
+++ resolved
@@ -146,7 +146,6 @@
         $this->assertSame(502, $factory->makePriority());
     }
 
-<<<<<<< HEAD
     public function testSearchForLabelInNavigationConfigForMarkdownPage()
     {
         self::mockConfig([
@@ -236,7 +235,8 @@
 
         $factory = new NavigationConfigTestClass($this->makeCoreDataObject('visibleDocPage', pageClass: DocumentationPage::class));
         $this->assertFalse($factory->makeHidden());
-=======
+    }
+
     public function testMakeGroupUsesFrontMatterGroupIfSet()
     {
         $frontMatter = new FrontMatter(['navigation.group' => 'Test Group']);
@@ -265,7 +265,6 @@
         $factory = new NavigationConfigTestClass($coreDataObject);
 
         $this->assertNull($factory->makeGroup());
->>>>>>> 3d2d696a
     }
 
     protected function makeCoreDataObject(string $identifier = '', string $routeKey = '', string $pageClass = MarkdownPage::class): CoreDataObject
@@ -286,7 +285,6 @@
         return parent::makePriority();
     }
 
-<<<<<<< HEAD
     public function makeLabel(): ?string
     {
         return parent::makeLabel();
@@ -295,10 +293,10 @@
     public function makeHidden(): bool
     {
         return parent::makeHidden();
-=======
+    }
+
     public function makeGroup(): ?string
     {
         return parent::makeGroup();
->>>>>>> 3d2d696a
     }
 }