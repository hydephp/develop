<?php

namespace Hyde\Framework\Testing\Unit;

use Hyde\Framework\Hyde;
use Hyde\Framework\HydeServiceProvider;
use Hyde\Framework\Models\Pages\DocumentationPage;
use Hyde\Framework\Models\Route;
use Hyde\Testing\TestCase;

/**
 * @covers \Hyde\Framework\Models\Pages\DocumentationPage
 */
class DocumentationPageTest extends TestCase
{
    public function test_can_generate_table_of_contents()
    {
        $page = (new DocumentationPage([], '# Foo'));
        $this->assertIsString($page->getTableOfContents());
    }

    public function test_can_get_current_page_path()
    {
        $page = (new DocumentationPage([], '', '', 'foo'));
        $this->assertEquals('docs/foo', $page->getCurrentPagePath());

        config(['docs.output_directory' => 'documentation/latest/']);
        (new HydeServiceProvider($this->app))->register();
        $this->assertEquals('documentation/latest/foo', $page->getCurrentPagePath());
    }

    public function test_can_get_online_source_path()
    {
        $page = (new DocumentationPage([], ''));
        $this->assertFalse($page->getOnlineSourcePath());
    }

    public function test_can_get_online_source_path_with_source_file_location_base()
    {
        config(['docs.source_file_location_base' => 'docs.example.com/edit']);
        $page = (new DocumentationPage([], '', '', 'foo'));
        $this->assertEquals('docs.example.com/edit/foo.md', $page->getOnlineSourcePath());
    }

    public function test_can_get_online_source_path_with_trailing_slash()
    {
        $page = (new DocumentationPage([], '', '', 'foo'));

        config(['docs.source_file_location_base' => 'edit/']);
        $this->assertEquals('edit/foo.md', $page->getOnlineSourcePath());

        config(['docs.source_file_location_base' => 'edit']);
        $this->assertEquals('edit/foo.md', $page->getOnlineSourcePath());
    }

    public function test_can_get_documentation_output_path()
    {
        $this->assertEquals('docs', DocumentationPage::getOutputDirectory());
    }

    public function test_can_get_documentation_output_path_with_custom_output_directory()
    {
        config(['docs.output_directory' => 'foo']);
        (new HydeServiceProvider($this->app))->register();
        $this->assertEquals('foo', DocumentationPage::getOutputDirectory());
    }

    public function test_can_get_documentation_output_path_with_trailing_slashes()
    {
        $tests = [
            'foo',
            'foo/',
            'foo//',
            'foo\\',
            '/foo/',
        ];

        foreach ($tests as $test) {
            config(['docs.output_directory' => $test]);
            (new HydeServiceProvider($this->app))->register();
            $this->assertEquals('foo', DocumentationPage::getOutputDirectory());
        }
    }

<<<<<<< HEAD
    public function test_get_source_path_returns_qualified_basename()
    {
        $this->assertEquals(
            DocumentationPage::qualifyBasename('foo'),
            (new DocumentationPage(slug: 'foo'))->getSourcePath()
        );
    }

    public function test_get_source_path_returns_qualified_basename_for_nested_page()
    {
        $this->assertEquals(
            DocumentationPage::qualifyBasename('foo/bar'),
            (new DocumentationPage(slug: 'foo/bar'))->getSourcePath()
        );
=======
    public function test_home_method_returns_null_when_there_is_no_index_page()
    {
        $this->assertNull(DocumentationPage::home());
    }

    public function test_home_method_returns_docs_index_route_when_it_exists()
    {
        Hyde::touch('_docs/index.md');
        $this->assertInstanceOf(Route::class, DocumentationPage::home());
        $this->assertEquals(Route::get('docs/index'), DocumentationPage::home());
        Hyde::unlink('_docs/index.md');
>>>>>>> 22874194
    }
}<|MERGE_RESOLUTION|>--- conflicted
+++ resolved
@@ -82,7 +82,6 @@
         }
     }
 
-<<<<<<< HEAD
     public function test_get_source_path_returns_qualified_basename()
     {
         $this->assertEquals(
@@ -97,18 +96,5 @@
             DocumentationPage::qualifyBasename('foo/bar'),
             (new DocumentationPage(slug: 'foo/bar'))->getSourcePath()
         );
-=======
-    public function test_home_method_returns_null_when_there_is_no_index_page()
-    {
-        $this->assertNull(DocumentationPage::home());
-    }
-
-    public function test_home_method_returns_docs_index_route_when_it_exists()
-    {
-        Hyde::touch('_docs/index.md');
-        $this->assertInstanceOf(Route::class, DocumentationPage::home());
-        $this->assertEquals(Route::get('docs/index'), DocumentationPage::home());
-        Hyde::unlink('_docs/index.md');
->>>>>>> 22874194
     }
 }