--- conflicted
+++ resolved
@@ -75,26 +75,14 @@
 
     public function testDocumentationPageGetHelperReturnsDocumentationPageCollection()
     {
-<<<<<<< HEAD
-        $this->withoutDocumentationSearch();
-
-        Filesystem::touch('_docs/test-page.md');
-=======
         $this->shouldReceiveGlob('_docs/{*,**/*}.md')->andReturn(['_docs/test-page.md']);
         $this->shouldFindFile('_docs/test-page.md');
->>>>>>> 1eb45024
-
         $collection = DocumentationPage::all();
         $this->assertCount(1, $collection);
         $this->assertInstanceOf(Collection::class, $collection);
         $this->assertContainsOnlyInstancesOf(DocumentationPage::class, $collection);
     }
 
-<<<<<<< HEAD
-        Filesystem::unlink('_docs/test-page.md');
-
-        $this->restoreDocumentationSearch();
-=======
     protected function shouldReceiveGlob(string $withPath): ExpectationInterface
     {
         return $this->filesystem->shouldReceive('glob')->once()->with(Hyde::path($withPath), GLOB_BRACE);
@@ -104,6 +92,5 @@
     {
         $this->filesystem->shouldReceive('missing')->once()->with(Hyde::path($file))->andReturnFalse();
         $this->filesystem->shouldReceive('get')->once()->with(Hyde::path($file))->andReturn('content');
->>>>>>> 1eb45024
     }
 }