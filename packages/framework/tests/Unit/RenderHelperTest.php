--- conflicted
+++ resolved
@@ -26,12 +26,7 @@
 
     protected function setUp(): void
     {
-<<<<<<< HEAD
-        self::mockRender();
-
-=======
         Render::swap(new RenderData());
->>>>>>> 5b954f37
         View::swap(Mockery::mock(Factory::class)->makePartial());
     }
 
