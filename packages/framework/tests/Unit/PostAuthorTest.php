--- conflicted
+++ resolved
@@ -253,33 +253,25 @@
     {
         $author = new PostAuthor('username');
 
-        $this->assertEquals('username', $author->name);
+        $this->assertSame('username', $author->name);
     }
 
     public function testToStringHelperReturnsTheName()
     {
         $author = new PostAuthor('username', 'John Doe');
 
-<<<<<<< HEAD
         $this->assertSame('John Doe', (string) $author);
-=======
-        $this->assertSame('John Doe', $author->getName());
->>>>>>> ebe55fb4
     }
 
     public function testToArrayMethodReturnsArrayRepresentationOfAuthor()
     {
         $author = new PostAuthor('username', 'John Doe', 'https://example.com');
 
-<<<<<<< HEAD
         $this->assertEquals([
             'username' => 'username',
             'name' => 'John Doe',
             'website' => 'https://example.com',
         ], $author->toArray());
-=======
-        $this->assertSame('username', $author->getName());
->>>>>>> ebe55fb4
     }
 
     public function testJsonSerializeMethodReturnsArrayRepresentationOfAuthor()
@@ -338,11 +330,7 @@
     {
         $author = new PostAuthor('username');
 
-<<<<<<< HEAD
         $this->assertSame([], $author->getPosts()->all());
-=======
-        $this->assertSame('username', $author->name);
->>>>>>> ebe55fb4
     }
 
     public function testGetPostsReturnsAllPostsByAuthor()
@@ -352,7 +340,6 @@
         Hyde::pages()->addPage(new MarkdownPost('baz', ['author' => 'other']));
         Hyde::pages()->addPage(new MarkdownPost('qux'));
 
-<<<<<<< HEAD
         $author = new PostAuthor('username');
 
         $this->assertCount(2, $author->getPosts());
@@ -379,8 +366,5 @@
             'avatar' => 'mr_hyde.png',
             'socials' => ['twitter' => 'HydeFramework', 'github' => 'hydephp', 'custom' => 'https://example.com'],
         ];
-=======
-        $this->assertSame('John Doe', (string) $author);
->>>>>>> ebe55fb4
     }
 }