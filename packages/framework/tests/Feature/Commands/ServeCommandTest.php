--- conflicted
+++ resolved
@@ -182,11 +182,7 @@
 
     public function testHydeServeCommandWithViteOption()
     {
-<<<<<<< HEAD
-        $this->cleanUpWhenDone('app/storage/framework/cache/vite.hot');
-=======
         $this->cleanUpWhenDone('app/storage/framework/runtime/vite.hot');
->>>>>>> db037f47
 
         $mockViteProcess = mock(InvokedProcess::class);
         $mockViteProcess->shouldReceive('running')
@@ -231,20 +227,12 @@
             ->expectsOutput('vite latest output')
             ->assertExitCode(0);
 
-<<<<<<< HEAD
-        $this->assertFileExists('app/storage/framework/cache/vite.hot');
-=======
         $this->assertFileExists('app/storage/framework/runtime/vite.hot');
->>>>>>> db037f47
     }
 
     public function testHydeServeCommandWithViteOptionButViteNotRunning()
     {
-<<<<<<< HEAD
-        $this->cleanUpWhenDone('app/storage/framework/cache/vite.hot');
-=======
         $this->cleanUpWhenDone('app/storage/framework/runtime/vite.hot');
->>>>>>> db037f47
 
         $mockViteProcess = mock(InvokedProcess::class);
         $mockViteProcess->shouldReceive('running')
@@ -282,11 +270,7 @@
             ->expectsOutput('Starting the HydeRC server... Use Ctrl+C to stop')
             ->assertExitCode(0);
 
-<<<<<<< HEAD
-        $this->assertFileExists('app/storage/framework/cache/vite.hot');
-=======
         $this->assertFileExists('app/storage/framework/runtime/vite.hot');
->>>>>>> db037f47
     }
 
     public function testHydeServeCommandWithViteOptionThrowsWhenPortIsInUse()
