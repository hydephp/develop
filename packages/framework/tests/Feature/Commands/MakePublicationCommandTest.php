<?php

declare(strict_types=1);

namespace Hyde\Framework\Testing\Feature\Commands;

<<<<<<< HEAD
use function config;
use function deleteDirectory;
use function file_get_contents;
use Hyde\Console\Commands\Helpers\InputStreamHandler;
=======
use function file_get_contents;
use Hyde\Facades\Filesystem;
>>>>>>> 8c2c0dfb
use Hyde\Hyde;
use Hyde\Testing\TestCase;
use Illuminate\Support\Carbon;
use Illuminate\Support\Facades\File;

/**
 * @covers \Hyde\Console\Commands\MakePublicationCommand
 * @covers \Hyde\Framework\Actions\CreatesNewPublicationPage
 */
class MakePublicationCommandTest extends TestCase
{
    protected function setUp(): void
    {
        parent::setUp();
<<<<<<< HEAD
        mkdir(Hyde::path('test-publication'));
        config(['app.throw_on_console_exception' => true]);
=======
>>>>>>> 8c2c0dfb

        Filesystem::makeDirectory('test-publication');
        Carbon::setTestNow(Carbon::create(2022));
    }

    protected function tearDown(): void
    {
        Filesystem::deleteDirectory('test-publication');
        parent::tearDown();
    }

    public function test_command_creates_publication()
    {
        $this->makeSchemaFile();

        $this->artisan('make:publication')
            ->expectsOutputToContain('Creating a new Publication!')
            ->expectsChoice('Which publication type would you like to create a publication item for?', 0, ['test-publication'])
            ->expectsOutput('Creating a new publication of type [test-publication]')
            ->expectsQuestion('Title', 'Hello World')
            ->expectsOutput('Saving publication data to [test-publication/hello-world.md]')
            ->expectsOutput('Publication created successfully!')
            ->assertExitCode(0);

        $this->assertTrue(File::exists(Hyde::path('test-publication/hello-world.md')));
        $this->assertPublicationFileWasCreatedCorrectly();
    }

    public function test_command_with_no_publication_types()
    {
        config(['app.throw_on_console_exception' => false]);
        $this->artisan('make:publication')
            ->expectsOutputToContain('Creating a new Publication!')
            ->expectsOutput('Error: Unable to locate any publication types. Did you create any?')
            ->assertExitCode(1);
    }

    public function test_command_with_existing_publication()
    {
        $this->makeSchemaFile();
        file_put_contents(Hyde::path('test-publication/hello-world.md'), 'foo');

        $this->artisan('make:publication')
            ->expectsOutputToContain('Creating a new Publication!')
            ->expectsChoice('Which publication type would you like to create a publication item for?', 0, ['test-publication'])
            ->expectsQuestion('Title', 'Hello World')
            ->expectsOutput('Error: A publication already exists with the same canonical field value')
            ->expectsConfirmation('Do you wish to overwrite the existing file?')
            ->expectsOutput('Exiting without overwriting existing publication file!')
            ->doesntExpectOutput('Publication created successfully!')
            ->assertExitCode(130);

        $this->assertSame('foo', file_get_contents(Hyde::path('test-publication/hello-world.md')));
    }

    public function test_command_with_existing_publication_and_overwrite()
    {
        $this->makeSchemaFile();
        file_put_contents(Hyde::path('test-publication/hello-world.md'), 'foo');

        $this->artisan('make:publication')
             ->expectsOutputToContain('Creating a new Publication!')
             ->expectsChoice('Which publication type would you like to create a publication item for?', 0, ['test-publication'])
             ->expectsQuestion('Title', 'Hello World')
             ->expectsOutput('Error: A publication already exists with the same canonical field value')
             ->expectsConfirmation('Do you wish to overwrite the existing file?', 'yes')
             ->expectsOutput('Publication created successfully!')
             ->assertExitCode(0);

        $this->assertNotEquals('foo', file_get_contents(Hyde::path('test-publication/hello-world.md')));
    }

    public function test_can_overwrite_existing_publication_by_passing_force_flag()
    {
        $this->makeSchemaFile();
        file_put_contents(Hyde::path('test-publication/hello-world.md'), 'foo');

        $this->artisan('make:publication', ['--force' => true])
             ->expectsOutputToContain('Creating a new Publication!')
             ->expectsChoice('Which publication type would you like to create a publication item for?', 0, ['test-publication'])
             ->expectsQuestion('Title', 'Hello World')
             ->expectsOutput('Publication created successfully!')
             ->assertExitCode(0);

        $this->assertNotEquals('foo', file_get_contents(Hyde::path('test-publication/hello-world.md')));
    }

    public function test_command_with_publication_type_passed_as_argument()
    {
        $this->makeSchemaFile();

        $this->artisan('make:publication test-publication')
            ->expectsOutput('Creating a new publication of type [test-publication]')
            ->expectsQuestion('Title', 'Hello World')
            ->expectsOutput('Saving publication data to [test-publication/hello-world.md]')
            ->expectsOutput('Publication created successfully!')
            ->assertExitCode(0);

        $this->assertTrue(File::exists(Hyde::path('test-publication/hello-world.md')));
        $this->assertPublicationFileWasCreatedCorrectly();
    }

    public function test_command_with_invalid_publication_type_passed_as_argument()
    {
        config(['app.throw_on_console_exception' => false]);
        $this->makeSchemaFile();

        $this->artisan('make:publication foo')
            ->expectsOutput('Error: Unable to locate publication type [foo]')
            ->assertExitCode(1);
    }

    public function test_command_with_text_input()
    {
        InputStreamHandler::mockInput("Hello\nWorld");
        $this->makeSchemaFile([
            [
                'type' => 'text',
                'name' => 'title',
                'min'  => '0',
                'max'  => '0',
            ],
        ]);

        $this->artisan('make:publication test-publication')
             ->assertExitCode(0);

        $this->assertTrue(File::exists(Hyde::path('test-publication/hello-world.md')));
        $this->assertStringContainsString("Hello\nWorld", file_get_contents(Hyde::path('test-publication/hello-world.md')));
    }

    protected function makeSchemaFile(?array $fields = null): void
    {
        file_put_contents(
            Hyde::path('test-publication/schema.json'),
            json_encode([
                'name'           => 'Test Publication',
                'canonicalField' => 'title',
                'detailTemplate' => 'test-publication_detail',
                'listTemplate'   => 'test-publication_list',
                'pagination' => [
                    'pageSize'       => 10,
                    'prevNextLinks'  => true,
                    'sortField'      => '__createdAt',
                    'sortAscending'  => true,
                ],
                'fields'         => $fields ?? [
                    [
                        'name' => 'title',
                        'min'  => '0',
                        'max'  => '0',
                        'type' => 'string',
                    ],
                ],
            ])
        );
    }

    protected function assertPublicationFileWasCreatedCorrectly(): void
    {
        $this->assertEquals(
            <<<'MARKDOWN'
            ---
            __createdAt: 2022-01-01 00:00:00
            title: Hello World
            ---
            
            ## Write something awesome.
            
            
            MARKDOWN, file_get_contents(Hyde::path('test-publication/hello-world.md'))
        );
    }
}<|MERGE_RESOLUTION|>--- conflicted
+++ resolved
@@ -4,15 +4,11 @@
 
 namespace Hyde\Framework\Testing\Feature\Commands;
 
-<<<<<<< HEAD
 use function config;
 use function deleteDirectory;
 use function file_get_contents;
 use Hyde\Console\Commands\Helpers\InputStreamHandler;
-=======
-use function file_get_contents;
 use Hyde\Facades\Filesystem;
->>>>>>> 8c2c0dfb
 use Hyde\Hyde;
 use Hyde\Testing\TestCase;
 use Illuminate\Support\Carbon;
@@ -27,11 +23,8 @@
     protected function setUp(): void
     {
         parent::setUp();
-<<<<<<< HEAD
         mkdir(Hyde::path('test-publication'));
         config(['app.throw_on_console_exception' => true]);
-=======
->>>>>>> 8c2c0dfb
 
         Filesystem::makeDirectory('test-publication');
         Carbon::setTestNow(Carbon::create(2022));
