--- conflicted
+++ resolved
@@ -44,35 +44,6 @@
         $this->kernel = HydeKernel::getInstance();
     }
 
-<<<<<<< HEAD
-    public function testBaseClassGetPageClasses()
-    {
-        $this->assertSame([], HydeExtension::getPageClasses());
-    }
-
-    public function testBaseClassDiscoveryHandlers()
-    {
-        $extension = new InstantiableHydeExtension();
-
-        $extension->discoverFiles(Hyde::files());
-        $extension->discoverPages(Hyde::pages());
-        $extension->discoverRoutes(Hyde::routes());
-
-        $this->markTestSuccessful();
-    }
-
-    public function testCanRegisterNewExtension()
-    {
-        HydeKernel::setInstance(new HydeKernel());
-
-        $this->kernel = HydeKernel::getInstance();
-        $this->kernel->registerExtension(HydeTestExtension::class);
-
-        $this->assertSame([HydeCoreExtension::class, HydeTestExtension::class], $this->kernel->getRegisteredExtensions());
-    }
-
-=======
->>>>>>> bc35bb22
     public function testHandlerMethodsAreCalledByDiscovery()
     {
         $this->kernel->registerExtension(HydeTestExtension::class);
@@ -173,39 +144,6 @@
     }
 }
 
-<<<<<<< HEAD
-class InspectableTestExtension extends HydeExtension
-{
-    private static array $callCache = [];
-
-    public function discoverFiles(FileCollection $collection): void
-    {
-        self::$callCache['files'] = func_get_args();
-    }
-
-    public function discoverPages(PageCollection $collection): void
-    {
-        self::$callCache['pages'] = func_get_args();
-    }
-
-    public function discoverRoutes(RouteCollection $collection): void
-    {
-        self::$callCache['routes'] = func_get_args();
-    }
-
-    public static function getCalled(string $method): array
-    {
-        return self::$callCache[$method];
-    }
-}
-
-class InstantiableHydeExtension extends HydeExtension
-{
-    //
-}
-
-=======
->>>>>>> bc35bb22
 class HydeExtensionTestPage extends HydePage
 {
     public static string $sourceDirectory = 'foo';
