<?php

declare(strict_types=1);

namespace Hyde\Framework\Testing\Feature;

use function app;
use function array_filter;
use function array_map;
use function array_values;
use function basename;
use function config;
use function get_class;
use function get_declared_classes;
use function glob;
use Hyde\Facades\Site;
use Hyde\Framework\Features\DataCollections\DataCollectionServiceProvider;
use Hyde\Framework\HydeServiceProvider;
use Hyde\Framework\Services\AssetService;
use Hyde\Hyde;
use Hyde\Pages\BladePage;
use Hyde\Pages\Contracts\DynamicPage;
use Hyde\Pages\DocumentationPage;
use Hyde\Pages\HtmlPage;
use Hyde\Pages\MarkdownPage;
use Hyde\Pages\MarkdownPost;
use Hyde\Support\Contracts\DynamicPage;
use Hyde\Testing\TestCase;
use Illuminate\Support\Facades\Artisan;
use function is_subclass_of;
use function method_exists;
use function str_starts_with;

/**
 * @covers \Hyde\Framework\HydeServiceProvider
 * @covers \Hyde\Framework\Concerns\RegistersFileLocations
 */
class HydeServiceProviderTest extends TestCase
{
    protected HydeServiceProvider $provider;

    public function setUp(): void
    {
        parent::setUp();

        $this->provider = new HydeServiceProvider(app());
    }

    public function test_provider_is_constructed()
    {
        $this->assertInstanceOf(HydeServiceProvider::class, $this->provider);
    }

    public function test_provider_has_register_method()
    {
        $this->assertTrue(method_exists($this->provider, 'register'));
    }

    public function test_provider_has_boot_method()
    {
        $this->assertTrue(method_exists($this->provider, 'boot'));
    }

    public function test_provider_applies_yaml_configuration_when_present()
    {
        $this->assertEquals('HydePHP', config('site.name'));
        $this->file('hyde.yml', 'name: Foo');
        $this->provider->register();
        $this->assertEquals('Foo', config('site.name'));
    }

    public function test_provider_registers_asset_service_contract()
    {
        $this->assertTrue($this->app->bound(AssetService::class));
        $this->assertInstanceOf(AssetService::class, $this->app->make(AssetService::class));
        $this->assertInstanceOf(AssetService::class, $this->app->make(AssetService::class));
    }

    public function test_provider_registers_source_directories()
    {
        BladePage::$sourceDirectory = '';
        MarkdownPage::$sourceDirectory = '';
        MarkdownPost::$sourceDirectory = '';
        DocumentationPage::$sourceDirectory = '';

        $this->assertEquals('', BladePage::sourceDirectory());
        $this->assertEquals('', MarkdownPage::sourceDirectory());
        $this->assertEquals('', MarkdownPost::sourceDirectory());
        $this->assertEquals('', DocumentationPage::sourceDirectory());

        $this->provider->register();

        $this->assertEquals('_pages', BladePage::sourceDirectory());
        $this->assertEquals('_pages', MarkdownPage::sourceDirectory());
        $this->assertEquals('_posts', MarkdownPost::sourceDirectory());
        $this->assertEquals('_docs', DocumentationPage::sourceDirectory());
    }

    public function test_provider_registers_output_directories()
    {
        BladePage::$outputDirectory = 'foo';
        MarkdownPage::$outputDirectory = 'foo';
        MarkdownPost::$outputDirectory = 'foo';
        DocumentationPage::$outputDirectory = 'foo';

        $this->assertEquals('foo', BladePage::outputDirectory());
        $this->assertEquals('foo', MarkdownPage::outputDirectory());
        $this->assertEquals('foo', MarkdownPost::outputDirectory());
        $this->assertEquals('foo', DocumentationPage::outputDirectory());

        $this->provider->register();

        $this->assertEquals('', BladePage::outputDirectory());
        $this->assertEquals('', MarkdownPage::outputDirectory());
        $this->assertEquals('posts', MarkdownPost::outputDirectory());
        $this->assertEquals('docs', DocumentationPage::outputDirectory());
    }

    public function test_custom_source_roots_are_applied_to_the_page_models()
    {
        $this->assertSame('_pages', BladePage::sourceDirectory());
        $this->assertSame('_pages', MarkdownPage::sourceDirectory());
        $this->assertSame('_posts', MarkdownPost::sourceDirectory());
        $this->assertSame('_docs', DocumentationPage::sourceDirectory());

        config(['hyde.source_root' => 'foo']);

        $this->provider->register();

        $this->assertSame('foo/_pages', BladePage::sourceDirectory());
        $this->assertSame('foo/_pages', MarkdownPage::sourceDirectory());
        $this->assertSame('foo/_posts', MarkdownPost::sourceDirectory());
        $this->assertSame('foo/_docs', DocumentationPage::sourceDirectory());
    }

    public function test_source_root_set_in_config_is_assigned()
    {
        $this->assertSame('', Hyde::getSourceRoot());
        config(['hyde.source_root' => 'foo']);

        $this->assertSame('', Hyde::getSourceRoot());

        $this->provider->register();
        $this->assertSame('foo', Hyde::getSourceRoot());
    }

    public function test_provider_registers_configured_documentation_output_directory()
    {
        $this->assertEquals('docs', DocumentationPage::outputDirectory());

        config(['docs.output_directory' => 'foo']);

        $this->provider->register();

        $this->assertEquals('foo', DocumentationPage::outputDirectory());
    }

    public function test_provider_registers_site_output_directory()
    {
        $this->assertEquals('_site', Site::$outputPath);

        config(['site.output_directory' => 'foo']);

        $this->provider->register();

        $this->assertEquals('foo', Site::$outputPath);
    }

    public function test_provider_registers_blade_view_discovery_location_for_configured_blade_view_path()
    {
        config(['view.paths' => []]);
        $this->assertEquals([], config('view.paths'));

        $this->provider->register();

        $this->assertEquals([Hyde::path('_pages')], config('view.paths'));
    }

    public function test_blade_view_locations_are_only_registered_once_per_key()
    {
        config(['view.paths' => []]);
        $this->assertEquals([], config('view.paths'));

        $this->provider->register();
        $this->provider->register();

        $this->assertEquals([Hyde::path('_pages')], config('view.paths'));
    }

    public function test_provider_registers_console_commands()
    {
        $commands = array_map(function ($command) {
            return get_class($command);
        }, Artisan::all());

        $glob = glob(Hyde::vendorPath('src/Console/Commands/*.php'));

        $this->assertNotEmpty($glob);

        foreach ($glob as $file) {
            $class = 'Hyde\Console\Commands\\'.basename($file, '.php');

            $this->assertContains($class, $commands);
        }
    }

    public function test_provider_registers_additional_module_service_providers()
    {
        $this->provider->register();

        $this->assertArrayHasKey(DataCollectionServiceProvider::class, $this->app->getLoadedProviders());
    }

    public function test_provider_registers_all_page_model_source_paths()
    {
        // Find all classes in the Hyde\Pages namespace that are not abstract
        $pages = $this->getDeclaredPages();

        // Assert we are testing all page models
        $this->assertEquals([
            HtmlPage::class,
            BladePage::class,
            MarkdownPage::class,
            MarkdownPost::class,
            DocumentationPage::class,
        ], $pages);

        /** @var \Hyde\Pages\Concerns\HydePage|string $page */
        foreach ($pages as $page) {
            $page::$sourceDirectory = 'foo';
        }

        $this->provider->register();

        foreach ($pages as $page) {
            $this->assertNotEquals('foo', $page::$sourceDirectory, "Source directory for $page was not set");
        }
    }

    public function test_provider_registers_all_page_model_output_paths()
    {
        $pages = $this->getDeclaredPages();

        /** @var \Hyde\Pages\Concerns\HydePage|string $page */
        foreach ($pages as $page) {
            $page::$outputDirectory = 'foo';
        }

        $this->provider->register();

        foreach ($pages as $page) {
            $this->assertNotEquals('foo', $page::$outputDirectory, "Output directory for $page was not set");
        }
    }

    protected function getDeclaredPages(): array
    {
<<<<<<< HEAD
        return array_values(
            array_filter(get_declared_classes(), function ($class) {
                return str_starts_with($class, 'Hyde\Pages') && ! str_starts_with($class, 'Hyde\Pages\Concerns') && ! is_subclass_of($class, DynamicPage::class);
            })
        );
=======
        return array_values(array_filter(get_declared_classes(), function ($class) {
            return str_starts_with($class, 'Hyde\Pages')
                && (! str_starts_with($class, 'Hyde\Pages\Concerns')
                    && ! is_subclass_of($class, DynamicPage::class));
        }));
>>>>>>> f939895a
    }
}<|MERGE_RESOLUTION|>--- conflicted
+++ resolved
@@ -255,18 +255,10 @@
 
     protected function getDeclaredPages(): array
     {
-<<<<<<< HEAD
-        return array_values(
-            array_filter(get_declared_classes(), function ($class) {
-                return str_starts_with($class, 'Hyde\Pages') && ! str_starts_with($class, 'Hyde\Pages\Concerns') && ! is_subclass_of($class, DynamicPage::class);
-            })
-        );
-=======
         return array_values(array_filter(get_declared_classes(), function ($class) {
             return str_starts_with($class, 'Hyde\Pages')
                 && (! str_starts_with($class, 'Hyde\Pages\Concerns')
                     && ! is_subclass_of($class, DynamicPage::class));
         }));
->>>>>>> f939895a
     }
 }