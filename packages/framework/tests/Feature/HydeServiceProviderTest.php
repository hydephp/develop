<?php

declare(strict_types=1);

namespace Hyde\Framework\Testing\Feature;

use function app;
use function array_filter;
use function array_map;
use function array_values;
use function basename;
use function config;
use function get_class;
use function get_declared_classes;
use function glob;
use Hyde\Console\ConsoleServiceProvider;
use Hyde\Facades\Site;
use Hyde\Framework\HydeServiceProvider;
use Hyde\Framework\Services\AssetService;
use Hyde\Hyde;
use Hyde\Pages\BladePage;
use Hyde\Pages\Contracts\DynamicPage;
use Hyde\Pages\DocumentationPage;
use Hyde\Pages\HtmlPage;
use Hyde\Pages\MarkdownPage;
use Hyde\Pages\MarkdownPost;
use Hyde\Testing\TestCase;
use Illuminate\Support\Facades\Artisan;
use function is_subclass_of;
use function method_exists;
use function str_starts_with;

/**
 * @covers \Hyde\Framework\HydeServiceProvider
 * @covers \Hyde\Framework\Concerns\RegistersFileLocations
 * @covers \Hyde\Foundation\Providers\ConfigurationServiceProvider
 * @covers \Hyde\Foundation\Providers\ViewServiceProvider
 */
class HydeServiceProviderTest extends TestCase
{
    protected HydeServiceProvider $provider;

    public function setUp(): void
    {
        parent::setUp();

        $this->provider = new HydeServiceProvider(app());
    }

    public function test_provider_is_constructed()
    {
        $this->assertInstanceOf(HydeServiceProvider::class, $this->provider);
    }

    public function test_provider_has_register_method()
    {
        $this->assertTrue(method_exists($this->provider, 'register'));
    }

    public function test_provider_has_boot_method()
    {
        $this->assertTrue(method_exists($this->provider, 'boot'));
    }

<<<<<<< HEAD
    public function test_provider_applies_yaml_configuration_when_present()
    {
        $this->assertEquals('HydePHP', config('hyde.name'));
        $this->file('hyde.yml', 'name: Foo');
        $this->provider->register();
        $this->assertEquals('Foo', config('hyde.name'));
    }

=======
>>>>>>> ada723c2
    public function test_provider_registers_asset_service_contract()
    {
        $this->assertTrue($this->app->bound(AssetService::class));
        $this->assertInstanceOf(AssetService::class, $this->app->make(AssetService::class));
    }

    public function test_provider_registers_source_directories()
    {
        BladePage::$sourceDirectory = '';
        MarkdownPage::$sourceDirectory = '';
        MarkdownPost::$sourceDirectory = '';
        DocumentationPage::$sourceDirectory = '';

        $this->assertEquals('', BladePage::sourceDirectory());
        $this->assertEquals('', MarkdownPage::sourceDirectory());
        $this->assertEquals('', MarkdownPost::sourceDirectory());
        $this->assertEquals('', DocumentationPage::sourceDirectory());

        $this->provider->register();

        $this->assertEquals('_pages', BladePage::sourceDirectory());
        $this->assertEquals('_pages', MarkdownPage::sourceDirectory());
        $this->assertEquals('_posts', MarkdownPost::sourceDirectory());
        $this->assertEquals('_docs', DocumentationPage::sourceDirectory());
    }

    public function test_provider_registers_output_directories()
    {
        BladePage::$outputDirectory = 'foo';
        MarkdownPage::$outputDirectory = 'foo';
        MarkdownPost::$outputDirectory = 'foo';
        DocumentationPage::$outputDirectory = 'foo';

        $this->assertEquals('foo', BladePage::outputDirectory());
        $this->assertEquals('foo', MarkdownPage::outputDirectory());
        $this->assertEquals('foo', MarkdownPost::outputDirectory());
        $this->assertEquals('foo', DocumentationPage::outputDirectory());

        $this->provider->register();

        $this->assertEquals('', BladePage::outputDirectory());
        $this->assertEquals('', MarkdownPage::outputDirectory());
        $this->assertEquals('posts', MarkdownPost::outputDirectory());
        $this->assertEquals('docs', DocumentationPage::outputDirectory());
    }

    public function test_custom_source_roots_are_applied_to_the_page_models()
    {
        $this->assertSame('_pages', BladePage::sourceDirectory());
        $this->assertSame('_pages', MarkdownPage::sourceDirectory());
        $this->assertSame('_posts', MarkdownPost::sourceDirectory());
        $this->assertSame('_docs', DocumentationPage::sourceDirectory());

        config(['hyde.source_root' => 'foo']);

        $this->provider->register();

        $this->assertSame('foo/_pages', BladePage::sourceDirectory());
        $this->assertSame('foo/_pages', MarkdownPage::sourceDirectory());
        $this->assertSame('foo/_posts', MarkdownPost::sourceDirectory());
        $this->assertSame('foo/_docs', DocumentationPage::sourceDirectory());
    }

    public function test_source_root_set_in_config_is_assigned()
    {
        $this->assertSame('', Hyde::getSourceRoot());
        config(['hyde.source_root' => 'foo']);

        $this->assertSame('', Hyde::getSourceRoot());

        $this->provider->register();
        $this->assertSame('foo', Hyde::getSourceRoot());
    }

    public function test_provider_registers_configured_documentation_output_directory()
    {
        $this->assertEquals('docs', DocumentationPage::outputDirectory());

        config(['docs.output_directory' => 'foo']);

        $this->provider->register();

        $this->assertEquals('foo', DocumentationPage::outputDirectory());
    }

    public function test_provider_registers_site_output_directory()
    {
        $this->assertEquals('_site', Site::getOutputDirectory());

        config(['hyde.output_directory' => 'foo']);

        $this->provider->register();

        $this->assertEquals('foo', Site::getOutputDirectory());
    }

    public function test_provider_registers_media_directory()
    {
        $this->assertEquals('_media', Hyde::getMediaDirectory());

        config(['hyde.media_directory' => 'foo']);

        $this->provider->register();

        $this->assertEquals('foo', Hyde::getMediaDirectory());
        $this->assertEquals('foo', Hyde::getMediaOutputDirectory());
    }

    public function test_provider_registers_blade_view_discovery_location_for_configured_blade_view_path()
    {
        config(['view.paths' => []]);
        $this->assertEquals([], config('view.paths'));

        $this->provider->register();

        $this->assertEquals([realpath(Hyde::path('_pages'))], config('view.paths'));
    }

    public function test_blade_view_locations_are_only_registered_once_per_key()
    {
        config(['view.paths' => []]);
        $this->assertEquals([], config('view.paths'));

        $this->provider->register();
        $this->provider->register();

        $this->assertEquals([realpath(Hyde::path('_pages'))], config('view.paths'));
    }

    public function test_provider_registers_console_commands()
    {
        $commands = array_map(function ($command) {
            return get_class($command);
        }, Artisan::all());

        $glob = glob(Hyde::vendorPath('src/Console/Commands/*.php'));

        $this->assertNotEmpty($glob);

        foreach ($glob as $file) {
            $class = 'Hyde\Console\Commands\\'.basename($file, '.php');

            $this->assertContains($class, $commands);
        }
    }

    public function test_provider_registers_additional_module_service_providers()
    {
        $this->provider->register();

        $this->assertArrayHasKey(ConsoleServiceProvider::class, $this->app->getLoadedProviders());
    }

    public function test_provider_registers_all_page_model_source_paths()
    {
        // Find all classes in the Hyde\Pages namespace that are not abstract
        $pages = $this->getDeclaredPages();

        // Assert we are testing all page models
        $this->assertEquals([
            HtmlPage::class,
            BladePage::class,
            MarkdownPage::class,
            MarkdownPost::class,
            DocumentationPage::class,
        ], $pages);

        /** @var \Hyde\Pages\Concerns\HydePage|string $page */
        foreach ($pages as $page) {
            $page::$sourceDirectory = 'foo';
        }

        $this->provider->register();

        foreach ($pages as $page) {
            $this->assertNotEquals('foo', $page::$sourceDirectory, "Source directory for $page was not set");
        }
    }

    public function test_provider_registers_all_page_model_output_paths()
    {
        $pages = $this->getDeclaredPages();

        /** @var \Hyde\Pages\Concerns\HydePage|string $page */
        foreach ($pages as $page) {
            $page::$outputDirectory = 'foo';
        }

        $this->provider->register();

        foreach ($pages as $page) {
            $this->assertNotEquals('foo', $page::$outputDirectory, "Output directory for $page was not set");
        }
    }

    protected function getDeclaredPages(): array
    {
        return array_values(array_filter(get_declared_classes(), function ($class) {
            return str_starts_with($class, 'Hyde\Pages')
                && (! str_starts_with($class, 'Hyde\Pages\Concerns')
                    && ! is_subclass_of($class, DynamicPage::class));
        }));
    }
}<|MERGE_RESOLUTION|>--- conflicted
+++ resolved
@@ -62,17 +62,6 @@
         $this->assertTrue(method_exists($this->provider, 'boot'));
     }
 
-<<<<<<< HEAD
-    public function test_provider_applies_yaml_configuration_when_present()
-    {
-        $this->assertEquals('HydePHP', config('hyde.name'));
-        $this->file('hyde.yml', 'name: Foo');
-        $this->provider->register();
-        $this->assertEquals('Foo', config('hyde.name'));
-    }
-
-=======
->>>>>>> ada723c2
     public function test_provider_registers_asset_service_contract()
     {
         $this->assertTrue($this->app->bound(AssetService::class));
