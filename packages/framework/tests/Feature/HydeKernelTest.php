--- conflicted
+++ resolved
@@ -270,13 +270,8 @@
 
     public function testToArrayMethod()
     {
-<<<<<<< HEAD
         $this->assertSame([
-=======
-        // AssertSame cannot be used as features is reinstantiated on each call
-        $this->assertEquals([
             'version' => Hyde::version(),
->>>>>>> eeda9f73
             'basePath' => Hyde::getBasePath(),
             'sourceRoot' => Hyde::getSourceRoot(),
             'outputDirectory' => Hyde::getOutputDirectory(),
