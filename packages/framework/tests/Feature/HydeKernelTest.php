--- conflicted
+++ resolved
@@ -80,18 +80,14 @@
         $this->assertSame(Features::enabled('foo'), Hyde::hasFeature('foo'));
     }
 
-<<<<<<< HEAD
-    public function test_has_navigation_helper_returns_site_navigation_instance()
+    public function testHasNavigationHelperReturnsSiteNavigationInstance()
     {
         Hyde::boot();
 
         $this->assertInstanceOf(NavigationMenu::class, Hyde::navigation());
     }
 
-    public function test_current_page_helper_returns_current_page_name()
-=======
     public function testCurrentPageHelperReturnsCurrentPageName()
->>>>>>> d764907e
     {
         Render::share('routeKey', 'foo');
         $this->assertSame('foo', Hyde::currentRouteKey());
