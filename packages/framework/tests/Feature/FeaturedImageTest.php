<?php

declare(strict_types=1);

namespace Hyde\Framework\Testing\Feature;

use Hyde\Framework\Exceptions\FileNotFoundException;
use Hyde\Framework\Factories\FeaturedImageFactory;
use Hyde\Framework\Features\Blogging\Models\FeaturedImage;
use Hyde\Framework\Features\Blogging\Models\LocalFeaturedImage;
use Hyde\Framework\Features\Blogging\Models\RemoteFeaturedImage;
use Hyde\Markdown\Models\FrontMatter;
use Hyde\Testing\TestCase;
use Illuminate\Support\Facades\Http;

/**
 * @covers \Hyde\Framework\Features\Blogging\Models\FeaturedImage
 * @covers \Hyde\Framework\Features\Blogging\Models\LocalFeaturedImage
 * @covers \Hyde\Framework\Features\Blogging\Models\RemoteFeaturedImage
 */
class FeaturedImageTest extends TestCase
{
    public function testGetAltText()
    {
        $this->assertNull((new NullImage)->getAltText());
        $this->assertEquals('alt', (new FilledImage)->getAltText());
    }

    public function testGetTitleText()
    {
        $this->assertNull((new NullImage)->getTitleText());
        $this->assertEquals('title', (new FilledImage)->getTitleText());
    }

    public function testGetAuthorName()
    {
        $this->assertNull((new NullImage)->getAuthorName());
        $this->assertEquals('author', (new FilledImage)->getAuthorName());
    }

    public function testGetAuthorUrl()
    {
        $this->assertNull((new NullImage)->getAuthorUrl());
        $this->assertEquals('authorUrl', (new FilledImage)->getAuthorUrl());
    }

    public function testGetCopyrightText()
    {
        $this->assertNull((new NullImage)->getCopyrightText());
        $this->assertEquals('copyright', (new FilledImage)->getCopyrightText());
    }

    public function testGetLicenseName()
    {
        $this->assertNull((new NullImage)->getLicenseName());
        $this->assertEquals('license', (new FilledImage)->getLicenseName());
    }

    public function testGetLicenseUrl()
    {
        $this->assertNull((new NullImage)->getLicenseUrl());
        $this->assertEquals('licenseUrl', (new FilledImage)->getLicenseUrl());
    }

    public function testHasAltText()
    {
        $this->assertFalse((new NullImage)->hasAltText());
        $this->assertTrue((new FilledImage)->hasAltText());
    }

    public function testHasTitleText()
    {
        $this->assertFalse((new NullImage)->hasTitleText());
        $this->assertTrue((new FilledImage)->hasTitleText());
    }

    public function testHasAuthorName()
    {
        $this->assertFalse((new NullImage)->hasAuthorName());
        $this->assertTrue((new FilledImage)->hasAuthorName());
    }

    public function testHasAuthorUrl()
    {
        $this->assertFalse((new NullImage)->hasAuthorUrl());
        $this->assertTrue((new FilledImage)->hasAuthorUrl());
    }

    public function testHasCopyrightText()
    {
        $this->assertFalse((new NullImage)->hasCopyrightText());
        $this->assertTrue((new FilledImage)->hasCopyrightText());
    }

    public function testHasLicenseName()
    {
        $this->assertFalse((new NullImage)->hasLicenseName());
        $this->assertTrue((new FilledImage)->hasLicenseName());
    }

    public function testHasLicenseUrl()
    {
        $this->assertFalse((new NullImage)->hasLicenseUrl());
        $this->assertTrue((new FilledImage)->hasLicenseUrl());
    }

    public function testGetMetadataArray()
    {
        $this->assertSame([
            'url' => 'source',
            'contentUrl' => 'source',
        ], (new NullImage)->getMetadataArray());

        $this->assertSame([
            'text' => 'alt',
            'name' => 'title',
            'url' => 'source',
            'contentUrl' => 'source',
        ], (new FilledImage)->getMetadataArray());
    }

    public function testGetContentLength()
    {
        $this->assertEquals(0, (new NullImage)->getContentLength());
        $this->assertEquals(0, (new FilledImage)->getContentLength());
    }

    public function testCanConstructLocalFeaturedImage()
    {
        $image = new LocalFeaturedImage('_media/foo', ...$this->defaultArguments());
        $this->assertInstanceOf(LocalFeaturedImage::class, $image);
        $this->assertInstanceOf(FeaturedImage::class, $image);

        $this->assertEquals('media/foo', $image->getSource());
    }

<<<<<<< HEAD
    public function testCannotConstructLocalFeaturedImageWithInvalidSource()
    {
        $this->expectException(InvalidArgumentException::class);
        $this->expectExceptionMessage('LocalFeaturedImage source must start with the configured media directory name (_media/)');

        new LocalFeaturedImage('foo', ...$this->defaultArguments());
    }

=======
>>>>>>> b69fd2e0
    public function testFeaturedImageGetContentLength()
    {
        $this->file('_media/foo', 'image');

        $image = new LocalFeaturedImage('_media/foo', ...$this->defaultArguments());
        $this->assertEquals(5, $image->getContentLength());
    }

    public function testFeaturedImageGetContentLengthWithNoSource()
    {
        $this->expectException(FileNotFoundException::class);
        $this->expectExceptionMessage('Image at _media/foo does not exist');

        $image = new LocalFeaturedImage('_media/foo', ...$this->defaultArguments());
        $this->assertEquals(0, $image->getContentLength());
    }

    public function testCanConstructRemoteFeaturedImage()
    {
        $image = new RemoteFeaturedImage('http/foo', ...$this->defaultArguments());
        $this->assertInstanceOf(RemoteFeaturedImage::class, $image);
        $this->assertInstanceOf(FeaturedImage::class, $image);

        $this->assertEquals('http/foo', $image->getSource());
    }

    public function testCanConstructRemoteFeaturedImageWithHttps()
    {
        $image = new RemoteFeaturedImage('https/foo', ...$this->defaultArguments());
        $this->assertInstanceOf(RemoteFeaturedImage::class, $image);
        $this->assertInstanceOf(FeaturedImage::class, $image);

        $this->assertEquals('https/foo', $image->getSource());
    }

    public function testCanConstructRemoteFeaturedImageWithInvalidSource()
    {
        $image = new RemoteFeaturedImage('foo', ...$this->defaultArguments());
        $this->assertEquals('foo', $image->getSource());
    }

    public function testFeaturedImageGetContentLengthWithRemoteSource()
    {
        Http::fake(function () {
            return Http::response(null, 200, [
                'Content-Length' => 16,
            ]);
        });

        $image = new RemoteFeaturedImage('https://hyde.test/static/image.png', ...$this->defaultArguments());
        $this->assertEquals(16, $image->getContentLength());
    }

    public function testFeaturedImageGetContentLengthWithRemoteSourceAndNotFoundResponse()
    {
        Http::fake(function () {
            return Http::response(null, 404);
        });

        $image = new RemoteFeaturedImage('https://hyde.test/static/image.png', ...$this->defaultArguments());
        $this->assertEquals(0, $image->getContentLength());
    }

    public function testFeaturedImageGetContentLengthWithRemoteSourceAndInvalidResponse()
    {
        Http::fake(function () {
            return Http::response(null, 200, [
                'Content-Length' => 'foo',
            ]);
        });

        $image = new RemoteFeaturedImage('https://hyde.test/static/image.png', ...$this->defaultArguments());
        $this->assertEquals(0, $image->getContentLength());
    }

    public function testGetSourceMethod()
    {
        $this->assertEquals('media/foo', (new LocalFeaturedImage('_media/foo', ...$this->defaultArguments()))->getSource());

        $this->assertEquals('media/foo', FeaturedImageFactory::make(new FrontMatter(['image.path' => 'foo']))->getSource());
        $this->assertEquals('media/foo', FeaturedImageFactory::make(new FrontMatter(['image.path' => 'media/foo']))->getSource());
        $this->assertEquals('media/foo', FeaturedImageFactory::make(new FrontMatter(['image.path' => '_media/foo']))->getSource());

        $this->assertEquals('foo', FeaturedImageFactory::make(new FrontMatter(['image.url' => 'foo']))->getSource());
        $this->assertEquals('//foo', FeaturedImageFactory::make(new FrontMatter(['image.url' => '//foo']))->getSource());
        $this->assertEquals('http', FeaturedImageFactory::make(new FrontMatter(['image.url' => 'http']))->getSource());

        $this->assertEquals('media/foo', FeaturedImageFactory::make(new FrontMatter(['image' => 'foo']))->getSource());
        $this->assertEquals('http', FeaturedImageFactory::make(new FrontMatter(['image' => 'http']))->getSource());
    }

    protected function defaultArguments(): array
    {
        return ['alt', 'title', 'author', 'authorUrl', 'copyright', 'license', 'licenseUrl'];
    }
}

class NullImage extends FeaturedImage
{
    public function __construct()
    {
        parent::__construct('source', null, null, null, null, null, null, null);
    }

    public function getSource(): string
    {
        return 'source';
    }

    public function getContentLength(): int
    {
        return 0;
    }
}

class FilledImage extends FeaturedImage
{
    public function __construct()
    {
        parent::__construct('source', 'alt', 'title', 'author', 'authorUrl', 'copyright', 'license', 'licenseUrl');
    }

    public function getSource(): string
    {
        return 'source';
    }

    public function getContentLength(): int
    {
        return 0;
    }
}<|MERGE_RESOLUTION|>--- conflicted
+++ resolved
@@ -134,17 +134,6 @@
         $this->assertEquals('media/foo', $image->getSource());
     }
 
-<<<<<<< HEAD
-    public function testCannotConstructLocalFeaturedImageWithInvalidSource()
-    {
-        $this->expectException(InvalidArgumentException::class);
-        $this->expectExceptionMessage('LocalFeaturedImage source must start with the configured media directory name (_media/)');
-
-        new LocalFeaturedImage('foo', ...$this->defaultArguments());
-    }
-
-=======
->>>>>>> b69fd2e0
     public function testFeaturedImageGetContentLength()
     {
         $this->file('_media/foo', 'image');
