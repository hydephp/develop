<?php

declare(strict_types=1);

namespace Hyde\Framework\Testing\Feature\Services;

use Hyde\Framework\Actions\GeneratesDocumentationSearchIndex;
use Hyde\Hyde;
use Hyde\Testing\CreatesTemporaryFiles;
use Hyde\Testing\UnitTestCase;

/**
 * @covers \Hyde\Framework\Actions\GeneratesDocumentationSearchIndex
 */
class DocumentationSearchServiceTest extends UnitTestCase
{
    use CreatesTemporaryFiles;

    protected function setUp(): void
    {
        self::setupKernel();
        self::mockConfig();
    }

    protected function tearDown(): void
    {
        $this->cleanUpFilesystem();
    }

    public function testItGeneratesAJsonFileWithASearchIndex()
    {
        $this->file('_docs/foo.md');

        $this->assertSame(json_encode([[
            'slug' => 'foo',
            'title' => 'Foo',
            'content' => '',
            'destination' => 'foo.html',
        ]]), GeneratesDocumentationSearchIndex::handle());
    }

    public function testItAddsAllFilesToSearchIndex()
    {
        $this->file('_docs/foo.md');
        $this->file('_docs/bar.md');
        $this->file('_docs/baz.md');

        $this->assertCount(3, $this->getArray());
    }

    public function testItHandlesGenerationEvenWhenThereAreNoPages()
    {
<<<<<<< HEAD
        $this->assertSame('[]', GeneratesDocumentationSearchIndex::handle());
=======
        GeneratesDocumentationSearchIndex::handle();

        $this->assertSame('[]', file_get_contents('_site/docs/search.json'));

        Filesystem::unlink('_site/docs/search.json');
    }

    public function testSaveMethodSavesTheFileToTheCorrectLocation()
    {
        GeneratesDocumentationSearchIndex::handle();

        $this->assertFileExists('_site/docs/search.json');

        Filesystem::unlink('_site/docs/search.json');
>>>>>>> 53d6aea5
    }

    public function testItGeneratesAValidJSON()
    {
        $this->file('_docs/foo.md', "# Bar\nHello World");
        $this->file('_docs/bar.md', "# Foo\n\nHello World");

        $this->assertSame(
            <<<'JSON'
            [{"slug":"bar","title":"Foo","content":"Foo\n\nHello World","destination":"bar.html"},{"slug":"foo","title":"Bar","content":"Bar\nHello World","destination":"foo.html"}]
            JSON,
            json_encode($this->getArray())
        );
    }

    public function testItStripsMarkdown()
    {
        $this->file('_docs/foo.md', "# Foo Bar\n**Hello** _World_");

        $this->assertSame(
            "Foo Bar\nHello World",
            $this->getArray()[0]['content']
        );
    }

    public function testGetDestinationForSlugReturnsEmptyStringForIndexWhenPrettyUrlIsEnabled()
    {
        self::mockConfig(['hyde.pretty_urls' => true]);
        $this->file('_docs/index.md');

        $this->assertSame('',
            $this->getArray()[0]['destination']
        );
    }

    public function testGetDestinationForSlugReturnsPrettyUrlWhenEnabled()
    {
        self::mockConfig(['hyde.pretty_urls' => true]);
        $this->file('_docs/foo.md');

        $this->assertSame('foo',
            $this->getArray()[0]['destination']
        );
    }

    public function testExcludedPagesAreNotPresentInTheSearchIndex()
    {
        $this->file('_docs/excluded.md');
        self::mockConfig(['docs.exclude_from_search' => ['excluded']]);

        $this->assertStringNotContainsString('excluded',
            json_encode($this->getArray())
        );
    }

    public function testNestedSourceFilesDoNotRetainDirectoryNameInSearchIndex()
    {
        $this->directory(Hyde::path('_docs/foo'));
        $this->file('_docs/foo/bar.md');

        $this->assertStringNotContainsString('foo',
            json_encode($this->getArray())
        );
    }

    protected function getArray(): array
    {
        return json_decode(GeneratesDocumentationSearchIndex::handle(), true);
    }
}<|MERGE_RESOLUTION|>--- conflicted
+++ resolved
@@ -50,27 +50,10 @@
 
     public function testItHandlesGenerationEvenWhenThereAreNoPages()
     {
-<<<<<<< HEAD
         $this->assertSame('[]', GeneratesDocumentationSearchIndex::handle());
-=======
-        GeneratesDocumentationSearchIndex::handle();
-
-        $this->assertSame('[]', file_get_contents('_site/docs/search.json'));
-
-        Filesystem::unlink('_site/docs/search.json');
     }
 
-    public function testSaveMethodSavesTheFileToTheCorrectLocation()
-    {
-        GeneratesDocumentationSearchIndex::handle();
-
-        $this->assertFileExists('_site/docs/search.json');
-
-        Filesystem::unlink('_site/docs/search.json');
->>>>>>> 53d6aea5
-    }
-
-    public function testItGeneratesAValidJSON()
+    public function testItGeneratesAValidJson()
     {
         $this->file('_docs/foo.md', "# Bar\nHello World");
         $this->file('_docs/bar.md', "# Foo\n\nHello World");
