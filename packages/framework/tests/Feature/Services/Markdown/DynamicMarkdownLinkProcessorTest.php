--- conflicted
+++ resolved
@@ -10,7 +10,9 @@
 use Hyde\Pages\MarkdownPost;
 use Hyde\Testing\UnitTestCase;
 use Hyde\Support\Models\Route;
+use Hyde\Support\Facades\Render;
 use Hyde\Foundation\Facades\Routes;
+use Hyde\Support\Models\RenderData;
 use Hyde\Markdown\Processing\DynamicMarkdownLinkProcessor;
 
 /**
@@ -22,15 +24,10 @@
 {
     protected static bool $needsConfig = true;
     protected static bool $needsKernel = true;
-    protected static bool $needsRender = true;
 
     protected function setUp(): void
     {
-<<<<<<< HEAD
-        parent::setUp();
-=======
         Render::swap(new RenderData());
->>>>>>> 5b954f37
 
         Routes::addRoute(new Route(new BladePage('index')));
         Routes::addRoute(new Route(new MarkdownPost('post')));
