--- conflicted
+++ resolved
@@ -49,24 +49,14 @@
 
     public function testCanGenerateSitemapHelperReturnsTrueIfHydeHasBaseUrl()
     {
-<<<<<<< HEAD
         config(['hyde.url' => 'foo']);
         $this->assertTrue(Features::hasSitemap());
-=======
-        $this->withSiteUrl();
-        $this->assertTrue(Features::sitemap());
->>>>>>> 6c8712ab
     }
 
     public function testCanGenerateSitemapHelperReturnsFalseIfHydeDoesNotHaveBaseUrl()
     {
-<<<<<<< HEAD
         config(['hyde.url' => '']);
         $this->assertFalse(Features::hasSitemap());
-=======
-        $this->withoutSiteUrl();
-        $this->assertFalse(Features::sitemap());
->>>>>>> 6c8712ab
     }
 
     public function testCanGenerateSitemapHelperReturnsFalseIfSitemapsAreDisabledInConfig()
