<?php

declare(strict_types=1);

namespace Hyde\Framework\Testing\Feature;

use Hyde\Hyde;
use Hyde\Facades\Features;
use Hyde\Testing\TestCase;
use Hyde\Enums\Feature;
use Illuminate\Support\Facades\Config;

use function config;

/**
 * @covers \Hyde\Facades\Features
 */
class ConfigurableFeaturesTest extends TestCase
{
    public function testHasDocumentationSearchReturnsFalseWhenFeatureIsNotEnabled()
    {
        $this->expectMethodReturnsFalse('hasDocumentationSearch');
    }

    public function testHasDarkmodeReturnsFalseWhenFeatureIsNotEnabled()
    {
        $this->expectMethodReturnsFalse('hasDarkmode');
    }

    public function testHasTorchlightReturnsFalseWhenFeatureIsNotEnabled()
    {
        $this->expectMethodReturnsFalse('hasTorchlight');
    }

    public function testHasRssReturnsFalseWhenFeatureIsNotEnabled()
    {
        $this->expectMethodReturnsFalse('hasRss');
    }

    public function testHasDarkmodeReturnsTrueWhenFeatureIsEnabled()
    {
        $this->expectMethodReturnsTrue('hasDarkmode');
    }

    public function testHasSitemapReturnsTrueWhenFeatureIsEnabled()
    {
        $this->expectMethodReturnsTrue('hasSitemap');
    }

    public function testCanGenerateSitemapHelperReturnsTrueIfHydeHasBaseUrl()
    {
        config(['hyde.url' => 'foo']);
        $this->assertTrue(Features::hasSitemap());
    }

    public function testCanGenerateSitemapHelperReturnsFalseIfHydeDoesNotHaveBaseUrl()
    {
        config(['hyde.url' => '']);
        $this->assertFalse(Features::hasSitemap());
    }

    public function testCanGenerateSitemapHelperReturnsFalseIfSitemapsAreDisabledInConfig()
    {
        config(['hyde.url' => 'foo']);
        config(['hyde.generate_sitemap' => false]);
        $this->assertFalse(Features::hasSitemap());
    }

<<<<<<< HEAD
    public function testToArrayMethodContainsAllSettings()
=======
    public function testHasThemeToggleButtonsReturnsTrueWhenDarkmodeEnabledAndConfigTrue()
    {
        // Enable dark mode and set hyde.theme_toggle_buttons config option to true
        Features::mock('darkmode', true);
        config(['hyde.theme_toggle_buttons' => true]);

        $this->assertTrue(Features::hasThemeToggleButtons());
    }

    public function testHasThemeToggleButtonsReturnsFalseWhenDarkmodeDisabled()
    {
        // Disable dark mode
        Features::mock('darkmode', false);
        // It doesn't matter what the config value is here

        $this->assertFalse(Features::hasThemeToggleButtons());
    }

    public function testHasThemeToggleButtonsReturnsFalseWhenConfigFalse()
    {
        // Enable dark mode
        Features::mock('darkmode', true);
        // Set hyde.theme_toggle_buttons config option to false
        config(['hyde.theme_toggle_buttons' => false]);

        $this->assertFalse(Features::hasThemeToggleButtons());
    }

    public function testHasThemeToggleButtonsReturnsTrueWhenDarkmodeEnabledAndConfigNotSet()
    {
        // Enable dark mode
        Features::mock('darkmode', true);
        // Config option not set, default value assumed to be true

        $this->assertTrue(Features::hasThemeToggleButtons());
    }

    public function testToArrayMethodReturnsMethodArray()
>>>>>>> ef46df7f
    {
        $this->assertSame([
            'html-pages' => true,
            'markdown-posts' => true,
            'blade-pages' => true,
            'markdown-pages' => true,
            'documentation-pages' => true,
            'darkmode' => true,
            'documentation-search' => true,
            'torchlight' => true,
        ], (new Features)->toArray());
    }

    public function testToArrayMethodContainsAllSettingsIncludingFalseValues()
    {
<<<<<<< HEAD
        config(['hyde.features' => [
            Feature::HtmlPages,
            Feature::MarkdownPosts,
            Feature::BladePages,
        ]]);

        $this->assertSame([
            'html-pages' => true,
            'markdown-posts' => true,
            'blade-pages' => true,
            'markdown-pages' => false,
            'documentation-pages' => false,
            'darkmode' => false,
            'documentation-search' => false,
            'torchlight' => false,
        ], (new Features)->toArray());
    }

    public function testSerializedClassState()
    {
        config(['hyde.features' => [
            Feature::HtmlPages,
            Feature::MarkdownPosts,
            Feature::BladePages,
        ]]);

        $this->assertSame(<<<'JSON'
        {
            "html-pages": true,
            "markdown-posts": true,
            "blade-pages": true,
            "markdown-pages": false,
            "documentation-pages": false,
            "darkmode": false,
            "documentation-search": false,
            "torchlight": false
        }
        JSON, (new Features)->toJson(JSON_PRETTY_PRINT));
=======
        $array = (new Features)->toArray();

        $this->assertArrayHasKey('html-pages', $array);
        $this->assertArrayHasKey('markdown-posts', $array);
        $this->assertArrayHasKey('blade-pages', $array);
        $this->assertArrayHasKey('markdown-pages', $array);
        $this->assertArrayHasKey('documentation-pages', $array);
        $this->assertArrayHasKey('darkmode', $array);
        $this->assertArrayHasKey('theme-toggle-buttons', $array);
        $this->assertArrayHasKey('documentation-search', $array);
        $this->assertArrayHasKey('torchlight', $array);

        $this->assertCount(9, $array);
>>>>>>> ef46df7f
    }

    public function testFeaturesCanBeMocked()
    {
        Features::mock('darkmode', true);
        $this->assertTrue(Features::hasDarkmode());

        Features::mock('darkmode', false);
        $this->assertFalse(Features::hasDarkmode());
    }

    public function testMultipleFeaturesCanBeMocked()
    {
        Features::mock('blade-pages', true);
        Features::mock('darkmode', true);

        $this->assertTrue(Features::hasBladePages());
        $this->assertTrue(Features::hasDarkmode());

        Features::mock('blade-pages', false);
        Features::mock('darkmode', false);

        $this->assertFalse(Features::hasBladePages());
        $this->assertFalse(Features::hasDarkmode());
    }

    public function testGetEnabledUsesDefaultOptionsByDefault()
    {
        $default = $this->defaultOptions();

        $this->assertSame($default, Features::enabled());
    }

    public function testGetEnabledUsesDefaultOptionsWhenConfigIsEmpty()
    {
        config(['hyde' => []]);

        $default = $this->defaultOptions();

        $this->assertSame($default, Features::enabled());
    }

    public function testGetEnabledUsesConfiguredOptions()
    {
        config(['hyde.features' => [
            Feature::HtmlPages,
            Feature::MarkdownPosts,
            Feature::BladePages,
        ]]);

        $this->assertSame([
            'html-pages',
            'markdown-posts',
            'blade-pages',
        ], Features::enabled());
    }

    public function testCannotUseArbitraryValuesInEnabledOptions()
    {
        $this->expectException(\TypeError::class); // Todo: Consider if we should handle this again by ignoring it, or throw with a more specific message

        $config = [
            Feature::HtmlPages,
            Feature::MarkdownPosts,
            Feature::BladePages,
            'foo',
        ];

        config(['hyde.features' => $config]);

        $this->assertSame([
            'html-pages',
            'markdown-posts',
            'blade-pages',
        ], Hyde::features()->enabled());
    }

    protected function defaultOptions(): array
    {
        return [
            'html-pages',
            'markdown-posts',
            'blade-pages',
            'markdown-pages',
            'documentation-pages',
            'darkmode',
            'documentation-search',
            'torchlight',
        ];
    }

    protected function expectMethodReturnsFalse(string $method): void
    {
        Config::set('hyde.features', []);

        $this->assertFalse(Features::$method(), "Method '$method' should return false when feature is not enabled");
    }

    protected function expectMethodReturnsTrue(string $method): void
    {
        $this->assertTrue(Features::$method(), "Method '$method' should return true when feature is enabled");
    }
}<|MERGE_RESOLUTION|>--- conflicted
+++ resolved
@@ -66,9 +66,6 @@
         $this->assertFalse(Features::hasSitemap());
     }
 
-<<<<<<< HEAD
-    public function testToArrayMethodContainsAllSettings()
-=======
     public function testHasThemeToggleButtonsReturnsTrueWhenDarkmodeEnabledAndConfigTrue()
     {
         // Enable dark mode and set hyde.theme_toggle_buttons config option to true
@@ -106,8 +103,7 @@
         $this->assertTrue(Features::hasThemeToggleButtons());
     }
 
-    public function testToArrayMethodReturnsMethodArray()
->>>>>>> ef46df7f
+    public function testToArrayMethodContainsAllSettings()
     {
         $this->assertSame([
             'html-pages' => true,
@@ -123,7 +119,6 @@
 
     public function testToArrayMethodContainsAllSettingsIncludingFalseValues()
     {
-<<<<<<< HEAD
         config(['hyde.features' => [
             Feature::HtmlPages,
             Feature::MarkdownPosts,
@@ -162,21 +157,6 @@
             "torchlight": false
         }
         JSON, (new Features)->toJson(JSON_PRETTY_PRINT));
-=======
-        $array = (new Features)->toArray();
-
-        $this->assertArrayHasKey('html-pages', $array);
-        $this->assertArrayHasKey('markdown-posts', $array);
-        $this->assertArrayHasKey('blade-pages', $array);
-        $this->assertArrayHasKey('markdown-pages', $array);
-        $this->assertArrayHasKey('documentation-pages', $array);
-        $this->assertArrayHasKey('darkmode', $array);
-        $this->assertArrayHasKey('theme-toggle-buttons', $array);
-        $this->assertArrayHasKey('documentation-search', $array);
-        $this->assertArrayHasKey('torchlight', $array);
-
-        $this->assertCount(9, $array);
->>>>>>> ef46df7f
     }
 
     public function testFeaturesCanBeMocked()
