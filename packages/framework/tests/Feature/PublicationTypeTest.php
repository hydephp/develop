<?php

declare(strict_types=1);

namespace Hyde\Framework\Testing\Feature;

use function array_merge;
use Hyde\Framework\Features\Publications\Models\PaginationSettings;
use Hyde\Framework\Features\Publications\Models\PublicationFieldDefinition;
use Hyde\Framework\Features\Publications\Models\PublicationListPage;
use Hyde\Framework\Features\Publications\Models\PublicationType;
use Hyde\Framework\Features\Publications\PublicationService;
use Hyde\Hyde;
use Hyde\Testing\TestCase;
use Illuminate\Support\Collection;
use Illuminate\Support\Facades\File;
use Illuminate\Support\ItemNotFoundException;
use RuntimeException;

/**
 * @covers \Hyde\Framework\Features\Publications\Models\PublicationType
 */
class PublicationTypeTest extends TestCase
{
    public function test_can_construct_new_publication_type()
    {
        $publicationType = new PublicationType(...$this->getTestData());

        foreach ($this->getTestData() as $key => $property) {
            if ($key === 'pagination') {
                $this->assertEquals($property, $publicationType->$key->toArray());
            } else {
                $this->assertEquals($property, $publicationType->$key);
            }
        }
    }

    public function test_construct_with_default_values()
    {
        $publicationType = new PublicationType('Test Publication');

        $this->assertEquals('Test Publication', $publicationType->name);
        $this->assertEquals('identifier', $publicationType->canonicalField);
        $this->assertEquals('detail.blade.php', $publicationType->detailTemplate);
        $this->assertEquals('list.blade.php', $publicationType->listTemplate);
        $this->assertEquals([], $publicationType->fields);
        $this->assertEquals(PaginationSettings::fromArray([
            'sortField' => '__createdAt',
            'sortAscending' => true,
            'pageSize' => 25,
            'prevNextLinks' => true,
        ]), $publicationType->pagination);

        $this->assertEquals('test-publication', $publicationType->getDirectory());
    }

    public function test_construct_with_pagination_object()
    {
        $paginationSettings = PaginationSettings::fromArray([
            'sortField'     => 'title',
            'sortAscending' => false,
            'pageSize'      => 10,
            'prevNextLinks' => false,
        ]);
        $publicationType = new PublicationType('Test Publication', pagination: $paginationSettings);
        $this->assertSame($paginationSettings, $publicationType->pagination);
    }

    public function test_class_is_arrayable()
    {
        $publicationType = new PublicationType(...$this->getTestData());
        $this->assertSame($this->getTestData(), $publicationType->toArray());
    }

    public function test_class_is_json_serializable()
    {
        $publicationType = new PublicationType(...$this->getTestData());
        $this->assertSame(json_encode($this->getTestData()), json_encode($publicationType));
    }

    public function test_class_is_jsonable()
    {
        $publicationType = new PublicationType(...$this->getTestData());
        $this->assertSame(json_encode($this->getTestData(), 128), $publicationType->toJson());
    }

    public function test_get_directory()
    {
        $publicationType = new PublicationType(...$this->getTestDataWithPathInformation());
        $this->assertSame('test-publication', $publicationType->getDirectory());
    }

    public function test_get_identifier()
    {
        $publicationType = new PublicationType(...$this->getTestDataWithPathInformation());
        $this->assertSame('test-publication', $publicationType->getIdentifier());
    }

    public function test_get_identifier_with_no_directory()
    {
        $publicationType = new PublicationType(...$this->getTestData());
        $this->assertSame('test-publication', $publicationType->getIdentifier());
    }

    public function test_can_save_to_json_file()
    {
        $publicationType = new PublicationType(...$this->getTestDataWithPathInformation());
        $publicationType->save();

        $this->assertFileExists('test-publication/schema.json');
        $this->assertSame(json_encode($this->getTestData(), 128), file_get_contents(Hyde::path('test-publication/schema.json')));

        File::deleteDirectory(Hyde::path('test-publication'));
    }

    public function test_can_save_to_json_file_using_custom_path()
    {
        $publicationType = new PublicationType(...$this->getTestData());
        $publicationType->save('test-publication/foo.json');

        $this->assertFileExists('test-publication/foo.json');
        $this->assertSame(json_encode($this->getTestData(), 128), file_get_contents(Hyde::path('test-publication/foo.json')));

        File::deleteDirectory(Hyde::path('test-publication'));
    }

    public function test_can_load_from_json_file()
    {
        $publicationType = new PublicationType(...array_merge($this->getTestData(), [
            'directory' => 'tests/fixtures',
        ]));

        $this->assertEquals($publicationType, PublicationType::fromFile(('tests/fixtures/test-publication-schema.json')));
    }

    public function test_it_loads_arbitrary_publication_fields_from_schema_file()
    {
        $this->directory('test-publication');
        $fields = [
            [
                'name' => 'Title',
                'type' => 'text',
                'identifier' => 'title',
                'required' => true,
            ],
            [
                'name' => 'Body',
                'type' => 'markdown',
                'identifier' => 'body',
                'required' => true,
            ],
        ];
        $this->file('test-publication/schema.json', json_encode([
            'name' => 'Test Publication',
            'fields' => $fields,
        ]));

        $publicationType = PublicationType::fromFile('test-publication/schema.json');
        $this->assertSame($fields, $publicationType->fields);
    }

    public function test_get_fields_method_returns_collection_of_field_objects()
    {
        $publicationType = new PublicationType(...$this->getTestDataWithPathInformation());
        $collection = $publicationType->getFields();
        $this->assertCount(1, $collection);
        $this->assertInstanceOf(Collection::class, $collection);
        $this->assertInstanceOf(PublicationFieldDefinition::class, $collection->first());
        $this->assertEquals(new Collection([
            'title' => new PublicationFieldDefinition('string', 'title'),
        ]), $collection);
    }

    public function test_get_field_method_parses_publication_fields_from_schema_file()
    {
        $this->directory('test-publication');
        $this->file('test-publication/schema.json', json_encode([
            'name' => 'Test Publication',
            'fields' => [
                ['name' => 'title', 'type' => 'string'],
                ['name' => 'number', 'type' => 'integer'],
            ],
        ]));

        $publicationType = PublicationType::fromFile('test-publication/schema.json');
        $this->assertEquals(new Collection([
            'title' => new PublicationFieldDefinition('string', 'title'),
            'number' => new PublicationFieldDefinition('integer', 'number'),
        ]), $publicationType->getFields());
    }

    public function test_get_field_method_parses_publication_fields_with_option_properties_from_schema_file()
    {
        $this->directory('test-publication');
        $this->file('test-publication/schema.json', json_encode([
            'name' => 'Test Publication',
            'fields' => [
                ['name' => 'title', 'type' => 'string', 'rules' => ['foo', 'bar']],
                ['name' => 'tags', 'type' => 'tag', 'tagGroup' => 'myTags'],
            ],
        ]));

        $publicationType = PublicationType::fromFile('test-publication/schema.json');
        $this->assertEquals(new Collection([
            'title' => new PublicationFieldDefinition('string', 'title', ['foo', 'bar']),
            'tags' => new PublicationFieldDefinition('tag', 'tags', tagGroup: 'myTags'),
        ]), $publicationType->getFields());
    }

    public function test_get_field_data_returns_field_data()
    {
        $publicationType = new PublicationType(...$this->getTestData());

        $this->assertSame([['name' => 'title', 'type' => 'string']], $publicationType->getFieldData());

        $publicationType->fields = [];

        $this->assertSame([], $publicationType->getFieldData());
    }

    public function test_get_method_can_find_existing_file_on_disk()
    {
        $publicationType = new PublicationType(...$this->getTestDataWithPathInformation());
        $publicationType->save();

        $this->assertEquals($publicationType, PublicationType::get('test-publication'));
        File::deleteDirectory(Hyde::path('test-publication'));
    }

    public function test_get_method_fails_if_publication_type_does_not_exist()
    {
        $this->expectException(RuntimeException::class);
        $this->expectExceptionMessage('Could not parse schema file '.('missing/schema.json'));
        PublicationType::get('missing');
    }

    public function test_get_list_page()
    {
        $publicationType = new PublicationType(...$this->getTestDataWithPathInformation());
        $this->assertEquals(new PublicationListPage($publicationType), $publicationType->getListPage());
    }

    public function testGetFieldDefinition()
    {
        $publicationType = new PublicationType(...$this->getTestData());
        $this->assertEquals(PublicationFieldDefinition::fromArray([
            'name' => 'title',
            'type' => 'string',
        ]), $publicationType->getFieldDefinition('title'));
    }

    public function testGetFieldDefinitionWithMissingField()
    {
        $publicationType = new PublicationType(...$this->getTestData());

        $this->expectException(ItemNotFoundException::class);
        $publicationType->getFieldDefinition('missing');
    }

    public function testGetCanonicalFieldDefinition()
    {
        $publicationType = new PublicationType(...$this->getTestData());
        $this->assertEquals(PublicationFieldDefinition::fromArray([
            'name' => 'title',
            'type' => 'string',
        ]), $publicationType->getCanonicalFieldDefinition());
    }

    public function testGetCanonicalFieldDefinitionWithMetaFieldAsCanonical()
    {
        $publicationType = new PublicationType(...$this->getTestData(['canonicalField' => '__createdAt']));
        $this->assertEquals(PublicationFieldDefinition::fromArray([
            'name' => '__createdAt',
            'type' => 'string',
        ]), $publicationType->getCanonicalFieldDefinition());
    }

<<<<<<< HEAD
    public function testUsesPaginationReturnsTrueWhenPaginationShouldBeEnabled()
    {
        $publicationType = new PublicationType(...$this->getTestData());
        $this->assertTrue($publicationType->usesPagination());
    }

    public function testUsesPaginationReturnsFalseWhenPaginationShouldBeDisabled()
    {
        $publicationType = new PublicationType(...$this->getTestData(['pagination' => ['pageSize' => 0]]));
        $this->assertFalse($publicationType->usesPagination());
=======
    public function testGetPublications()
    {
        $publicationType = new PublicationType(...$this->getTestDataWithPathInformation());
        $this->assertEquals(
            PublicationService::getPublicationsForPubType($publicationType),
            $publicationType->getPublications()
        );
>>>>>>> 06e9feaf
    }

    protected function getTestData(array $mergeData = []): array
    {
        return array_merge([
            'name' => 'Test Publication',
            'canonicalField' => 'title',
            'detailTemplate' => 'detail.blade.php',
            'listTemplate' => 'list.blade.php',
            'pagination' => [
                'sortField' => '__createdAt',
                'sortAscending' => true,
                'prevNextLinks' => true,
                'pageSize' => 25,
            ],
            'fields' => [
                [
                    'name' => 'title',
                    'type' => 'string',
                ],
            ],
        ], $mergeData);
    }

    protected function getTestDataWithPathInformation(): array
    {
        return array_merge($this->getTestData(), [
            'directory' => 'test-publication',
        ]);
    }
}<|MERGE_RESOLUTION|>--- conflicted
+++ resolved
@@ -275,18 +275,6 @@
         ]), $publicationType->getCanonicalFieldDefinition());
     }
 
-<<<<<<< HEAD
-    public function testUsesPaginationReturnsTrueWhenPaginationShouldBeEnabled()
-    {
-        $publicationType = new PublicationType(...$this->getTestData());
-        $this->assertTrue($publicationType->usesPagination());
-    }
-
-    public function testUsesPaginationReturnsFalseWhenPaginationShouldBeDisabled()
-    {
-        $publicationType = new PublicationType(...$this->getTestData(['pagination' => ['pageSize' => 0]]));
-        $this->assertFalse($publicationType->usesPagination());
-=======
     public function testGetPublications()
     {
         $publicationType = new PublicationType(...$this->getTestDataWithPathInformation());
@@ -294,7 +282,12 @@
             PublicationService::getPublicationsForPubType($publicationType),
             $publicationType->getPublications()
         );
->>>>>>> 06e9feaf
+    }
+
+    public function testUsesPaginationReturnsTrueWhenPaginationShouldBeEnabled()
+    {
+        $publicationType = new PublicationType(...$this->getTestData());
+        $this->assertTrue($publicationType->usesPagination());
     }
 
     protected function getTestData(array $mergeData = []): array
