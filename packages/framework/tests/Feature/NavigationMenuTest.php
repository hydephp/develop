<?php

namespace Hyde\Framework\Testing\Feature;

use Hyde\Framework\Hyde;
use Hyde\Framework\Models\NavItem;
<<<<<<< HEAD
=======
use Hyde\Framework\Modules\Navigation\NavigationMenu;
>>>>>>> 7e2cd823
use Hyde\Framework\Modules\Routing\Route;
use Hyde\Testing\TestCase;
use Illuminate\Support\Collection;

/**
 * @covers \Hyde\Framework\Modules\Navigation\NavigationMenu
 */
class NavigationMenuTest extends TestCase
{
    public function test_constructor()
    {
        $menu = new NavigationMenu();

        $this->assertInstanceOf(NavigationMenu::class, $menu);
    }

    public function test_home_route()
    {
        $menu = new NavigationMenu();

        $this->assertInstanceOf(Route::class, $menu->homeRoute);
        $this->assertEquals('index', $menu->homeRoute->getRouteKey());
    }

    public function test_set_current_route()
    {
        $menu = new NavigationMenu();

        $this->assertFalse(isset($menu->currentRoute));
        $menu->setCurrentRoute(Route::get('index'));
        $this->assertTrue(isset($menu->currentRoute));
        $this->assertInstanceOf(Route::class, $menu->currentRoute);
        $this->assertEquals('index', $menu->currentRoute->getRouteKey());
    }

    public function test_generate_method_creates_collection_of_nav_items()
    {
        $menu = new NavigationMenu();

        $this->assertInstanceOf(Collection::class, $menu->items);
        $this->assertEmpty($menu->items);
    }

    public function test_generate_method_adds_route_items()
    {
        $menu = new NavigationMenu();
        $menu->generate();

        $expected = collect([
            NavItem::fromRoute(Route::get('404')),
            NavItem::fromRoute(Route::get('index')),
        ]);

        $this->assertEquals($expected, $menu->items);
<<<<<<< HEAD
    }

    public function test_sort_method_sorts_items_by_priority()
    {
        $menu = new NavigationMenu();
        $menu->generate()->sort();

        $expected = collect([
            NavItem::fromRoute(Route::get('index')),
            NavItem::fromRoute(Route::get('404')),
        ]);

        $this->assertEquals($expected, $menu->items);
    }

    public function test_filter_method_removes_items_with_hidden_property_set_to_true()
    {
        $menu = new NavigationMenu();
        $menu->generate()->filter();

        $expected = collect([
            NavItem::fromRoute(Route::get('index')),
        ]);

        $this->assertEquals($expected, $menu->items);
    }

    public function test_static_create_method_creates_new_processed_collection()
    {
=======
    }

    public function test_sort_method_sorts_items_by_priority()
    {
        $menu = new NavigationMenu();
        $menu->generate()->sort();

        $expected = collect([
            NavItem::fromRoute(Route::get('index')),
            NavItem::fromRoute(Route::get('404')),
        ]);

        $this->assertEquals($expected, $menu->items);
    }

    public function test_filter_method_removes_items_with_hidden_property_set_to_true()
    {
        $menu = new NavigationMenu();
        $menu->generate()->filter();

        $expected = collect([
            NavItem::fromRoute(Route::get('index')),
        ]);

        $this->assertEquals($expected, $menu->items);
    }

    public function test_static_create_method_creates_new_processed_collection()
    {
>>>>>>> 7e2cd823
        Hyde::touch('_pages/foo.md');
        $menu = NavigationMenu::create(Route::get('index'));

        $this->assertInstanceOf(NavigationMenu::class, $menu);
        $this->assertEquals(
            (new NavigationMenu())->setCurrentRoute(Route::get('index'))->generate()->filter()->sort(),
            NavigationMenu::create(Route::get('index'))
        );
    }

    public function test_created_collection_is_sorted_by_navigation_menu_priority()
    {
        Hyde::touch('_pages/foo.md');
        Hyde::touch('_docs/index.md');

        $menu = NavigationMenu::create(Route::get('index'));

        $expected = collect([
            NavItem::fromRoute(Route::get('index')),
            NavItem::fromRoute(Route::get('docs/index')),
            NavItem::fromRoute(Route::get('foo')),
        ]);

        $this->assertEquals($expected, $menu->items);

        Hyde::unlink('_pages/foo.md');
        Hyde::unlink('_docs/index.md');
    }

    public function test_is_sorted_automatically_when_using_navigation_menu_create()
    {
        Hyde::touch('_pages/foo.md');

        $menu = NavigationMenu::create(Route::get('index'));

        $expected = collect([
            NavItem::fromRoute(Route::get('index')),
            NavItem::fromRoute(Route::get('foo')),
        ]);

        $this->assertEquals($expected, $menu->items);

        Hyde::unlink('_pages/foo.md');
    }

    public function test_collection_only_contains_nav_items()
    {
        $this->assertContainsOnlyInstancesOf(NavItem::class, NavigationMenu::create(Route::get('index'))->items);
    }
}<|MERGE_RESOLUTION|>--- conflicted
+++ resolved
@@ -4,10 +4,7 @@
 
 use Hyde\Framework\Hyde;
 use Hyde\Framework\Models\NavItem;
-<<<<<<< HEAD
-=======
 use Hyde\Framework\Modules\Navigation\NavigationMenu;
->>>>>>> 7e2cd823
 use Hyde\Framework\Modules\Routing\Route;
 use Hyde\Testing\TestCase;
 use Illuminate\Support\Collection;
@@ -62,7 +59,6 @@
         ]);
 
         $this->assertEquals($expected, $menu->items);
-<<<<<<< HEAD
     }
 
     public function test_sort_method_sorts_items_by_priority()
@@ -92,37 +88,6 @@
 
     public function test_static_create_method_creates_new_processed_collection()
     {
-=======
-    }
-
-    public function test_sort_method_sorts_items_by_priority()
-    {
-        $menu = new NavigationMenu();
-        $menu->generate()->sort();
-
-        $expected = collect([
-            NavItem::fromRoute(Route::get('index')),
-            NavItem::fromRoute(Route::get('404')),
-        ]);
-
-        $this->assertEquals($expected, $menu->items);
-    }
-
-    public function test_filter_method_removes_items_with_hidden_property_set_to_true()
-    {
-        $menu = new NavigationMenu();
-        $menu->generate()->filter();
-
-        $expected = collect([
-            NavItem::fromRoute(Route::get('index')),
-        ]);
-
-        $this->assertEquals($expected, $menu->items);
-    }
-
-    public function test_static_create_method_creates_new_processed_collection()
-    {
->>>>>>> 7e2cd823
         Hyde::touch('_pages/foo.md');
         $menu = NavigationMenu::create(Route::get('index'));
 
