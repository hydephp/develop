<?php

/** @noinspection PhpFullyQualifiedNameUsageInspection */

declare(strict_types=1);

namespace Hyde\Framework\Testing\Feature;

use Hyde\Foundation\HydeKernel;
use Hyde\Hyde;
use Hyde\Testing\TestCase;
use Symfony\Component\Yaml\Yaml;

/**
<<<<<<< HEAD
 * @see \Hyde\Framework\Testing\Unit\UnixsumTest for additional tests of the unixsum function
=======
 * Covers the helpers in helpers.php
>>>>>>> 7b6abd11
 */
class HelpersTest extends TestCase
{
    /** @covers ::hyde */
    public function test_hyde_function_exists()
    {
        $this->assertTrue(function_exists('hyde'));
    }

    /** @covers ::hyde */
    public function test_hyde_function_returns_hyde_kernel_class()
    {
        $this->assertInstanceOf(HydeKernel::class, hyde());
    }

    /** @covers ::hyde */
    public function test_can_call_methods_on_returned_hyde_class()
    {
        $this->assertSame(Hyde::path(), hyde()->path());
    }

    /** @covers ::unslash */
    public function test_unslash_function_exists()
    {
        $this->assertTrue(function_exists('unslash'));
    }

    /** @covers ::unslash */
    public function test_unslash_function_trims_trailing_slashes()
    {
        $tests = ['foo',  '/foo',  'foo/',  '/foo/',  '\foo\\',  '\\/foo/\\'];

        foreach ($tests as $test) {
            $this->assertSame('foo', unslash($test));
        }

        $tests = ['',  '/',  '\\',  '/\\'];

        foreach ($tests as $test) {
            $this->assertSame('', unslash($test));
        }

        $tests = ['foo/bar',  'foo/bar/',  'foo/bar\\',  '\\/foo/bar/\\'];

        foreach ($tests as $test) {
            $this->assertSame('foo/bar', unslash($test));
        }
    }

    /** @covers ::\Hyde\hyde */
    public function test_hyde_function_exists_in_hyde_namespace()
    {
        $this->assertTrue(function_exists('Hyde\hyde'));
    }

    /** @covers ::\Hyde\hyde */
    public function test_namespaced_hyde_function()
    {
        $this->assertSame(hyde(), \Hyde\hyde());
    }

    /** @covers ::\Hyde\unslash */
    public function test_unslash_function_exists_in_hyde_namespace()
    {
        $this->assertTrue(function_exists('Hyde\unslash'));
    }

    /** @covers ::\Hyde\unslash */
    public function test_namespaced_unslash_function()
    {
        $this->assertSame(unslash('foo'), \Hyde\unslash('foo'));
    }

    /** @covers ::\Hyde\unixsum */
    public function test_unixsum_function()
    {
        $this->assertSame(md5("foo\n"), \Hyde\unixsum("foo\n"));
        $this->assertSame(md5("foo\n"), \Hyde\unixsum("foo\r\n"));
    }

    /** @covers ::\Hyde\unixsum_file */
    public function test_unixsum_file_function()
    {
        $this->file('unix.txt', "foo\n");
        $this->file('windows.txt', "foo\r\n");

        $this->assertSame(md5("foo\n"), \Hyde\unixsum_file('unix.txt'));
        $this->assertSame(md5("foo\n"), \Hyde\unixsum_file('windows.txt'));
    }

    /** @covers ::\Hyde\make_title */
    public function test_hyde_make_title_function()
    {
        $this->assertSame(Hyde::makeTitle('foo'), \Hyde\make_title('foo'));
    }

    /** @covers ::\Hyde\normalize_newlines */
    public function test_hyde_normalize_newlines_function()
    {
        $this->assertSame(Hyde::normalizeNewlines('foo'), \Hyde\normalize_newlines('foo'));
    }

    /** @covers ::\Hyde\strip_newlines */
    public function test_hyde_strip_newlines_function()
    {
        $this->assertSame(Hyde::stripNewlines('foo'), \Hyde\strip_newlines('foo'));
    }

    /** @covers ::\Hyde\trim_slashes */
    public function test_hyde_trim_slashes_function()
    {
        $this->assertSame(Hyde::trimSlashes('foo'), \Hyde\trim_slashes('foo'));
    }

    /** @covers ::\Hyde\evaluate_arrayable */
    public function test_hyde_evaluate_arrayable_function()
    {
        $this->assertSame(['foo'], \Hyde\evaluate_arrayable(['foo']));
        $this->assertSame(['foo'], \Hyde\evaluate_arrayable(collect(['foo'])));
    }

    /** @covers ::\Hyde\yaml_encode */
    public function test_hyde_yaml_encode_function()
    {
        $this->assertSame("foo: bar\n", \Hyde\yaml_encode(['foo' => 'bar']));
    }

    /** @covers ::\Hyde\yaml_encode */
    public function test_hyde_yaml_encode_function_encodes_arrayables()
    {
        $this->assertSame("foo: bar\n", \Hyde\yaml_encode(collect(['foo' => 'bar'])));
    }

    /** @covers ::\Hyde\yaml_encode */
    public function test_hyde_yaml_encode_function_accepts_parameters()
    {
        $this->assertSame(
            Yaml::dump(['foo' => 'bar'], 4, 2, 128),
            \Hyde\yaml_encode(['foo' => 'bar'], 4, 2, 128)
        );
    }

    /** @covers ::\Hyde\yaml_decode */
    public function test_hyde_yaml_decode_function()
    {
        $this->assertSame(['foo' => 'bar'], \Hyde\yaml_decode("foo: bar\n"));
    }

    /** @covers ::\Hyde\yaml_decode */
    public function test_hyde_yaml_decode_function_accepts_parameters()
    {
        $this->assertSame(
            Yaml::parse('foo: bar', 128),
            \Hyde\yaml_decode('foo: bar', 128)
        );
    }

    /** @covers ::\Hyde\path_join */
    public function test_hyde_path_join_function()
    {
        $this->assertSame('foo/bar', \Hyde\path_join('foo', 'bar'));
    }

    /** @covers ::\Hyde\path_join */
    public function test_hyde_path_join_function_with_multiple_paths()
    {
        $this->assertSame('foo/bar/baz', \Hyde\path_join('foo', 'bar', 'baz'));
    }

    /** @covers ::\Hyde\normalize_slashes */
    public function test_hyde_normalize_slashes_function()
    {
        $this->assertSame('foo/bar', \Hyde\normalize_slashes('foo\\bar'));
        $this->assertSame('foo/bar', \Hyde\normalize_slashes('foo/bar'));
    }
}<|MERGE_RESOLUTION|>--- conflicted
+++ resolved
@@ -12,11 +12,9 @@
 use Symfony\Component\Yaml\Yaml;
 
 /**
-<<<<<<< HEAD
+ * Covers the helpers in helpers.php
+ * 
  * @see \Hyde\Framework\Testing\Unit\UnixsumTest for additional tests of the unixsum function
-=======
- * Covers the helpers in helpers.php
->>>>>>> 7b6abd11
  */
 class HelpersTest extends TestCase
 {
