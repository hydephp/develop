--- conflicted
+++ resolved
@@ -284,8 +284,6 @@
         $page = new MarkdownPost();
 
         $this->assertPageDoesNotHaveMetadata($page, '<meta name="description"');
-<<<<<<< HEAD
-=======
         $this->assertPageDoesNotHaveMetadata($page, '<meta property="og:description"');
     }
 
@@ -335,7 +333,6 @@
 
         $this->assertPageDoesNotHaveMetadata($page, '<meta name="description"');
         $this->assertPageDoesNotHaveMetadata($page, '<meta property="og:description"');
->>>>>>> c4158370
     }
 
     public function testAddsAuthorWhenAuthorIsSetInPost()
