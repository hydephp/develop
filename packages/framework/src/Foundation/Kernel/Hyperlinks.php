<?php

declare(strict_types=1);

namespace Hyde\Foundation\Kernel;

use Hyde\Facades\Config;
use BadMethodCallException;
use Hyde\Support\Models\Route;
use Hyde\Foundation\HydeKernel;
<<<<<<< HEAD
=======
use Hyde\Support\Filesystem\MediaFile;
use Hyde\Framework\Exceptions\FileNotFoundException;
>>>>>>> 314c57af
use Illuminate\Support\Str;

use function str_ends_with;
use function str_starts_with;
use function substr_count;
use function str_replace;
use function str_repeat;
use function substr;
use function blank;
use function rtrim;
use function trim;

/**
 * Contains helpers and logic for resolving web paths for compiled files.
 *
 * It's bound to the HydeKernel instance, and is an integral part of the framework.
 */
class Hyperlinks
{
    protected HydeKernel $kernel;

    public function __construct(HydeKernel $kernel)
    {
        $this->kernel = $kernel;
    }

    /**
     * Format a web link to an HTML file, allowing for pretty URLs, if enabled.
     *
     * @see \Hyde\Framework\Testing\Unit\Foundation\HyperlinkFormatHtmlPathTest
     */
    public function formatLink(string $destination): string
    {
        if (Config::getBool('hyde.pretty_urls', false) === true) {
            if (str_ends_with($destination, '.html')) {
                if ($destination === 'index.html') {
                    return '/';
                }

                if (str_ends_with($destination, 'index.html')) {
                    return substr($destination, 0, -10);
                }

                return substr($destination, 0, -5);
            }
        }

        return $destination;
    }

    /**
     * Inject the proper number of `../` before the links in Blade templates.
     *
     * @param  string  $destination  relative to output directory on compiled site
     *
     * @see \Hyde\Framework\Testing\Unit\Foundation\HyperlinkFileHelperRelativeLinkTest
     */
    public function relativeLink(string $destination): string
    {
        if (str_starts_with($destination, '../')) {
            return $destination;
        }

        $nestCount = substr_count($this->kernel->currentRouteKey() ?? '', '/');
        $route = '';
        if ($nestCount > 0) {
            $route .= str_repeat('../', $nestCount);
        }
        $route .= $this->formatLink($destination);

        if (Config::getBool('hyde.pretty_urls', false) === true && $route === '/') {
            return './';
        }

        return str_replace('//', '/', $route);
    }

    /**
     * Gets a relative web link to the given file stored in the _site/media folder.
     *
     * @deprecated Use Hyde::asset() instead.
     */
    public function mediaLink(string $destination): string
    {
<<<<<<< HEAD
        return $this->relativeLink("{$this->kernel->getMediaOutputDirectory()}/$destination");
=======
        if ($validate && ! file_exists($sourcePath = "{$this->kernel->getMediaDirectory()}/$destination")) {
            throw new FileNotFoundException($sourcePath);
        }

        return $this->withCacheBusting($this->relativeLink("{$this->kernel->getMediaOutputDirectory()}/$destination"), $destination);
>>>>>>> 314c57af
    }

    /**
     * Gets a relative web link to the given file stored in the `_site/media` folder.
     * If the image is already qualified (starts with `http`) it will be returned as is.
     *
     * If a base URL is configured, the image will be returned with a qualified absolute URL.
     */
    public function asset(string $name): string
    {
        if (static::isRemote($name)) {
            return $name;
        }

        $name = Str::start($name, "{$this->kernel->getMediaOutputDirectory()}/");

        if ($this->hasSiteUrl()) {
            return $this->withCacheBusting($this->url($name), $name);
        }

        return $this->withCacheBusting($this->relativeLink($name), $name);
    }

    /**
     * Check if a site base URL has been set in config (or .env).
     *
     * The default value is `http://localhost`, which is not considered a valid site URL.
     */
    public function hasSiteUrl(): bool
    {
        $value = Config::getNullableString('hyde.url');

        return ! blank($value) && $value !== 'http://localhost';
    }

    /**
     * Return a qualified URL to the supplied path if a base URL is set.
     *
     * @param  string  $path  An optional relative path suffix. Omit to return the base URL.
     * @return string The qualified URL, or the base URL if no path is supplied.
     *
     * @throws BadMethodCallException If the site URL is not set in the configuration and no path is supplied.
     */
    public function url(string $path = ''): string
    {
        $path = $this->formatLink(trim($path, '/'));

        if (static::isRemote($path)) {
            return $path;
        }

        if ($this->hasSiteUrl()) {
            return rtrim(rtrim(Config::getString('hyde.url'), '/')."/$path", '/');
        }

        // Since v1.7.0, we return the relative path even if the base URL is not set,
        // as this is more likely to be the desired behavior the user's expecting.
        if (! blank($path)) {
            return $path;
        }

        // User is trying to get the base URL, but it's not set, so we throw an exception.
        throw new BadMethodCallException('The site URL is not set in the configuration.');
    }

    /**
     * Get a route instance by its key from the kernel's route collection.
     */
    public function route(string $key): ?Route
    {
        return $this->kernel->routes()->get($key);
    }

    /**
     * Determine if the given URL is a remote link.
     */
    public static function isRemote(string $url): bool
    {
        return str_starts_with($url, 'http') || str_starts_with($url, '//');
    }

    /**
     * Apply cache to the URL if enabled in the configuration.
     */
    protected function withCacheBusting(string $url, string $file): string
    {
        return $url.MediaFile::getCacheBustKey($file);
    }
}<|MERGE_RESOLUTION|>--- conflicted
+++ resolved
@@ -8,11 +8,7 @@
 use BadMethodCallException;
 use Hyde\Support\Models\Route;
 use Hyde\Foundation\HydeKernel;
-<<<<<<< HEAD
-=======
 use Hyde\Support\Filesystem\MediaFile;
-use Hyde\Framework\Exceptions\FileNotFoundException;
->>>>>>> 314c57af
 use Illuminate\Support\Str;
 
 use function str_ends_with;
@@ -97,15 +93,7 @@
      */
     public function mediaLink(string $destination): string
     {
-<<<<<<< HEAD
-        return $this->relativeLink("{$this->kernel->getMediaOutputDirectory()}/$destination");
-=======
-        if ($validate && ! file_exists($sourcePath = "{$this->kernel->getMediaDirectory()}/$destination")) {
-            throw new FileNotFoundException($sourcePath);
-        }
-
         return $this->withCacheBusting($this->relativeLink("{$this->kernel->getMediaOutputDirectory()}/$destination"), $destination);
->>>>>>> 314c57af
     }
 
     /**
