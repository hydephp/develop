--- conflicted
+++ resolved
@@ -92,11 +92,7 @@
         return $this->pageClasses;
     }
 
-<<<<<<< HEAD
-    /** @param class-string<\Hyde\Foundation\Extensions\HydeExtension>  $extension */
-=======
     /** @param class-string<\Hyde\Foundation\Concerns\HydeExtension>  $extension */
->>>>>>> 181f387d
     public function registerExtension(string $extension): void
     {
         if (! in_array($extension, $this->extensions, true)) {
@@ -104,11 +100,7 @@
         }
     }
 
-<<<<<<< HEAD
-    /** @return array<class-string<\Hyde\Foundation\Extensions\HydeExtension>> */
-=======
     /** @return array<class-string<\Hyde\Foundation\Concerns\HydeExtension>> */
->>>>>>> 181f387d
     public function getRegisteredExtensions(): array
     {
         return $this->extensions;
