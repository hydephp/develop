--- conflicted
+++ resolved
@@ -44,20 +44,19 @@
         return $this->sourceRoot;
     }
 
-<<<<<<< HEAD
-    public function setOutputPath(string $outputPath): void
+    public function setSourceRoot(string $sourceRoot): void
     {
-        $this->outputPath = rtrim($outputPath, '/\\');
+        $this->sourceRoot = rtrim($sourceRoot, '/\\');
     }
 
     public function getOutputPath(): string
     {
         return $this->outputPath;
-=======
-    public function setSourceRoot(string $sourceRoot): void
+    }
+
+    public function setOutputPath(string $outputPath): void
     {
-        $this->sourceRoot = rtrim($sourceRoot, '/\\');
->>>>>>> 1ba4cd85
+        $this->outputPath = rtrim($outputPath, '/\\');
     }
 
     /**
