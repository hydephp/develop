--- conflicted
+++ resolved
@@ -89,13 +89,8 @@
 
     protected function discoverPagesFor(string $pageClass): void
     {
-<<<<<<< HEAD
-        $this->parsePagesFor($pageClass)->each(function ($page): void {
+        $this->parsePagesFor($pageClass)->each(function (HydePage $page): void {
             $this->addPage($page);
-=======
-        $this->parsePagesFor($pageClass)->each(function (HydePage $page): void {
-            $this->discover($page);
->>>>>>> 0cdad495
         });
     }
 
