<?php

declare(strict_types=1);

namespace Hyde\Foundation;

use Hyde\Facades\Features;
use Hyde\Foundation\Concerns\BaseFoundationCollection;
use Hyde\Framework\Services\DiscoveryService;
use Hyde\Pages\BladePage;
use Hyde\Pages\Concerns\HydePage;
use Hyde\Pages\DocumentationPage;
use Hyde\Pages\HtmlPage;
use Hyde\Pages\MarkdownPage;
use Hyde\Pages\MarkdownPost;
use Hyde\Support\Filesystem\MediaFile;
use Hyde\Support\Filesystem\ProjectFile;
use Hyde\Support\Filesystem\SourceFile;

/**
 * The FileCollection contains all the discovered source and media files,
 * and thus has an integral role in the Hyde Auto Discovery process.
 *
 * This class is stored as a singleton in the HydeKernel.
 * You would commonly access it via one of the facades:
 *
 * @see \Hyde\Foundation\Facades\FileCollection
 * @see \Hyde\Hyde::files()
 */
final class FileCollection extends BaseFoundationCollection
{
    /**
     * @param  class-string<\Hyde\Pages\Concerns\HydePage>|null  $pageClass
     * @return \Hyde\Foundation\FileCollection<\Hyde\Support\Filesystem\SourceFile>
     */
    public function getSourceFiles(?string $pageClass = null): self
    {
        return ! $pageClass ? $this->getAllSourceFiles() : $this->getSourceFilesFor($pageClass);
    }

    /**
     * @param  class-string<\Hyde\Pages\Concerns\HydePage>  $pageClass
     * @return \Hyde\Foundation\FileCollection<\Hyde\Support\Filesystem\SourceFile>
     */
    public function getSourceFilesFor(string $pageClass): self
    {
        return $this->getAllSourceFiles()->where(fn (SourceFile $file): bool => $file->model === $pageClass);
    }

    /** @return \Hyde\Foundation\FileCollection<\Hyde\Support\Filesystem\SourceFile> */
    public function getAllSourceFiles(): self
    {
        return $this->where(fn (ProjectFile $file): bool => $file instanceof SourceFile);
    }

    /** @return \Hyde\Foundation\FileCollection<\Hyde\Support\Filesystem\MediaFile> */
    public function getMediaFiles(): self
    {
        return $this->where(fn (ProjectFile $file): bool => $file instanceof MediaFile);
    }

    protected function runDiscovery(): self
    {
        if (Features::hasHtmlPages()) {
            $this->discoverFilesFor(HtmlPage::class);
        }

        if (Features::hasBladePages()) {
            $this->discoverFilesFor(BladePage::class);
        }

        if (Features::hasMarkdownPages()) {
            $this->discoverFilesFor(MarkdownPage::class);
        }

        if (Features::hasMarkdownPosts()) {
            $this->discoverFilesFor(MarkdownPost::class);
        }

        if (Features::hasDocumentationPages()) {
            $this->discoverFilesFor(DocumentationPage::class);
        }

        foreach ($this->kernel->getRegisteredPageClasses() as $pageClass) {
            $this->discoverFilesFor($pageClass);
        }

<<<<<<< HEAD
        /** @var class-string<\Hyde\Foundation\Extensions\HydeExtension> $extension */
=======
        /** @var class-string<\Hyde\Foundation\Concerns\HydeExtension> $extension */
>>>>>>> 181f387d
        foreach ($this->kernel->getRegisteredExtensions() as $extension) {
            $extension::discoverFiles($this);
        }

        $this->discoverMediaAssetFiles();

        return $this;
    }

    /** @param class-string<HydePage> $pageClass */
    protected function discoverFilesFor(string $pageClass): void
    {
        // Scan the source directory, and directories therein, for files that match the model's file extension.
        foreach (glob($this->kernel->path($pageClass::sourcePath('{*,**/*}')), GLOB_BRACE) as $filepath) {
            if (! str_starts_with(basename((string) $filepath), '_')) {
                $this->put($this->kernel->pathToRelative($filepath), SourceFile::make($filepath, $pageClass));
            }
        }
    }

    protected function discoverMediaAssetFiles(): void
    {
        foreach (DiscoveryService::getMediaAssetFiles() as $filepath) {
            $this->put($this->kernel->pathToRelative($filepath), MediaFile::make($filepath));
        }
    }
}<|MERGE_RESOLUTION|>--- conflicted
+++ resolved
@@ -85,11 +85,7 @@
             $this->discoverFilesFor($pageClass);
         }
 
-<<<<<<< HEAD
-        /** @var class-string<\Hyde\Foundation\Extensions\HydeExtension> $extension */
-=======
         /** @var class-string<\Hyde\Foundation\Concerns\HydeExtension> $extension */
->>>>>>> 181f387d
         foreach ($this->kernel->getRegisteredExtensions() as $extension) {
             $extension::discoverFiles($this);
         }
