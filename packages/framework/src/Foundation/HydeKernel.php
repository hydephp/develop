<?php

declare(strict_types=1);

namespace Hyde\Foundation;

use Hyde\Enums\Feature;
use Hyde\Facades\Features;
use Hyde\Foundation\Concerns\Feature;
use Hyde\Foundation\Kernel\Filesystem;
use Hyde\Foundation\Kernel\Hyperlinks;
use Hyde\Foundation\Kernel\FileCollection;
use Hyde\Foundation\Kernel\PageCollection;
use Hyde\Foundation\Kernel\RouteCollection;
use Hyde\Support\Contracts\SerializableContract;
use Hyde\Support\Concerns\Serializable;
use Illuminate\Support\Traits\Macroable;

/**
 * Encapsulates a HydePHP project, providing helpful methods for interacting with it.
 *
 * @see \Hyde\Hyde for the facade commonly used to access this class.
 *
 * @author  Caen De Silva <caen@desilva.se>
 * @copyright 2022 Caen De Silva
 * @license MIT License
 *
 * @link https://hydephp.com/
 *
 * @extra Usage information:
 *
 * The HydeKernel It is stored as a singleton in this class, and is bound into the
 * Laravel Application Service Container, and can be accessed in a few ways.
 *
 * Commonly, you'll use the Hyde facade, but you can also use Dependency Injection
 * by type-hinting the HydeKernel::class, or use the hyde() function to get the Kernel.
 *
 * The Kernel instance is constructed in bootstrap.php, and is available globally as $hyde.
 */
class HydeKernel implements SerializableContract
{
    use Concerns\HandlesFoundationCollections;
    use Concerns\ImplementsStringHelpers;
    use Concerns\ForwardsHyperlinks;
    use Concerns\ForwardsFilesystem;
    use Concerns\ManagesHydeKernel;
    use Concerns\ManagesExtensions;
    use Concerns\ManagesViewData;
    use Concerns\BootsHydeKernel;

    use Serializable;
    use Macroable;

    final public const VERSION = '1.5.0';

    protected static self $instance;

    protected string $basePath;
    protected string $sourceRoot = '';
    protected string $outputDirectory = '_site';
    protected string $mediaDirectory = '_media';

    protected Features $features;
    protected Filesystem $filesystem;
    protected Hyperlinks $hyperlinks;

    protected FileCollection $files;
    protected PageCollection $pages;
    protected RouteCollection $routes;

    protected bool $booted = false;

    /** @var array<class-string<\Hyde\Foundation\Concerns\HydeExtension>, \Hyde\Foundation\Concerns\HydeExtension> */
    protected array $extensions = [];

    public function __construct(?string $basePath = null)
    {
        $this->setBasePath($basePath ?? getcwd());

        $this->filesystem = new Filesystem($this);
        $this->hyperlinks = new Hyperlinks($this);

        $this->registerExtension(HydeCoreExtension::class);
    }

    public static function version(): string
    {
        return self::VERSION;
    }

    public function features(): Features
    {
        return $this->features ??= new Features();
    }

    public function hasFeature(Feature|string $feature): bool
    {
<<<<<<< HEAD
        return Features::has($feature instanceof Feature ? $feature : Feature::from($feature));
=======
        return Features::enabled(is_string($feature) ? Feature::from($feature) : $feature);
>>>>>>> d5f410d9
    }

    /** @inheritDoc */
    public function toArray(): array
    {
        return [
            'basePath' => $this->basePath,
            'sourceRoot' => $this->sourceRoot,
            'outputDirectory' => $this->outputDirectory,
            'mediaDirectory' => $this->mediaDirectory,
            'extensions' => $this->getRegisteredExtensions(),
            'features' => $this->features(),
            'files' => $this->files(),
            'pages' => $this->pages(),
            'routes' => $this->routes(),
        ];
    }
}<|MERGE_RESOLUTION|>--- conflicted
+++ resolved
@@ -4,9 +4,8 @@
 
 namespace Hyde\Foundation;
 
+use Hyde\Facades\Features;
 use Hyde\Enums\Feature;
-use Hyde\Facades\Features;
-use Hyde\Foundation\Concerns\Feature;
 use Hyde\Foundation\Kernel\Filesystem;
 use Hyde\Foundation\Kernel\Hyperlinks;
 use Hyde\Foundation\Kernel\FileCollection;
@@ -95,11 +94,7 @@
 
     public function hasFeature(Feature|string $feature): bool
     {
-<<<<<<< HEAD
         return Features::has($feature instanceof Feature ? $feature : Feature::from($feature));
-=======
-        return Features::enabled(is_string($feature) ? Feature::from($feature) : $feature);
->>>>>>> d5f410d9
     }
 
     /** @inheritDoc */
