--- conflicted
+++ resolved
@@ -87,10 +87,6 @@
 
     /**
      * @inheritDoc
-<<<<<<< HEAD
-     * @psalm-return array{basePath: string, sourceRoot: string, outputPath: string, features: \Hyde\Facades\Features, pages: \Hyde\Foundation\PageCollection, routes: \Hyde\Foundation\RouteCollection}
-=======
->>>>>>> be3db64b
      */
     public function toArray(): array
     {
