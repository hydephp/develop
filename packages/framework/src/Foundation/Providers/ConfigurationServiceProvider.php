<?php

declare(strict_types=1);

namespace Hyde\Foundation\Providers;

use Hyde\Framework\Services\YamlConfigurationService;
use Illuminate\Support\ServiceProvider;

class ConfigurationServiceProvider extends ServiceProvider
{
    /**
     * Run any logic before the Hyde Service Provider is registered.
     */
    public function initialize(): void
    {
        if (YamlConfigurationService::hasFile()) {
            YamlConfigurationService::boot();
        }
    }

    public function register(): void
    {
        // Hyde Configuration Files
        $this->mergeConfigFrom(__DIR__.'/../../../config/hyde.php', 'hyde');
        $this->mergeConfigFrom(__DIR__.'/../../../config/docs.php', 'docs');
        $this->mergeConfigFrom(__DIR__.'/../../../config/site.php', 'site');
        $this->mergeConfigFrom(__DIR__.'/../../../config/markdown.php', 'markdown');

        // Illuminate/Vendor Configuration Files
        $this->mergeConfigFrom(__DIR__.'/../../../config/view.php', 'view');
        $this->mergeConfigFrom(__DIR__.'/../../../config/cache.php', 'cache');
<<<<<<< HEAD
        $this->mergeConfigFrom(__DIR__.'/../../../config/torchlight.php', 'torchlight');
=======
        $this->mergeConfigFrom(__DIR__.'/../../../config/commands.php', 'commands');
>>>>>>> f684fc91
    }

    public function boot(): void
    {
        $this->publishes([
            __DIR__.'/../../../config' => config_path(),
        ], 'configs');
    }
}<|MERGE_RESOLUTION|>--- conflicted
+++ resolved
@@ -30,11 +30,8 @@
         // Illuminate/Vendor Configuration Files
         $this->mergeConfigFrom(__DIR__.'/../../../config/view.php', 'view');
         $this->mergeConfigFrom(__DIR__.'/../../../config/cache.php', 'cache');
-<<<<<<< HEAD
+        $this->mergeConfigFrom(__DIR__.'/../../../config/commands.php', 'commands');
         $this->mergeConfigFrom(__DIR__.'/../../../config/torchlight.php', 'torchlight');
-=======
-        $this->mergeConfigFrom(__DIR__.'/../../../config/commands.php', 'commands');
->>>>>>> f684fc91
     }
 
     public function boot(): void
