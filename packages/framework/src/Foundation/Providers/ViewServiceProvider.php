<?php

declare(strict_types=1);

namespace Hyde\Foundation\Providers;

use Hyde\Framework\Views\Components\BreadcrumbComponent;
use Hyde\Framework\Views\Components\LinkComponent;
use Hyde\Framework\Views\Components\BreadcrumbsComponent;
use Hyde\Hyde;
use Illuminate\Support\Facades\Blade;
use Illuminate\Support\ServiceProvider;

/**
 * Register the Hyde view components.
 */
class ViewServiceProvider extends ServiceProvider
{
    public function register(): void
    {
        //
    }

    public function boot(): void
    {
        $this->loadViewsFrom(__DIR__.'/../../../resources/views', 'hyde');

        $this->publishes([
            __DIR__.'/../../../resources/views/layouts' => resource_path('views/vendor/hyde/layouts'),
        ], 'hyde-layouts');

        $this->publishes([
            __DIR__.'/../../../resources/views/components' => resource_path('views/vendor/hyde/components'),
        ], 'hyde-components');

        $this->publishes([
            Hyde::vendorPath('resources/views/pages/404.blade.php') => Hyde::path('_pages/404.blade.php'),
        ], 'hyde-page-404');

        $this->publishes([
            Hyde::vendorPath('resources/views/homepages/welcome.blade.php') => Hyde::path('_pages/index.blade.php'),
        ], 'hyde-welcome-page');

        $this->publishes([
            Hyde::vendorPath('resources/views/homepages/post-feed.blade.php') => Hyde::path('_pages/index.blade.php'),
        ], 'hyde-posts-page');

        $this->publishes([
            Hyde::vendorPath('resources/views/homepages/blank.blade.php') => Hyde::path('_pages/index.blade.php'),
        ], 'hyde-blank-page');

        Blade::component('link', LinkComponent::class);
<<<<<<< HEAD
        Blade::component('breadcrumb', BreadcrumbComponent::class);
=======
        Blade::component('hyde::breadcrumbs', BreadcrumbsComponent::class);
>>>>>>> 7c93155b
    }
}<|MERGE_RESOLUTION|>--- conflicted
+++ resolved
@@ -4,7 +4,6 @@
 
 namespace Hyde\Foundation\Providers;
 
-use Hyde\Framework\Views\Components\BreadcrumbComponent;
 use Hyde\Framework\Views\Components\LinkComponent;
 use Hyde\Framework\Views\Components\BreadcrumbsComponent;
 use Hyde\Hyde;
@@ -50,10 +49,6 @@
         ], 'hyde-blank-page');
 
         Blade::component('link', LinkComponent::class);
-<<<<<<< HEAD
-        Blade::component('breadcrumb', BreadcrumbComponent::class);
-=======
         Blade::component('hyde::breadcrumbs', BreadcrumbsComponent::class);
->>>>>>> 7c93155b
     }
 }