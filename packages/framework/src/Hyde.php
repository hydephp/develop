<?php

declare(strict_types=1);

namespace Hyde;

use Hyde\Foundation\HydeKernel;
<<<<<<< HEAD
use Illuminate\Support\Collection;
use Hyde\Foundation\Kernel\FileCollection;
use Hyde\Foundation\Kernel\Filesystem;
use Hyde\Foundation\Kernel\PageCollection;
use Hyde\Foundation\Kernel\RouteCollection;
use Hyde\Framework\Features\Blogging\Models\PostAuthor;
use Hyde\Pages\Concerns\HydePage;
use Hyde\Support\Models\Route;
=======
>>>>>>> 590b1bca
use Illuminate\Support\Facades\Facade;
use JetBrains\PhpStorm\Pure;

/**
 * General facade for Hyde services.
 *
 * @see \Hyde\Foundation\HydeKernel
 *
 * @author  Caen De Silva <caen@desilva.se>
 * @copyright 2022 Caen De Silva
 * @license MIT License
 *
<<<<<<< HEAD
 * @method static string path(string $path = '')
 * @method static string vendorPath(string $path = '', string $package = 'framework')
 * @method static string pathToAbsolute(string $path)
 * @method static string pathToRelative(string $path)
 * @method static string sitePath(string $path = '')
 * @method static string mediaPath(string $path = '')
 * @method static string siteMediaPath(string $path = '')
 * @method static string formatLink(string $destination)
 * @method static string relativeLink(string $destination)
 * @method static string mediaLink(string $destination, bool $validate = false)
 * @method static string asset(string $name, bool $preferQualifiedUrl = false)
 * @method static string url(string $path = '')
 * @method static Route|null route(string $key)
 * @method static string makeTitle(string $value)
 * @method static string normalizeNewlines(string $string)
 * @method static string stripNewlines(string $string)
 * @method static string trimSlashes(string $string)
 * @method static HtmlString markdown(string $text, bool $stripIndentation = false)
 * @method static string currentPage()
 * @method static string currentRouteKey()
 * @method static string getBasePath()
 * @method static string getSourceRoot()
 * @method static string getOutputDirectory()
 * @method static string getMediaDirectory()
 * @method static string getMediaOutputDirectory()
 * @method static Features features()
 * @method static Collection<string, PostAuthor> authors()
 * @method static FileCollection files()
 * @method static PageCollection pages()
 * @method static RouteCollection routes()
 * @method static Route|null currentRoute()
 * @method static HydeKernel getInstance()
 * @method static Filesystem filesystem()
 * @method static array getRegisteredExtensions()
 * @method static bool hasFeature(Feature $feature)
 * @method static bool hasSiteUrl()
 * @method static void setInstance(HydeKernel $instance)
 * @method static void setBasePath(string $basePath)
 * @method static void setOutputDirectory(string $outputDirectory)
 * @method static void setMediaDirectory(string $mediaDirectory)
 * @method static void setSourceRoot(string $sourceRoot)
 * @method static void shareViewData(HydePage $page)
 * @method static array toArray()
 * @method static bool isBooted()
 * @method static void boot()
=======
 * @mixin \Hyde\Foundation\HydeKernel
>>>>>>> 590b1bca
 *
 * @see \Hyde\Foundation\Concerns\ForwardsFilesystem
 * @see \Hyde\Foundation\Concerns\ForwardsHyperlinks
 */
class Hyde extends Facade
{
    public static function version(): string
    {
        return HydeKernel::version();
    }

    public static function getFacadeRoot(): HydeKernel
    {
        return HydeKernel::getInstance();
    }

    #[Pure]
    public static function kernel(): HydeKernel
    {
        return HydeKernel::getInstance();
    }
}<|MERGE_RESOLUTION|>--- conflicted
+++ resolved
@@ -5,17 +5,6 @@
 namespace Hyde;
 
 use Hyde\Foundation\HydeKernel;
-<<<<<<< HEAD
-use Illuminate\Support\Collection;
-use Hyde\Foundation\Kernel\FileCollection;
-use Hyde\Foundation\Kernel\Filesystem;
-use Hyde\Foundation\Kernel\PageCollection;
-use Hyde\Foundation\Kernel\RouteCollection;
-use Hyde\Framework\Features\Blogging\Models\PostAuthor;
-use Hyde\Pages\Concerns\HydePage;
-use Hyde\Support\Models\Route;
-=======
->>>>>>> 590b1bca
 use Illuminate\Support\Facades\Facade;
 use JetBrains\PhpStorm\Pure;
 
@@ -28,55 +17,7 @@
  * @copyright 2022 Caen De Silva
  * @license MIT License
  *
-<<<<<<< HEAD
- * @method static string path(string $path = '')
- * @method static string vendorPath(string $path = '', string $package = 'framework')
- * @method static string pathToAbsolute(string $path)
- * @method static string pathToRelative(string $path)
- * @method static string sitePath(string $path = '')
- * @method static string mediaPath(string $path = '')
- * @method static string siteMediaPath(string $path = '')
- * @method static string formatLink(string $destination)
- * @method static string relativeLink(string $destination)
- * @method static string mediaLink(string $destination, bool $validate = false)
- * @method static string asset(string $name, bool $preferQualifiedUrl = false)
- * @method static string url(string $path = '')
- * @method static Route|null route(string $key)
- * @method static string makeTitle(string $value)
- * @method static string normalizeNewlines(string $string)
- * @method static string stripNewlines(string $string)
- * @method static string trimSlashes(string $string)
- * @method static HtmlString markdown(string $text, bool $stripIndentation = false)
- * @method static string currentPage()
- * @method static string currentRouteKey()
- * @method static string getBasePath()
- * @method static string getSourceRoot()
- * @method static string getOutputDirectory()
- * @method static string getMediaDirectory()
- * @method static string getMediaOutputDirectory()
- * @method static Features features()
- * @method static Collection<string, PostAuthor> authors()
- * @method static FileCollection files()
- * @method static PageCollection pages()
- * @method static RouteCollection routes()
- * @method static Route|null currentRoute()
- * @method static HydeKernel getInstance()
- * @method static Filesystem filesystem()
- * @method static array getRegisteredExtensions()
- * @method static bool hasFeature(Feature $feature)
- * @method static bool hasSiteUrl()
- * @method static void setInstance(HydeKernel $instance)
- * @method static void setBasePath(string $basePath)
- * @method static void setOutputDirectory(string $outputDirectory)
- * @method static void setMediaDirectory(string $mediaDirectory)
- * @method static void setSourceRoot(string $sourceRoot)
- * @method static void shareViewData(HydePage $page)
- * @method static array toArray()
- * @method static bool isBooted()
- * @method static void boot()
-=======
  * @mixin \Hyde\Foundation\HydeKernel
->>>>>>> 590b1bca
  *
  * @see \Hyde\Foundation\Concerns\ForwardsFilesystem
  * @see \Hyde\Foundation\Concerns\ForwardsHyperlinks
