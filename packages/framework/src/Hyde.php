<?php

declare(strict_types=1);

namespace Hyde;

use Hyde\Enums\Feature;
use Hyde\Facades\Features;
use Hyde\Foundation\HydeKernel;
use Illuminate\Support\Collection;
use Hyde\Foundation\Kernel\FileCollection;
use Hyde\Foundation\Kernel\Filesystem;
use Hyde\Foundation\Kernel\PageCollection;
use Hyde\Foundation\Kernel\RouteCollection;
use Hyde\Framework\Features\Blogging\Models\PostAuthor;
use Hyde\Pages\Concerns\HydePage;
use Hyde\Support\Models\Route;
use Hyde\Support\Filesystem\SourceFile;
use Illuminate\Support\Facades\Facade;
use Illuminate\Support\HtmlString;
use JetBrains\PhpStorm\Pure;

/**
 * General facade for Hyde services.
 *
 * @see \Hyde\Foundation\HydeKernel
 *
 * @author  Caen De Silva <caen@desilva.se>
 * @copyright 2022 Caen De Silva
 * @license MIT License
 *
 * @method static string path(string $path = '')
 * @method static string vendorPath(string $path = '', string $package = 'framework')
 * @method static string pathToAbsolute(string $path)
 * @method static string pathToRelative(string $path)
 * @method static string sitePath(string $path = '')
 * @method static string mediaPath(string $path = '')
 * @method static string siteMediaPath(string $path = '')
 * @method static string formatLink(string $destination)
 * @method static string relativeLink(string $destination)
 * @method static string mediaLink(string $destination, bool $validate = false)
 * @method static string asset(string $name, bool $preferQualifiedUrl = false)
 * @method static string|null url(string $path = '')
 * @method static Route|null route(string $key)
 * @method static string makeTitle(string $value)
 * @method static string normalizeNewlines(string $string)
 * @method static string stripNewlines(string $string)
 * @method static string trimSlashes(string $string)
 * @method static HtmlString markdown(string $text, bool $stripIndentation = false)
 * @method static string currentPage()
 * @method static string currentRouteKey()
 * @method static string getBasePath()
 * @method static string getSourceRoot()
 * @method static string getOutputDirectory()
 * @method static string getMediaDirectory()
 * @method static string getMediaOutputDirectory()
 * @method static Features features()
<<<<<<< HEAD
 * @method static Collection<string, PostAuthor> authors()
 * @method static FileCollection<SourceFile> files()
 * @method static PageCollection<HydePage> pages()
 * @method static RouteCollection<Route> routes()
=======
 * @method static FileCollection<string, SourceFile> files()
 * @method static PageCollection<string, HydePage> pages()
 * @method static RouteCollection<string, Route> routes()
>>>>>>> b8a0ded0
 * @method static Route|null currentRoute()
 * @method static HydeKernel getInstance()
 * @method static Filesystem filesystem()
 * @method static array getRegisteredExtensions()
 * @method static bool hasFeature(Feature $feature)
 * @method static bool hasSiteUrl()
 * @method static void setInstance(HydeKernel $instance)
 * @method static void setBasePath(string $basePath)
 * @method static void setOutputDirectory(string $outputDirectory)
 * @method static void setMediaDirectory(string $mediaDirectory)
 * @method static void setSourceRoot(string $sourceRoot)
 * @method static void shareViewData(HydePage $page)
 * @method static array toArray()
 * @method static bool isBooted()
 * @method static void boot()
 *
 * @see \Hyde\Foundation\Concerns\ForwardsFilesystem
 * @see \Hyde\Foundation\Concerns\ForwardsHyperlinks
 */
class Hyde extends Facade
{
    public static function version(): string
    {
        return HydeKernel::version();
    }

    public static function getFacadeRoot(): HydeKernel
    {
        return HydeKernel::getInstance();
    }

    #[Pure]
    public static function kernel(): HydeKernel
    {
        return HydeKernel::getInstance();
    }
}<|MERGE_RESOLUTION|>--- conflicted
+++ resolved
@@ -55,16 +55,10 @@
  * @method static string getMediaDirectory()
  * @method static string getMediaOutputDirectory()
  * @method static Features features()
-<<<<<<< HEAD
  * @method static Collection<string, PostAuthor> authors()
- * @method static FileCollection<SourceFile> files()
- * @method static PageCollection<HydePage> pages()
- * @method static RouteCollection<Route> routes()
-=======
  * @method static FileCollection<string, SourceFile> files()
  * @method static PageCollection<string, HydePage> pages()
  * @method static RouteCollection<string, Route> routes()
->>>>>>> b8a0ded0
  * @method static Route|null currentRoute()
  * @method static HydeKernel getInstance()
  * @method static Filesystem filesystem()
