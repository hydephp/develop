<?php

declare(strict_types=1);

namespace Hyde;

use Hyde\Facades\Features;
use Hyde\Foundation\FileCollection;
use Hyde\Foundation\Filesystem;
use Hyde\Foundation\HydeKernel;
use Hyde\Foundation\PageCollection;
use Hyde\Foundation\RouteCollection;
use Hyde\Pages\Concerns\HydePage;
use Hyde\Support\Models\Route;
use Illuminate\Support\Facades\Facade;
use Illuminate\Support\HtmlString;

/**
 * General facade for Hyde services.
 *
 * @see \Hyde\Foundation\HydeKernel
 *
 * @author  Caen De Silva <caen@desilva.se>
 * @copyright 2022 Caen De Silva
 * @license MIT License
 *
 * @method static string path(string $path = '')
 * @method static string vendorPath(string $path = '')
 * @method static string pathToAbsolute(string $path)
 * @method static string pathToRelative(string $path)
 * @method static string getModelSourcePath(string $model, string $path = '')
 * @method static string getBladePagePath(string $path = '')
 * @method static string getMarkdownPagePath(string $path = '')
 * @method static string getMarkdownPostPath(string $path = '')
 * @method static string getDocumentationPagePath(string $path = '')
 * @method static string sitePath(string $path = '')
 * @method static string formatLink(string $destination)
 * @method static string relativeLink(string $destination)
 * @method static string image(string $name, bool $preferQualifiedUrl = false)
 * @method static string url(string $path = '')
 * @method static string makeTitle(string $value)
 * @method static string normalizeNewlines(string $string)
<<<<<<< HEAD
 * @method static string stripNewlines(string $string, bool $keepUnixEndings = false)
=======
 * @method static string stripNewlines(string $string)
 * @method static string trimSlashes(string $string)
>>>>>>> 686944d1
 * @method static HtmlString markdown(string $text, bool $stripIndentation = false)
 * @method static string currentPage()
 * @method static string getBasePath()
 * @method static string getSourceRoot()
 * @method static Features features()
 * @method static FileCollection files()
 * @method static PageCollection pages()
 * @method static RouteCollection routes()
 * @method static Route|null currentRoute()
 * @method static HydeKernel getInstance()
 * @method static Filesystem filesystem()
 * @method static bool hasFeature(string $feature)
 * @method static bool hasSiteUrl()
 * @method static bool copy(string $from, string $to)
 * @method static bool touch(array|string $path)
 * @method static bool unlink(array|string $path)
 * @method static void setInstance(HydeKernel $instance)
 * @method static void setBasePath(string $basePath)
 * @method static void setSourceRoot(string $sourceRoot)
 * @method static void shareViewData(HydePage $page)
 * @method static array getDiscoveredPageTypes()
 * @method static array toArray()
 * @method static void boot()
 *
 * @see \Hyde\Foundation\Concerns\ForwardsFilesystem
 * @see \Hyde\Foundation\Concerns\ForwardsHyperlinks
 */
class Hyde extends Facade
{
    public static function version(): string
    {
        return HydeKernel::version();
    }

    public static function getFacadeRoot()
    {
        return HydeKernel::getInstance();
    }
}<|MERGE_RESOLUTION|>--- conflicted
+++ resolved
@@ -40,12 +40,8 @@
  * @method static string url(string $path = '')
  * @method static string makeTitle(string $value)
  * @method static string normalizeNewlines(string $string)
-<<<<<<< HEAD
- * @method static string stripNewlines(string $string, bool $keepUnixEndings = false)
-=======
  * @method static string stripNewlines(string $string)
  * @method static string trimSlashes(string $string)
->>>>>>> 686944d1
  * @method static HtmlString markdown(string $text, bool $stripIndentation = false)
  * @method static string currentPage()
  * @method static string getBasePath()
