<?php

declare(strict_types=1);

namespace Hyde;

use Hyde\Enums\Feature;
use Hyde\Facades\Features;
use Hyde\Foundation\HydeKernel;
use Illuminate\Support\Collection;
use Hyde\Foundation\Kernel\FileCollection;
use Hyde\Foundation\Kernel\Filesystem;
use Hyde\Foundation\Kernel\PageCollection;
use Hyde\Foundation\Kernel\RouteCollection;
use Hyde\Framework\Features\Blogging\Models\PostAuthor;
use Hyde\Pages\Concerns\HydePage;
use Hyde\Support\Models\Route;
use Illuminate\Support\Facades\Facade;
use Illuminate\Support\HtmlString;
use JetBrains\PhpStorm\Pure;

/**
 * General facade for Hyde services.
 *
 * @see \Hyde\Foundation\HydeKernel
 *
 * @author  Caen De Silva <caen@desilva.se>
 * @copyright 2022 Caen De Silva
 * @license MIT License
 *
 * @method static string path(string $path = '')
 * @method static string vendorPath(string $path = '', string $package = 'framework')
 * @method static string pathToAbsolute(string $path)
 * @method static string pathToRelative(string $path)
 * @method static string sitePath(string $path = '')
 * @method static string mediaPath(string $path = '')
 * @method static string siteMediaPath(string $path = '')
 * @method static string formatLink(string $destination)
 * @method static string relativeLink(string $destination)
 * @method static string mediaLink(string $destination, bool $validate = false)
 * @method static string asset(string $name, bool $preferQualifiedUrl = false)
 * @method static string|null url(string $path = '')
 * @method static Route|null route(string $key)
 * @method static string makeTitle(string $value)
 * @method static string normalizeNewlines(string $string)
 * @method static string stripNewlines(string $string)
 * @method static string trimSlashes(string $string)
 * @method static HtmlString markdown(string $text, bool $stripIndentation = false)
 * @method static string currentPage()
 * @method static string currentRouteKey()
 * @method static string getBasePath()
 * @method static string getSourceRoot()
 * @method static string getOutputDirectory()
 * @method static string getMediaDirectory()
 * @method static string getMediaOutputDirectory()
 * @method static Features features()
<<<<<<< HEAD
 * @method static Collection<string, PostAuthor> authors()
 * @method static FileCollection<string, SourceFile> files()
 * @method static PageCollection<string, HydePage> pages()
 * @method static RouteCollection<string, Route> routes()
=======
 * @method static FileCollection files()
 * @method static PageCollection pages()
 * @method static RouteCollection routes()
>>>>>>> 05dd78e4
 * @method static Route|null currentRoute()
 * @method static HydeKernel getInstance()
 * @method static Filesystem filesystem()
 * @method static array getRegisteredExtensions()
 * @method static bool hasFeature(Feature $feature)
 * @method static bool hasSiteUrl()
 * @method static void setInstance(HydeKernel $instance)
 * @method static void setBasePath(string $basePath)
 * @method static void setOutputDirectory(string $outputDirectory)
 * @method static void setMediaDirectory(string $mediaDirectory)
 * @method static void setSourceRoot(string $sourceRoot)
 * @method static void shareViewData(HydePage $page)
 * @method static array toArray()
 * @method static bool isBooted()
 * @method static void boot()
 *
 * @see \Hyde\Foundation\Concerns\ForwardsFilesystem
 * @see \Hyde\Foundation\Concerns\ForwardsHyperlinks
 */
class Hyde extends Facade
{
    public static function version(): string
    {
        return HydeKernel::version();
    }

    public static function getFacadeRoot(): HydeKernel
    {
        return HydeKernel::getInstance();
    }

    #[Pure]
    public static function kernel(): HydeKernel
    {
        return HydeKernel::getInstance();
    }
}<|MERGE_RESOLUTION|>--- conflicted
+++ resolved
@@ -54,16 +54,10 @@
  * @method static string getMediaDirectory()
  * @method static string getMediaOutputDirectory()
  * @method static Features features()
-<<<<<<< HEAD
  * @method static Collection<string, PostAuthor> authors()
- * @method static FileCollection<string, SourceFile> files()
- * @method static PageCollection<string, HydePage> pages()
- * @method static RouteCollection<string, Route> routes()
-=======
  * @method static FileCollection files()
  * @method static PageCollection pages()
  * @method static RouteCollection routes()
->>>>>>> 05dd78e4
  * @method static Route|null currentRoute()
  * @method static HydeKernel getInstance()
  * @method static Filesystem filesystem()
