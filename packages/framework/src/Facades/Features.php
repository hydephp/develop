<?php

declare(strict_types=1);

namespace Hyde\Facades;

use function count;
use Hyde\Framework\Concerns\Internal\MockableFeatures;
use Hyde\Framework\Services\DiscoveryService;
use Hyde\Hyde;
use Hyde\Support\Concerns\Serializable;
use Hyde\Support\Contracts\SerializableContract;
use Illuminate\Support\Str;
use function str_starts_with;

/**
 * Allows features to be enabled and disabled in a simple object-oriented manner.
 *
 * @todo Split facade logic to service/manager class.
 *
 * @see \Hyde\Framework\Testing\Feature\ConfigurableFeaturesTest
 *
 * Based entirely on Laravel Jetstream (License MIT)
 * @see https://jetstream.laravel.com/
 */
class Features implements SerializableContract
{
    use Serializable;
    use MockableFeatures;

    /**
     * Determine if the given specified is enabled.
     */
    public static function enabled(string $feature): bool
    {
        return static::resolveMockedInstance($feature) ?? in_array(
            $feature, config('hyde.features', static::getDefaultOptions())
        );
    }

    // ================================================
    // Determine if a given feature is enabled.
    // ================================================

    public static function hasHtmlPages(): bool
    {
        return static::enabled(static::htmlPages());
    }

    public static function hasBladePages(): bool
    {
        return static::enabled(static::bladePages());
    }

    public static function hasMarkdownPages(): bool
    {
        return static::enabled(static::markdownPages());
    }

    public static function hasMarkdownPosts(): bool
    {
        return static::enabled(static::markdownPosts());
    }

    public static function hasDocumentationPages(): bool
    {
        return static::enabled(static::documentationPages());
    }

    public static function hasDocumentationSearch(): bool
    {
        return static::enabled(static::documentationSearch())
            && static::hasDocumentationPages()
            && count(DiscoveryService::getDocumentationPageFiles()) > 0;
    }

    public static function hasDarkmode(): bool
    {
        return static::enabled(static::darkmode());
    }

    /**
     * Torchlight is by default enabled automatically when an API token
     * is set in the .env file but is disabled when running tests.
     */
    public static function hasTorchlight(): bool
    {
        return static::enabled(static::torchlight())
            && (config('torchlight.token') !== null)
            && (app('env') !== 'testing');
    }

    // =================================================
    // Configure features to be used in the config file.
    // =================================================

    public static function htmlPages(): string
    {
        return 'html-pages';
    }

    public static function bladePages(): string
    {
        return 'blade-pages';
    }

    public static function markdownPages(): string
    {
        return 'markdown-pages';
    }

    public static function markdownPosts(): string
    {
        return 'markdown-posts';
    }

    public static function documentationPages(): string
    {
        return 'documentation-pages';
    }

    public static function documentationSearch(): string
    {
        return 'documentation-search';
    }

    public static function darkmode(): string
    {
        return 'darkmode';
    }

    public static function torchlight(): string
    {
        return 'torchlight';
    }

    // ====================================================
    // Dynamic features that in addition to being enabled
    // in the config file, require preconditions to be met.
    // ====================================================

    /** Can a sitemap be generated? */
    public static function sitemap(): bool
    {
        return static::resolveMockedInstance('sitemap') ?? Hyde::hasSiteUrl()
            && config('hyde.generate_sitemap', true)
            && extension_loaded('simplexml');
    }

    /** Can an RSS feed be generated? */
    public static function rss(): bool
    {
        return static::resolveMockedInstance('rss') ?? Hyde::hasSiteUrl()
            && static::hasMarkdownPosts()
            && config('hyde.generate_rss_feed', true)
            && extension_loaded('simplexml')
            && count(DiscoveryService::getMarkdownPostFiles()) > 0;
    }

    /**
     * Get an array representation of the features and their status.
     *
     * @return array<string, bool>
     *
     * @example ['html-pages' => true, 'markdown-pages' => false, ...]
     */
    public function toArray(): array
    {
        return collect(get_class_methods(static::class))
            ->filter(fn (string $method): bool => str_starts_with($method, 'has'))
            ->mapWithKeys(fn (string $method): array => [
                Str::kebab(substr($method, 3)) => (static::{$method}()),
            ])->toArray();
    }

    protected static function getDefaultOptions(): array
    {
        return [
            // Page Modules
            static::htmlPages(),
            static::markdownPosts(),
            static::bladePages(),
            static::markdownPages(),
            static::documentationPages(),
<<<<<<< HEAD
            // static::dataCollections(),
=======
>>>>>>> 9b91eb65

            // Frontend Features
            static::darkmode(),
            static::documentationSearch(),

            // Integrations
            static::torchlight(),
        ];
    }
}<|MERGE_RESOLUTION|>--- conflicted
+++ resolved
@@ -182,10 +182,6 @@
             static::bladePages(),
             static::markdownPages(),
             static::documentationPages(),
-<<<<<<< HEAD
-            // static::dataCollections(),
-=======
->>>>>>> 9b91eb65
 
             // Frontend Features
             static::darkmode(),
