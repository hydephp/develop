--- conflicted
+++ resolved
@@ -84,75 +84,12 @@
 
     public static function hasDarkmode(): bool
     {
-<<<<<<< HEAD
         return static::has(Feature::Darkmode);
-=======
-        return static::enabled(Feature::Darkmode);
     }
 
     public static function hasThemeToggleButtons(): bool
     {
         return static::hasDarkmode() && Config::getBool('hyde.theme_toggle_buttons', true);
-    }
-
-    /**
-     * Torchlight is by default enabled automatically when an API token
-     * is set in the .env file but is disabled when running tests.
-     */
-    public static function hasTorchlight(): bool
-    {
-        return static::enabled(Feature::Torchlight)
-            && (Config::getNullableString('torchlight.token') !== null)
-            && (app('env') !== 'testing');
-    }
-
-    // =================================================
-    // Configure features to be used in the config file.
-    // =================================================
-
-    /**
-     * @codeCoverageIgnore Deprecated method.
-     *
-     * @deprecated This method will be removed in v2.0. Please use `Feature::HtmlPages` instead.
-     */
-    #[Deprecated(reason: 'Replaced by the \Hyde\Enums\Feature::HtmlPages Enum case', replacement: 'Feature::HtmlPages', since: '1.6.0')]
-    public static function htmlPages(): Feature
-    {
-        return Feature::HtmlPages;
-    }
-
-    /**
-     * @codeCoverageIgnore Deprecated method.
-     *
-     * @deprecated This method will be removed in v2.0. Please use `Feature::BladePages` instead.
-     */
-    #[Deprecated(reason: 'Replaced by the \Hyde\Enums\Feature::BladePages Enum case', replacement: 'Feature::BladePages', since: '1.6.0')]
-    public static function bladePages(): Feature
-    {
-        return Feature::BladePages;
-    }
-
-    /**
-     * @codeCoverageIgnore Deprecated method.
-     *
-     * @deprecated This method will be removed in v2.0. Please use `Feature::MarkdownPages` instead.
-     */
-    #[Deprecated(reason: 'Replaced by the \Hyde\Enums\Feature::MarkdownPages Enum case', replacement: 'Feature::MarkdownPages', since: '1.6.0')]
-    public static function markdownPages(): Feature
-    {
-        return Feature::MarkdownPages;
-    }
-
-    /**
-     * @codeCoverageIgnore Deprecated method.
-     *
-     * @deprecated This method will be removed in v2.0. Please use `Feature::MarkdownPosts` instead.
-     */
-    #[Deprecated(reason: 'Replaced by the \Hyde\Enums\Feature::MarkdownPosts Enum case', replacement: 'Feature::MarkdownPosts', since: '1.6.0')]
-    public static function markdownPosts(): Feature
-    {
-        return Feature::MarkdownPosts;
->>>>>>> ef46df7f
     }
 
     /**
