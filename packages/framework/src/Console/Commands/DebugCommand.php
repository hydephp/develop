<?php

declare(strict_types=1);

namespace Hyde\Console\Commands;

use Hyde\Hyde;
use Hyde\Facades\Config;
use Composer\InstalledVersions;
use LaravelZero\Framework\Commands\Command;

use function str_replace;
use function realpath;
use function app;

/**
 * Print debug information.
 */
class DebugCommand extends Command
{
    /** @var string */
    protected $signature = 'debug';

    /** @var string */
    protected $description = 'Print debug information';

    public function __construct()
    {
        parent::__construct();

        if (Config::getString('app.env', 'production') !== 'development') {
            $this->setHidden();
        }
    }

    public function handle(): int
    {
        $this->info('HydePHP Debug Screen');
        $this->newLine();

        $this->comment('Git Version: '.(string) app('git.version'));
        $this->comment('Hyde Version: '.((InstalledVersions::isInstalled('hyde/hyde') ? InstalledVersions::getPrettyVersion('hyde/hyde') : null) ?: 'unreleased'));
        $this->comment('Framework Version: '.(InstalledVersions::getPrettyVersion('hyde/framework') ?: 'unreleased'));
        $this->newLine();

        $this->comment('App Env: '.(string) app('env'));
        $this->newLine();

        if ($this->output->isVerbose()) {
            $this->printVerbosePathInformation();
        } else {
            $this->comment('Project directory: '.Hyde::path());
        }
        $this->newLine();

        $this->line('Enabled features:');
        $this->printEnabledFeatures();

        return Command::SUCCESS;
    }

    protected function printVerbosePathInformation(): void
    {
        $this->line('Project directory:');
        $this->line(' > '.realpath(Hyde::path()));
        $this->line('Framework vendor path:');
        $this->line(' > '.(str_replace('/', DIRECTORY_SEPARATOR, Hyde::vendorPath()).' (vendor)'));
        $this->line(' > '.realpath(Hyde::vendorPath()).' (real)');
    }

    protected function printEnabledFeatures(): void
    {
<<<<<<< HEAD
        /** @var array<\Hyde\Foundation\Concerns\Feature> $features */
=======
        /** @var array<\Hyde\Enums\Feature> $features */
>>>>>>> d5f410d9
        $features = Config::getArray('hyde.features', []);

        foreach ($features as $feature) {
            $this->line(" - $feature->name");
        }
    }
}<|MERGE_RESOLUTION|>--- conflicted
+++ resolved
@@ -70,11 +70,7 @@
 
     protected function printEnabledFeatures(): void
     {
-<<<<<<< HEAD
-        /** @var array<\Hyde\Foundation\Concerns\Feature> $features */
-=======
         /** @var array<\Hyde\Enums\Feature> $features */
->>>>>>> d5f410d9
         $features = Config::getArray('hyde.features', []);
 
         foreach ($features as $feature) {
