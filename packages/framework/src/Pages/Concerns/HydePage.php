<?php

declare(strict_types=1);

namespace Hyde\Pages\Concerns;

use Hyde\Hyde;
use Hyde\Facades\Config;
use Hyde\Foundation\Facades;
use Hyde\Foundation\Facades\Files;
use Hyde\Foundation\Facades\Pages;
use Hyde\Foundation\Facades\Routes;
use Hyde\Foundation\Kernel\PageCollection;
use Hyde\Framework\Actions\SourceFileParser;
use Hyde\Framework\Concerns\InteractsWithFrontMatter;
use Hyde\Framework\Factories\Concerns\HasFactory;
use Hyde\Framework\Features\Metadata\PageMetadataBag;
use Hyde\Framework\Features\Navigation\NavigationData;
use Hyde\Markdown\Contracts\FrontMatter\PageSchema;
use Hyde\Markdown\Models\FrontMatter;
use Hyde\Support\Concerns\Serializable;
use Hyde\Support\Contracts\SerializableContract;
use Hyde\Support\Filesystem\SourceFile;
use Hyde\Support\Models\Route;
use Hyde\Support\Models\RouteKey;
use Illuminate\Support\Str;
use function unslash;
use function filled;
use function ltrim;
use function rtrim;

/**
 * The base class for all Hyde pages.
 *
 * To ensure compatibility with the Hyde Framework, all page models should extend this class.
 * Markdown-based pages can extend the BaseMarkdownPage class to get relevant helpers.
 *
 * Unlike other frameworks, in general you don't instantiate pages yourself in Hyde,
 * instead, the page models acts as blueprints defining information for Hyde to
 * know how to parse a file, and what data around it should be generated.
 *
 * To create a parsed file instance, you'd typically just create a source file,
 * and you can then access the parsed file from the HydeKernel's page index.
 * The source files are usually parsed by the SourceFileParser action.
 *
 * In Blade views, you can always access the current page instance being rendered using the $page variable.
 *
 * @see \Hyde\Pages\Concerns\BaseMarkdownPage
 * @see \Hyde\Framework\Testing\Feature\HydePageTest
 */
abstract class HydePage implements PageSchema, SerializableContract
{
    use InteractsWithFrontMatter;
    use Serializable;
    use HasFactory;

    public static string $sourceDirectory;
    public static string $outputDirectory;
    public static string $fileExtension;
    public static string $template;

    public readonly string $identifier;
    public readonly string $routeKey;

    public FrontMatter $matter;
    public PageMetadataBag $metadata;
    public NavigationData $navigation;

<<<<<<< HEAD
    public readonly string $title;
=======
    public string $title;

    /** @deprecated v1.0.0-RC.3 - This property requires information that is setup-dependent, and will work better through a runtime accessor. Since it is mainly related to blog posts, it will be moved there. */
>>>>>>> 828e6928
    public ?string $canonicalUrl;

    public static function make(string $identifier = '', FrontMatter|array $matter = []): static
    {
        return new static($identifier, $matter);
    }

    public function __construct(string $identifier = '', FrontMatter|array $matter = [])
    {
        $this->identifier = $identifier;
        $this->routeKey = RouteKey::fromPage(static::class, $identifier)->get();
        $this->matter = $matter instanceof FrontMatter ? $matter : new FrontMatter($matter);

        $this->constructFactoryData();
        $this->constructMetadata();
    }

    // Section: State

    public static function isDiscoverable(): bool
    {
        return isset(static::$sourceDirectory, static::$outputDirectory, static::$fileExtension) && filled(static::$sourceDirectory);
    }

    // Section: Query

    /**
     * Get a page instance from the Kernel's page index by its identifier.
     *
     *
     * @throws \Hyde\Framework\Exceptions\FileNotFoundException If the page does not exist.
     */
    public static function get(string $identifier): HydePage
    {
        return Pages::getPage(static::sourcePath($identifier));
    }

    /**
     * Parse a source file into a page model instance.
     *
     * @param  string  $identifier  The identifier of the page to parse.
     * @return static New page model instance for the parsed source file.
     *
     * @throws \Hyde\Framework\Exceptions\FileNotFoundException If the file does not exist.
     */
    public static function parse(string $identifier): HydePage
    {
        return (new SourceFileParser(static::class, $identifier))->get();
    }

    /**
     * Get an array of all the source file identifiers for the model.
     *
     * Note that the values do not include the source directory or file extension.
     *
     * @return array<string>
     */
    public static function files(): array
    {
        return Files::getFiles(static::class)->map(function (SourceFile $file): string {
            return static::pathToIdentifier($file->getPath());
        })->values()->toArray();
    }

    /**
     * Get a collection of all pages, parsed into page models.
     *
     * @return \Hyde\Foundation\Kernel\PageCollection<static>
     */
    public static function all(): PageCollection
    {
        return Facades\Pages::getPages(static::class);
    }

    // Section: Filesystem

    /**
     * Get the directory in where source files are stored.
     */
    public static function sourceDirectory(): string
    {
        return static::$sourceDirectory ?? Hyde::getSourceRoot();
    }

    /**
     * Get the output subdirectory to store compiled HTML.
     */
    public static function outputDirectory(): string
    {
        return static::$outputDirectory ?? '';
    }

    /**
     * Get the file extension of the source files.
     */
    public static function fileExtension(): string
    {
        return static::$fileExtension ?? '';
    }

    /**
     * Set the output directory for the HydePage class.
     */
    public static function setSourceDirectory(string $sourceDirectory): void
    {
        static::$sourceDirectory = unslash($sourceDirectory);
    }

    /**
     * Set the source directory for the HydePage class.
     */
    public static function setOutputDirectory(string $outputDirectory): void
    {
        static::$outputDirectory = unslash($outputDirectory);
    }

    /**
     * Set the file extension for the HydePage class.
     */
    public static function setFileExtension(string $fileExtension): void
    {
        static::$fileExtension = rtrim('.'.ltrim($fileExtension, '.'), '.');
    }

    /**
     * Qualify a page identifier into a local file path for the page source file relative to the project root.
     */
    public static function sourcePath(string $identifier): string
    {
        return unslash(static::sourceDirectory().'/'.unslash($identifier).static::fileExtension());
    }

    /**
     * Qualify a page identifier into a target output file path relative to the _site output directory.
     */
    public static function outputPath(string $identifier): string
    {
        return RouteKey::fromPage(static::class, $identifier).'.html';
    }

    /**
     * Get an absolute file path to the page's source directory, or a file within it.
     */
    public static function path(string $path = ''): string
    {
        return Hyde::path(unslash(static::sourceDirectory().'/'.unslash($path)));
    }

    /**
     * Format a filename to an identifier for a given model. Unlike the basename function, any nested paths
     * within the source directory are retained in order to satisfy the page identifier definition.
     *
     * @param  string  $path  Example: index.blade.php
     * @return string Example: index
     */
    public static function pathToIdentifier(string $path): string
    {
        return unslash(Str::between(Hyde::pathToRelative($path),
            static::sourceDirectory().'/',
            static::fileExtension())
        );
    }

    /**
     * Get the route key base for the page model.
     */
    public static function baseRouteKey(): string
    {
        return static::outputDirectory();
    }

    /**
     * Compile the page into static HTML.
     *
     * @return string The compiled HTML for the page.
     */
    abstract public function compile(): string;

    /**
     * Get the instance as an array.
     */
    public function toArray(): array
    {
        return [
            'class' => static::class,
            'identifier' => $this->identifier,
            'routeKey' => $this->routeKey,
            'matter' => $this->matter,
            'metadata' => $this->metadata,
            'navigation' => $this->navigation,
            'title' => $this->title,
            'canonicalUrl' => $this->canonicalUrl,
        ];
    }

    /**
     * Get the path to the instance source file, relative to the project root.
     */
    public function getSourcePath(): string
    {
        return unslash(static::sourcePath($this->identifier));
    }

    /**
     * Get the path where the compiled page will be saved.
     *
     * @return string Path relative to the site output directory.
     */
    public function getOutputPath(): string
    {
        return unslash(static::outputPath($this->identifier));
    }

    // Section: Routing

    /**
     * Get the route key for the page.
     *
     * The route key is the URL path relative to the site root.
     *
     * For example, if the compiled page will be saved to _site/docs/index.html,
     * then this method will return 'docs/index'. Route keys are used to
     * identify pages, similar to how named routes work in Laravel,
     * only that here the name is not just arbitrary,
     * but also defines the output location.
     *
     * @return string The page's route key.
     */
    public function getRouteKey(): string
    {
        return $this->routeKey;
    }

    /**
     * Get the route for the page.
     *
     * @return \Hyde\Support\Models\Route The page's route.
     */
    public function getRoute(): Route
    {
        return Routes::get($this->getRouteKey()) ?? new Route($this);
    }

    /**
     * Format the page instance to a URL path (relative to site root) with support for pretty URLs if enabled.
     */
    public function getLink(): string
    {
        return Hyde::formatLink($this->getOutputPath());
    }

    // Section: Getters

    /**
     * Get the page model's identifier property.
     *
     * The identifier is the part between the source directory and the file extension.
     * It may also be known as a 'slug', or previously 'basename'.
     *
     * For example, the identifier of a source file stored as '_pages/about/contact.md'
     * would be 'about/contact', and 'pages/about.md' would simply be 'about'.
     *
     * @return string The page's identifier.
     */
    public function getIdentifier(): string
    {
        return $this->identifier;
    }

    /**
     * Get the Blade template for the page.
     *
     * @return string Blade template/view key.
     */
    public function getBladeView(): string
    {
        return static::$template;
    }

    // Section: Accessors

    /**
     * Get the page title to display in HTML tags like <title> and <meta> tags.
     */
    public function title(): string
    {
        return Config::getString('hyde.name', 'HydePHP').' - '.$this->title;
    }

    public function metadata(): PageMetadataBag
    {
        return $this->metadata;
    }

    public function showInNavigation(): bool
    {
        return ! $this->navigation->hidden;
    }

    public function navigationMenuPriority(): int
    {
        return $this->navigation->priority;
    }

    public function navigationMenuLabel(): string
    {
        return $this->navigation->label;
    }

    public function navigationMenuGroup(): ?string
    {
        return $this->navigation->group;
    }

    protected function constructMetadata(): void
    {
        $this->metadata = new PageMetadataBag($this);
    }
}<|MERGE_RESOLUTION|>--- conflicted
+++ resolved
@@ -66,13 +66,9 @@
     public PageMetadataBag $metadata;
     public NavigationData $navigation;
 
-<<<<<<< HEAD
     public readonly string $title;
-=======
-    public string $title;
 
     /** @deprecated v1.0.0-RC.3 - This property requires information that is setup-dependent, and will work better through a runtime accessor. Since it is mainly related to blog posts, it will be moved there. */
->>>>>>> 828e6928
     public ?string $canonicalUrl;
 
     public static function make(string $identifier = '', FrontMatter|array $matter = []): static
