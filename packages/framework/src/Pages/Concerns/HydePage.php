<?php

declare(strict_types=1);

namespace Hyde\Pages\Concerns;

use Hyde\Hyde;
use Hyde\Facades\Config;
use Hyde\Foundation\Facades;
use Hyde\Foundation\Facades\Files;
use Hyde\Foundation\Facades\Pages;
use Hyde\Foundation\Facades\Routes;
use Hyde\Foundation\Kernel\PageCollection;
use Hyde\Framework\Actions\SourceFileParser;
use Hyde\Framework\Concerns\InteractsWithFrontMatter;
use Hyde\Framework\Factories\Concerns\HasFactory;
use Hyde\Framework\Features\Metadata\PageMetadataBag;
use Hyde\Framework\Features\Navigation\NavigationData;
use Hyde\Markdown\Contracts\FrontMatter\PageSchema;
use Hyde\Markdown\Models\FrontMatter;
use Hyde\Support\Concerns\Serializable;
use Hyde\Support\Contracts\SerializableContract;
use Hyde\Support\Filesystem\SourceFile;
use Hyde\Support\Models\Route;
use Hyde\Support\Models\RouteKey;
use Illuminate\Support\Str;
use function unslash;
use function filled;
use function ltrim;
use function rtrim;

/**
 * The base class for all Hyde pages.
 *
 * To ensure compatibility with the Hyde Framework, all page models should extend this class.
 * Markdown-based pages can extend the BaseMarkdownPage class to get relevant helpers.
 *
 * Unlike other frameworks, in general you don't instantiate pages yourself in Hyde,
 * instead, the page models acts as blueprints defining information for Hyde to
 * know how to parse a file, and what data around it should be generated.
 *
 * To create a parsed file instance, you'd typically just create a source file,
 * and you can then access the parsed file from the HydeKernel's page index.
 * The source files are usually parsed by the SourceFileParser action.
 *
 * In Blade views, you can always access the current page instance being rendered using the $page variable.
 *
 * @see \Hyde\Pages\Concerns\BaseMarkdownPage
 * @see \Hyde\Framework\Testing\Feature\HydePageTest
 */
abstract class HydePage implements PageSchema, SerializableContract
{
    use InteractsWithFrontMatter;
    use Serializable;
    use HasFactory;

    public static string $sourceDirectory;
    public static string $outputDirectory;
    public static string $fileExtension;
    public static string $template;

    public readonly string $identifier;
    public readonly string $routeKey;

    public FrontMatter $matter;
    public PageMetadataBag $metadata;
    public NavigationData $navigation;

    public readonly string $title;

<<<<<<< HEAD
    /** @deprecated v1.0.0-RC.3 - This property requires information that is setup-dependent, and will work better through a runtime accessor. Since it is mainly related to blog posts, it will be moved there. */
    public ?string $canonicalUrl;

    /**
     * Create a new page instance. Static alias for the constructor.
     */
=======
>>>>>>> 2ee40624
    public static function make(string $identifier = '', FrontMatter|array $matter = []): static
    {
        return new static($identifier, $matter);
    }

    /**
     * Construct a new page instance.
     */
    public function __construct(string $identifier = '', FrontMatter|array $matter = [])
    {
        $this->identifier = $identifier;
        $this->routeKey = RouteKey::fromPage(static::class, $identifier)->get();
        $this->matter = $matter instanceof FrontMatter ? $matter : new FrontMatter($matter);

        $this->constructFactoryData();
        $this->constructMetadata();
    }

    // Section: State

    /**
     * Returns whether the page type is discoverable through auto-discovery.
     */
    public static function isDiscoverable(): bool
    {
        return isset(static::$sourceDirectory, static::$outputDirectory, static::$fileExtension) && filled(static::$sourceDirectory);
    }

    // Section: Query

    /**
     * Get a page instance from the Kernel's page index by its identifier.
     *
     * @throws \Hyde\Framework\Exceptions\FileNotFoundException If the page does not exist.
     */
    public static function get(string $identifier): HydePage
    {
        return Pages::getPage(static::sourcePath($identifier));
    }

    /**
     * Parse a source file into a new page model instance.
     *
     * @param  string  $identifier  The identifier of the page to parse.
     * @return static New page model instance for the parsed source file.
     *
     * @throws \Hyde\Framework\Exceptions\FileNotFoundException If the file does not exist.
     */
    public static function parse(string $identifier): HydePage
    {
        return (new SourceFileParser(static::class, $identifier))->get();
    }

    /**
     * Get an array of all the source file identifiers for the model.
     *
     * Note that the values do not include the source directory or file extension.
     *
     * @return array<string>
     */
    public static function files(): array
    {
        return Files::getFiles(static::class)->map(function (SourceFile $file): string {
            return static::pathToIdentifier($file->getPath());
        })->values()->toArray();
    }

    /**
     * Get a collection of all pages, parsed into page models.
     *
     * @return \Hyde\Foundation\Kernel\PageCollection<static>
     */
    public static function all(): PageCollection
    {
        return Facades\Pages::getPages(static::class);
    }

    // Section: Filesystem

    /**
     * Get the directory where source files are stored for the page type.
     */
    public static function sourceDirectory(): string
    {
        return static::$sourceDirectory ?? Hyde::getSourceRoot();
    }

    /**
     * Get the output subdirectory to store compiled HTML files for the page type.
     */
    public static function outputDirectory(): string
    {
        return static::$outputDirectory ?? '';
    }

    /**
     * Get the file extension of the source files for the page type.
     */
    public static function fileExtension(): string
    {
        return static::$fileExtension ?? '';
    }

    /**
     * Set the output directory for the page type.
     */
    public static function setSourceDirectory(string $sourceDirectory): void
    {
        static::$sourceDirectory = unslash($sourceDirectory);
    }

    /**
     * Set the source directory for the page type.
     */
    public static function setOutputDirectory(string $outputDirectory): void
    {
        static::$outputDirectory = unslash($outputDirectory);
    }

    /**
     * Set the file extension for the page type.
     */
    public static function setFileExtension(string $fileExtension): void
    {
        static::$fileExtension = rtrim('.'.ltrim($fileExtension, '.'), '.');
    }

    /**
     * Qualify a page identifier into file path to the source file, relative to the project root.
     */
    public static function sourcePath(string $identifier): string
    {
        return unslash(static::sourceDirectory().'/'.unslash($identifier).static::fileExtension());
    }

    /**
     * Qualify a page identifier into a target output file path, relative to the _site output directory.
     */
    public static function outputPath(string $identifier): string
    {
        return RouteKey::fromPage(static::class, $identifier).'.html';
    }

    /**
     * Get an absolute file path to the page's source directory, or a file within it.
     */
    public static function path(string $path = ''): string
    {
        return Hyde::path(unslash(static::sourceDirectory().'/'.unslash($path)));
    }

    /**
     * Format a filename to an identifier for a given model. Unlike the basename function, any nested paths
     * within the source directory are retained in order to satisfy the page identifier definition.
     *
     * @param  string  $path  Example: index.blade.php
     * @return string Example: index
     */
    public static function pathToIdentifier(string $path): string
    {
        return unslash(Str::between(Hyde::pathToRelative($path),
            static::sourceDirectory().'/',
            static::fileExtension())
        );
    }

    /**
     * Get the route key base for the page model.
     *
     * This is the same value as the output directory.
     */
    public static function baseRouteKey(): string
    {
        return static::outputDirectory();
    }

    /**
     * Compile the page into static HTML.
     *
     * @return string The compiled HTML for the page.
     */
    abstract public function compile(): string;

    /**
     * Get the instance as an array.
     */
    public function toArray(): array
    {
        return [
            'class' => static::class,
            'identifier' => $this->identifier,
            'routeKey' => $this->routeKey,
            'matter' => $this->matter,
            'metadata' => $this->metadata,
            'navigation' => $this->navigation,
            'title' => $this->title,
        ];
    }

    /**
     * Get the path to the instance source file, relative to the project root.
     */
    public function getSourcePath(): string
    {
        return unslash(static::sourcePath($this->identifier));
    }

    /**
     * Get the path where the compiled page will be saved.
     *
     * @return string Path relative to the site output directory.
     */
    public function getOutputPath(): string
    {
        return unslash(static::outputPath($this->identifier));
    }

    // Section: Routing

    /**
     * Get the route key for the page.
     *
     * The route key is the page URL path, relative to the site root, but without any file extensions.
     * For example, if the page will be saved to `_site/docs/index.html`, the key is `docs/index`.
     *
     * Route keys are used to identify page routes, similar to how named routes work in Laravel,
     * only that here the name is not just arbitrary, but also defines the output location,
     * as the route key is used to determine the output path which is `$routeKey.html`.
     */
    public function getRouteKey(): string
    {
        return $this->routeKey;
    }

    /**
     * Get the route object for the page.
     */
    public function getRoute(): Route
    {
        return Routes::get($this->getRouteKey()) ?? new Route($this);
    }

    /**
     * Format the page instance to a URL path, with support for pretty URLs if enabled.
     *
     * Note that the link is always relative to site root, and does not contain `../` segments.
     */
    public function getLink(): string
    {
        return Hyde::formatLink($this->getOutputPath());
    }

    // Section: Getters

    /**
     * Get the page model's identifier property.
     *
     * The identifier is the part between the source directory and the file extension.
     * It may also be known as a 'slug', or previously 'basename', but it retains
     * the nested path structure if the page is stored in a subdirectory.
     *
     * For example, the identifier of a source file stored as '_pages/about/contact.md'
     * would be 'about/contact', and 'pages/about.md' would simply be 'about'.
     */
    public function getIdentifier(): string
    {
        return $this->identifier;
    }

    /**
     * Get the Blade template/view key for the page.
     */
    public function getBladeView(): string
    {
        return static::$template;
    }

    // Section: Accessors

    /**
     * Get the page title to display in HTML tags like `<title>` and `<meta>` tags.
     */
    public function title(): string
    {
        return Config::getString('hyde.name', 'HydePHP').' - '.$this->title;
    }

    /**
     * Get the generated metadata for the page.
     */
    public function metadata(): PageMetadataBag
    {
        return $this->metadata;
    }

    /**
     * Can the page be shown in the navigation menu?
     */
    public function showInNavigation(): bool
    {
        return ! $this->navigation->hidden;
    }

    /**
     * Get the priority of the page in the navigation menu.
     */
    public function navigationMenuPriority(): int
    {
        return $this->navigation->priority;
    }

    /**
     * Get the label of the page in the navigation menu.
     */
    public function navigationMenuLabel(): string
    {
        return $this->navigation->label;
    }

    /**
     * Get the group of the page in the navigation menu, if any.
     */
    public function navigationMenuGroup(): ?string
    {
        return $this->navigation->group;
    }

    public function getCanonicalUrl(): ?string
    {
        if (! empty($this->matter('canonicalUrl'))) {
            return $this->matter('canonicalUrl');
        }

        if (Hyde::hasSiteUrl() && ! empty($this->identifier)) {
            return Hyde::url($this->getOutputPath());
        }

        return null;
    }

    protected function constructMetadata(): void
    {
        $this->metadata = new PageMetadataBag($this);
    }
}<|MERGE_RESOLUTION|>--- conflicted
+++ resolved
@@ -68,15 +68,9 @@
 
     public readonly string $title;
 
-<<<<<<< HEAD
-    /** @deprecated v1.0.0-RC.3 - This property requires information that is setup-dependent, and will work better through a runtime accessor. Since it is mainly related to blog posts, it will be moved there. */
-    public ?string $canonicalUrl;
-
     /**
      * Create a new page instance. Static alias for the constructor.
      */
-=======
->>>>>>> 2ee40624
     public static function make(string $identifier = '', FrontMatter|array $matter = []): static
     {
         return new static($identifier, $matter);
