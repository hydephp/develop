--- conflicted
+++ resolved
@@ -96,11 +96,8 @@
      *
      * @todo Add support for custom label?
      * @todo Add option to treat path as already validated so paths that are not created yet can be printed?
-<<<<<<< HEAD
-=======
      *
      * @deprecated Will be moved to a command helper class.
->>>>>>> c053aba3
      */
     public static function createClickableFilepath(string $filepath): string
     {
