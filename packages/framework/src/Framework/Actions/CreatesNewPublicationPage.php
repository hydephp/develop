--- conflicted
+++ resolved
@@ -82,11 +82,6 @@
     public function normalizeData(array $array): array
     {
         foreach ($array as $key => $value) {
-            if (empty($value)) {
-                unset($array[$key]);
-                continue;
-            }
-
             $type = $this->pubType->getFields()->get($key);
 
             if ($type->type === PublicationFieldTypes::Text) {
@@ -98,8 +93,6 @@
             if ($type->type === PublicationFieldTypes::Integer) {
                 $array[$key] = (int) $value;
             }
-<<<<<<< HEAD
-=======
 
             if ($type->type === PublicationFieldTypes::Boolean) {
                 $array[$key] = (bool) $value;
@@ -112,7 +105,6 @@
             if ($type->type === PublicationFieldTypes::Array) {
                 $array[$key] = (array) $value;
             }
->>>>>>> aa2117f9
         }
 
         return $array;
