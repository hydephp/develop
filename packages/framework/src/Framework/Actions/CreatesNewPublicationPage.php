<?php

declare(strict_types=1);

namespace Hyde\Framework\Actions;

use Hyde\Framework\Actions\Concerns\CreateAction;
use Hyde\Framework\Actions\Contracts\CreateActionContract;
use Hyde\Framework\Features\Publications\Models\PublicationFieldType;
use Hyde\Framework\Features\Publications\Models\PublicationType;
use Illuminate\Console\OutputStyle;
use Illuminate\Support\Carbon;
use Illuminate\Support\Str;
use Rgasch\Collection\Collection;
use RuntimeException;

use function str_starts_with;

/**
 * Scaffold a publication file.
 *
 * @see \Hyde\Console\Commands\MakePublicationCommand
 * @see \Hyde\Framework\Testing\Feature\Actions\CreatesNewPublicationPageTest
 */
class CreatesNewPublicationPage extends CreateAction implements CreateActionContract
{
    public function __construct(
        protected PublicationType $pubType,
        protected Collection $fieldData,
        protected bool $force = false,
        protected ?OutputStyle $output = null,
    ) {
        $canonicalFieldName = $this->pubType->canonicalField;
<<<<<<< HEAD
        $canonicalFieldDefinition = $this->pubType->getFields()->filter(fn (PublicationFieldType $field): bool => $field->name === $canonicalFieldName)->first() ?? throw new RuntimeException("Could not find field definition for '$canonicalFieldName' which is required for this type as it's the canonical field");
=======
        $canonicalFieldDefinition = $this->pubType->getFields()->filter(fn (PublicationFieldType $field): bool => $field->name === $canonicalFieldName)->first() ?? $this->handleMissingCanonicalField(
            $canonicalFieldName
        );
>>>>>>> 147427c0
        $canonicalValue = $canonicalFieldDefinition->type !== 'array' ? $this->fieldData->{$canonicalFieldName} : $this->fieldData->{$canonicalFieldName}[0];
        $canonicalStr = Str::of($canonicalValue)->substr(0, 64);

        $fileName = $this->formatStringForStorage($canonicalStr->slug()->toString());
        $directory = $this->pubType->getDirectory();
        $this->outputPath = "$directory/$fileName.md";
    }

    protected function handleCreate(): void
    {
        $now = Carbon::now()->format('Y-m-d H:i:s');
        $output = "---\n";
        $output .= "__createdAt: $now\n";
        foreach ($this->fieldData as $name => $value) {
            /** @var PublicationFieldType $fieldDefinition */
            $fieldDefinition = $this->pubType->getFields()->where('name', $name)->firstOrFail();

            if ($fieldDefinition->type == 'text') {
                $output .= "$name: |\n";
                foreach ($value as $line) {
                    $output .= "  $line\n";
                }
                continue;
            }

            if ($fieldDefinition->type == 'array') {
                $output .= "$name:\n";
                foreach ($value as $item) {
                    $output .= "  - \"$item\"\n";
                }
                continue;
            }

            $output .= "$name: $value\n";
        }
        $output .= "---\n";
        $output .= "\n## Write something awesome.\n\n";

        $this->output?->writeln("Saving publication data to [$this->outputPath]");

        $this->save($output);
    }

    protected function handleMissingCanonicalField(string $canonicalFieldName): string
    {
        if (str_starts_with($canonicalFieldName, '__')) {
            return $canonicalFieldName;
        }

        return throw new RuntimeException(
            "Could not find field definition for '$canonicalFieldName' which is required for this type as it's the canonical field"
        );
    }
}<|MERGE_RESOLUTION|>--- conflicted
+++ resolved
@@ -31,13 +31,9 @@
         protected ?OutputStyle $output = null,
     ) {
         $canonicalFieldName = $this->pubType->canonicalField;
-<<<<<<< HEAD
-        $canonicalFieldDefinition = $this->pubType->getFields()->filter(fn (PublicationFieldType $field): bool => $field->name === $canonicalFieldName)->first() ?? throw new RuntimeException("Could not find field definition for '$canonicalFieldName' which is required for this type as it's the canonical field");
-=======
         $canonicalFieldDefinition = $this->pubType->getFields()->filter(fn (PublicationFieldType $field): bool => $field->name === $canonicalFieldName)->first() ?? $this->handleMissingCanonicalField(
             $canonicalFieldName
         );
->>>>>>> 147427c0
         $canonicalValue = $canonicalFieldDefinition->type !== 'array' ? $this->fieldData->{$canonicalFieldName} : $this->fieldData->{$canonicalFieldName}[0];
         $canonicalStr = Str::of($canonicalValue)->substr(0, 64);
 
