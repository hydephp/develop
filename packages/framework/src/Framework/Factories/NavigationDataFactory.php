<?php

declare(strict_types=1);

namespace Hyde\Framework\Factories;

use Hyde\Facades\Config;
use Illuminate\Support\Str;
use Hyde\Pages\MarkdownPost;
use Hyde\Pages\DocumentationPage;
use Hyde\Markdown\Models\FrontMatter;
use Hyde\Framework\Factories\Concerns\CoreDataObject;
use Hyde\Framework\Features\Navigation\NavigationMenu;
use Hyde\Markdown\Contracts\FrontMatter\SubSchemas\NavigationSchema;

use function basename;
use function array_flip;
use function in_array;
use function is_a;
use function array_key_exists;

/**
 * Discover data used for navigation menus and the documentation sidebar.
 */
class NavigationDataFactory extends Concerns\PageDataFactory implements NavigationSchema
{
    /**
     * The front matter properties supported by this factory.
     *
     * Note that this represents a sub-schema, and is used as part of the page schema.
     */
    final public const SCHEMA = NavigationSchema::NAVIGATION_SCHEMA;

    protected readonly ?string $label;
    protected readonly ?string $group;
    protected readonly ?bool $hidden;
    protected readonly ?int $priority;
    private readonly string $title;
    private readonly string $routeKey;
    private readonly string $pageClass;
    private readonly string $identifier;
    private readonly FrontMatter $matter;

    public function __construct(CoreDataObject $pageData, string $title)
    {
        $this->matter = $pageData->matter;
        $this->identifier = $pageData->identifier;
        $this->pageClass = $pageData->pageClass;
        $this->routeKey = $pageData->routeKey;
        $this->title = $title;

        $this->label = $this->makeLabel();
        $this->group = $this->makeGroup();
        $this->hidden = $this->makeHidden();
        $this->priority = $this->makePriority();
    }

    /**
     * @return array{label: string|null, group: string|null, hidden: bool|null, priority: int|null}
     */
    public function toArray(): array
    {
        return [
            'label' => $this->label,
            'group' => $this->group,
            'hidden' => $this->hidden,
            'priority' => $this->priority,
        ];
    }

    protected function makeLabel(): ?string
    {
        return $this->searchForLabelInFrontMatter()
            ?? $this->searchForLabelInConfigs()
            ?? $this->getMatter('title')
            ?? $this->title;
    }

    protected function makeGroup(): ?string
    {
        if ($this->pageIsInSubdirectory() && $this->canUseSubdirectoryForGroups()) {
            return $this->getSubdirectoryName();
        }

        return $this->searchForGroupInFrontMatter();
    }

    protected function makeHidden(): bool
    {
        return $this->isInstanceOf(MarkdownPost::class)
            || $this->searchForHiddenInFrontMatter()
            || $this->searchForHiddenInConfigs()
            || $this->isNonDocumentationPageInHiddenSubdirectory();
    }

    protected function makePriority(): int
    {
        return $this->searchForPriorityInFrontMatter()
            ?? $this->searchForPriorityInConfigs()
            ?? NavigationMenu::LAST;
    }

    private function searchForLabelInFrontMatter(): ?string
    {
        return $this->getMatter('navigation.label')
            ?? $this->getMatter('navigation.title');
    }

    private function searchForGroupInFrontMatter(): ?string
    {
        return $this->getMatter('navigation.group')
            ?? $this->getMatter('navigation.category');
    }

    private function searchForHiddenInFrontMatter(): ?bool
    {
        return $this->getMatter('navigation.hidden')
            ?? $this->invert($this->getMatter('navigation.visible'));
    }

<<<<<<< HEAD
    private function searchForHiddenInConfigs(): ?bool
    {
        return $this->isInstanceOf(DocumentationPage::class)
            ? $this->isPageHiddenInSidebarConfiguration()
            : $this->isPageHiddenInNavigationConfiguration();
    }

    private function isPageHiddenInNavigationConfiguration(): ?bool
=======
    private function isPageHiddenInNavigationConfiguration(): bool
>>>>>>> 530cc9b0
    {
        return in_array($this->routeKey, Config::getArray('hyde.navigation.exclude', ['404']));
    }

    private function isPageHiddenInSidebarConfiguration(): ?bool
    {
        $config = Config::getArray('docs.sidebar.exclude', ['404']);

        return
            // Check if the page is hidden from the sidebar by route key or identifier.
            (in_array($this->routeKey, $config) || in_array($this->identifier, $config))
            // Check if the page is hidden from the main navigation by its route key.
            || $this->isPageHiddenInNavigationConfiguration();
    }

    private function isNonDocumentationPageInHiddenSubdirectory(): bool
    {
        return ! $this->isInstanceOf(DocumentationPage::class)
            && $this->pageIsInSubdirectory()
            && $this->getSubdirectoryConfiguration() === 'hidden'
            && basename($this->identifier) !== 'index';
    }

    private function searchForPriorityInFrontMatter(): ?int
    {
        return $this->getMatter('navigation.priority')
            ?? $this->getMatter('navigation.order');
    }

    private function searchForLabelInConfigs(): ?string
    {
        return $this->isInstanceOf(DocumentationPage::class)
            ? $this->searchForLabelInSidebarConfig()
            : $this->searchForLabelInNavigationConfig();
    }

    private function searchForLabelInNavigationConfig(): ?string
    {
        /** @var array<string, string> $config */
        $config = Config::getArray('hyde.navigation.labels', [
            'index' => 'Home',
            DocumentationPage::homeRouteName() => 'Docs',
        ]);

        return $config[$this->routeKey] ?? null;
    }

    private function searchForLabelInSidebarConfig(): ?string
    {
        /** @var array<string>|array<string, string> $config */
        $config = Config::getArray('docs.sidebar.labels', [
            DocumentationPage::homeRouteName() => 'Docs',
        ]);

        return $config[$this->routeKey] ?? $config[$this->identifier] ?? null;
    }

    private function searchForPriorityInConfigs(): ?int
    {
        return $this->isInstanceOf(DocumentationPage::class)
            ? $this->searchForPriorityInSidebarConfig()
            : $this->searchForPriorityInNavigationConfig();
    }

    private function searchForPriorityInSidebarConfig(): ?int
    {
        /** @var array<string>|array<string, int> $config */
        $config = Config::getArray('docs.sidebar.order', []);

        return
            // For consistency with the navigation config.
            $this->parseNavigationPriorityConfig($config, 'routeKey')
            // For backwards compatibility, and ease of use, as the route key prefix
            // is redundant due to it being the same for all documentation pages
            ?? $this->parseNavigationPriorityConfig($config, 'identifier');
    }

    private function searchForPriorityInNavigationConfig(): ?int
    {
        /** @var array<string, int>|array<string> $config */
        $config = Config::getArray('hyde.navigation.order', [
            'index' => 0,
            'posts' => 10,
            'docs/index' => 100,
        ]);

        return $this->parseNavigationPriorityConfig($config, 'routeKey');
    }

    /**
     * @param  array<string, int>|array<string>  $config
     * @param  'routeKey'|'identifier'  $pageKeyName
     */
    private function parseNavigationPriorityConfig(array $config, string $pageKeyName): ?int
    {
        /** @var string $pageKey */
        $pageKey = $this->{$pageKeyName};

        // Check if the config entry is a flat array or a keyed array.
        if (! array_key_exists($pageKey, $config)) {
            // Adding an offset makes so that pages with a front matter priority, or
            // explicit keyed priority selection that is lower can be shown first.
            // This is all to make it easier to mix ways of adding priorities.

            return $this->offset(
                array_flip($config)[$pageKey] ?? null,
                NavigationMenu::DEFAULT
            );
        }

        return $config[$pageKey] ?? null;
    }

    private function canUseSubdirectoryForGroups(): bool
    {
        return $this->getSubdirectoryConfiguration() === 'dropdown'
            || $this->isInstanceOf(DocumentationPage::class);
    }

    private function pageIsInSubdirectory(): bool
    {
        return Str::contains($this->identifier, '/');
    }

    private function getSubdirectoryName(): string
    {
        return Str::before($this->identifier, '/');
    }

    protected function getSubdirectoryConfiguration(): string
    {
        return Config::getString('hyde.navigation.subdirectories', 'hidden');
    }

    /** @param class-string<\Hyde\Pages\Concerns\HydePage> $class */
    protected function isInstanceOf(string $class): bool
    {
        return is_a($this->pageClass, $class, true);
    }

    protected function invert(?bool $value): ?bool
    {
        return $value === null ? null : ! $value;
    }

    protected function offset(?int $value, int $offset): ?int
    {
        return $value === null ? null : $value + $offset;
    }

    protected function getMatter(string $key): string|null|int|bool
    {
        /** @var string|null|int|bool $value */
        $value = $this->matter->get($key);

        return $value;
    }
}<|MERGE_RESOLUTION|>--- conflicted
+++ resolved
@@ -118,7 +118,6 @@
             ?? $this->invert($this->getMatter('navigation.visible'));
     }
 
-<<<<<<< HEAD
     private function searchForHiddenInConfigs(): ?bool
     {
         return $this->isInstanceOf(DocumentationPage::class)
@@ -126,10 +125,7 @@
             : $this->isPageHiddenInNavigationConfiguration();
     }
 
-    private function isPageHiddenInNavigationConfiguration(): ?bool
-=======
     private function isPageHiddenInNavigationConfiguration(): bool
->>>>>>> 530cc9b0
     {
         return in_array($this->routeKey, Config::getArray('hyde.navigation.exclude', ['404']));
     }
