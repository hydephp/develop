<?php

declare(strict_types=1);

namespace Hyde\Framework\Features\Publications;

use Hyde\Framework\Actions\SourceFileParser;
use Hyde\Framework\Features\Publications\Models\PublicationType;
use Hyde\Hyde;
use Hyde\Pages\PublicationPage;
use Illuminate\Support\Str;
use Rgasch\Collection\Collection;
use function Safe\file_get_contents;
use function Safe\glob;
use function Safe\json_decode;

/**
 * @see \Hyde\Framework\Testing\Feature\Services\PublicationServiceTest
 */
class PublicationService
{
    /**
     * Return a collection of all defined publication types, indexed by the directory name.
     *
     * @todo We might want to refactor to cache this in the Kernel, maybe under $publications?
     *
     * @return Collection<string, PublicationType>
     */
    public static function getPublicationTypes(): Collection
    {
        return Collection::create(static::getSchemaFiles())->mapWithKeys(function (string $schemaFile): array {
            $publicationType = PublicationType::fromFile(Hyde::pathToRelative($schemaFile));

            return [$publicationType->getDirectory() => $publicationType];
        });
    }

    /**
     * Return all publications for a given publication type.
     */
    public static function getPublicationsForPubType(PublicationType $pubType): Collection
    {
        return Collection::create(static::getPublicationFiles($pubType->getDirectory()))->map(function (string $file): PublicationPage {
            return static::parsePublicationFile(Hyde::pathToRelative($file));
        });
    }

    /**
     * Return all media items for a given publication type.
     */
    public static function getMediaForPubType(PublicationType $pubType): Collection
    {
        return Collection::create(static::getMediaFiles($pubType->getDirectory()))->map(function (string $file): string {
            return Hyde::pathToRelative($file);
        });
    }

    /**
     * Get all available tags.
     *
     * @param  bool  $reload  Reload the tags from the filesystem
     * @return \Rgasch\Collection\Collection
     *
     * @throws \Safe\Exceptions\FilesystemException
     * @throws \Safe\Exceptions\JsonException
     */
    public static function getAllTags(bool $reload = true): Collection
    {
        $filename = Hyde::path('tags.json');
        if (! file_exists($filename)) {
            return Collection::create();
        }

        static $tags = null;
        if (! $tags || $reload) {
            $tags = Collection::create(json_decode(file_get_contents($filename), true))->sortKeys();
        }

        return $tags;
    }

    /**
     * Get all values for a given tag name.
     *
     * @param  string  $tagName
<<<<<<< HEAD
     * @param  bool  $reload  Reload the tags from the filesystem
     * @return \Rgasch\Collection\Collection|null
=======
     * @return \Rgasch\Collection\Collection
>>>>>>> 62e8e4e8
     *
     * @throws \Safe\Exceptions\FilesystemException
     * @throws \Safe\Exceptions\JsonException
     */
<<<<<<< HEAD
    public static function getValuesForTagName(string $tagName, bool $reload = true): ?Collection
    {
        $allTags = self::getAllTags($reload);
        if ($allTags->has($tagName)) {
            return $allTags->$tagName;
=======
    public static function getValuesForTagName(string $tagName): Collection
    {
        $tags = static::getAllTags();
        if (! $tags->get($tagName)) {
            return Collection::create();
>>>>>>> 62e8e4e8
        }

        return $tags->$tagName;
    }

    /**
     * Parse a publication Markdown source file and return a PublicationPage object.
     *
     * @param  string  $identifier  Example: my-publication/hello.md or my-publication/hello
     */
    public static function parsePublicationFile(string $identifier): PublicationPage
    {
        return (new SourceFileParser(PublicationPage::class, Str::replaceLast('.md', '', $identifier)))->get();
    }

    /**
     * Check whether a given publication type exists.
     */
    public static function publicationTypeExists(string $pubTypeName): bool
    {
        return static::getPublicationTypes()->has(Str::slug($pubTypeName));
    }

    protected static function getSchemaFiles(): array
    {
        return glob(Hyde::path(Hyde::getSourceRoot()).'/*/schema.json');
    }

    protected static function getPublicationFiles(string $directory): array
    {
        return glob(Hyde::path("$directory/*.md"));
    }

    protected static function getMediaFiles(string $directory, string $extensions = '{jpg,jpeg,png,gif,pdf}'): array
    {
        return glob(Hyde::path("_media/$directory/*.$extensions"), GLOB_BRACE);
    }
}<|MERGE_RESOLUTION|>--- conflicted
+++ resolved
@@ -83,29 +83,17 @@
      * Get all values for a given tag name.
      *
      * @param  string  $tagName
-<<<<<<< HEAD
      * @param  bool  $reload  Reload the tags from the filesystem
-     * @return \Rgasch\Collection\Collection|null
-=======
      * @return \Rgasch\Collection\Collection
->>>>>>> 62e8e4e8
      *
      * @throws \Safe\Exceptions\FilesystemException
      * @throws \Safe\Exceptions\JsonException
      */
-<<<<<<< HEAD
-    public static function getValuesForTagName(string $tagName, bool $reload = true): ?Collection
+    public static function getValuesForTagName(string $tagName, bool $reload = true): Collection
     {
-        $allTags = self::getAllTags($reload);
-        if ($allTags->has($tagName)) {
-            return $allTags->$tagName;
-=======
-    public static function getValuesForTagName(string $tagName): Collection
-    {
-        $tags = static::getAllTags();
+        $tags = self::getAllTags($reload);
         if (! $tags->get($tagName)) {
             return Collection::create();
->>>>>>> 62e8e4e8
         }
 
         return $tags->$tagName;
