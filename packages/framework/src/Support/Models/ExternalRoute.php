<?php

declare(strict_types=1);

namespace Hyde\Support\Models;

/**
 * A route that leads to an external URI.
 *
 * @experimental Take caution when using this class, as it may be subject to change.
<<<<<<< HEAD
=======
 *
>>>>>>> 9353eef2
 * @deprecated This class may be removed before release.
 */
class ExternalRoute extends Route
{
    protected string $destination;

    /** @noinspection PhpMissingParentConstructorInspection */
    public function __construct(string $destination)
    {
        $this->destination = $destination;
    }

    public function getLink(): string
    {
        return $this->destination;
    }
}<|MERGE_RESOLUTION|>--- conflicted
+++ resolved
@@ -8,10 +8,7 @@
  * A route that leads to an external URI.
  *
  * @experimental Take caution when using this class, as it may be subject to change.
-<<<<<<< HEAD
-=======
  *
->>>>>>> 9353eef2
  * @deprecated This class may be removed before release.
  */
 class ExternalRoute extends Route
