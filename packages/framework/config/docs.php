--- conflicted
+++ resolved
@@ -21,11 +21,7 @@
     |
     */
 
-<<<<<<< HEAD
-    'header_title' => config('hyde.name', 'HydePHP').' Docs',
-=======
     'header_title' => env('SITE_NAME', 'HydePHP').' Docs',
->>>>>>> 98887e08
 
     /*
     |--------------------------------------------------------------------------
