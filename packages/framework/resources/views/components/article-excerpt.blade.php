@php /** @var \Hyde\Pages\MarkdownPost $post */ @endphp
<article itemprop="item" itemscope itemtype="https://schema.org/BlogPosting">
    <meta itemprop="identifier" content="{{ $post->identifier }}">
    @if($post->getCanonicalUrl())
        <meta itemprop="url" content="{{ $post->getCanonicalUrl()  }}">
    @endif

    @isset($post->image)
         <meta itemprop="image" content="{{ $post->image }}">
    @endif

    @isset($post->image)
        <meta itemprop="image" content="{{ $post->image }}">
    @endisset

    <header>
        <a href="{{ $post->getRoute() }}" class="block w-fit">
            <h2 itemprop="headline" class="text-2xl font-bold text-gray-700 hover:text-gray-900 dark:text-gray-200 dark:hover:text-white transition-colors duration-75">
                {{ $post->data('title') ?? $post->title }}
            </h2>
        </a>
    </header>

    <footer>
        @isset($post->date)
            <span class="opacity-75">
                <time itemprop="dateCreated datePublished" datetime="{{ $post->date->datetime }}">{{ $post->date->short }}</time>{{ isset($post->author) ? ',' : '' }}
            </span>
        @endisset
        @isset($post->author)
        <span itemprop="author" itemscope itemtype="https://schema.org/Person">
            <span class="opacity-75">{{ isset($post->date) ? 'by' : 'By'}}</span>
            <span itemprop="name">
                {{ $post->author->name }}
            </span>
        </span>
        @endisset
    </footer>

    @isset($post->description)
        <section role="doc-abstract" aria-label="Excerpt">
            <p itemprop="description" class="leading-relaxed my-1">
<<<<<<< HEAD
                {{ $post->description }}
=======
                {{ $post->data('description') }}
>>>>>>> 415f29fd
            </p>
        </section>
    @endisset

    <footer>
        <a href="{{ $post->getRoute() }}" class="text-indigo-500 hover:underline font-medium">
            Read post
        </a>
    </footer>
</article><|MERGE_RESOLUTION|>--- conflicted
+++ resolved
@@ -40,11 +40,7 @@
     @isset($post->description)
         <section role="doc-abstract" aria-label="Excerpt">
             <p itemprop="description" class="leading-relaxed my-1">
-<<<<<<< HEAD
                 {{ $post->description }}
-=======
-                {{ $post->data('description') }}
->>>>>>> 415f29fd
             </p>
         </section>
     @endisset
