<!DOCTYPE html>
<html lang="{{ config('site.language', 'en') }}">
<head>
    @include('hyde::layouts.head')

	<style>
		html [id], body [id] {
			scroll-margin: 1rem;
		}
	</style>
</head>
	
<<<<<<< HEAD
<body id="hyde-docs" class="bg-white dark:bg-gray-900">
=======
<body id="hyde-docs" class="bg-white dark:bg-gray-900 dark:text-white min-h-screen w-screen relative overflow-x-hidden overflow-y-auto">
>>>>>>> 07ddbb53
	<a href="#content" id="skip-to-content">Skip to content</a>
	
	<script>
		document.body.classList.add('js-enabled');
	</script>

	<nav id="mobile-navigation" class="dark:bg-gray-800 hidden">
		<strong class="mr-auto">
			@if(DocumentationPage::indexPath() !== false)
			<a href="{{ Hyde::relativeLink(DocumentationPage::indexPath(), $currentPage) }}">
				{{ config('docs.header_title', 'Documentation') }}
			</a>
			@else
			{{ config('docs.header_title', 'Documentation') }}
			@endif
		</strong>
        @include('hyde::components.navigation.theme-toggle-button')
		<button id="sidebar-toggle" title="Toggle sidebar" aria-label="Toggle sidebar navigation menu">
			<span class="icon-bar dark:bg-white h-0" role="presentation"></span>
			<span class="icon-bar dark:bg-white h-0" role="presentation"></span>
			<span class="icon-bar dark:bg-white h-0" role="presentation"></span>
			<span class="icon-bar dark:bg-white h-0" role="presentation"></span>
		</button>
	</nav>
	<aside id="sidebar" class="bg-gray-100 dark:bg-gray-800 dark:text-gray-200 h-screen w-64 fixed z-10">
		<header id="sidebar-header" class="h-16">
			<div id="sidebar-brand" class="flex items-center justify-between h-16 py-4 px-2">
				<strong class="px-2">
					@if(DocumentationPage::indexPath() !== false)
					<a href="{{ Hyde::relativeLink(DocumentationPage::indexPath(), $currentPage) }}">
						{{ config('docs.header_title', 'Documentation') }}
					</a>
					@else
					{{ config('docs.header_title', 'Documentation') }}
					@endif
				</strong>
				@include('hyde::components.navigation.theme-toggle-button')
			</div>
		</header>
		<nav id="sidebar-navigation" class="p-4 overflow-y-auto border-y border-gray-300 dark:border-[#1b2533]" style="height: calc(100vh - 8rem);">
			@php
				$sidebar = Hyde\Framework\Services\DocumentationSidebarService::create();
			@endphp

			@if($sidebar->hasCategories())
			@include('hyde::components.docs.labeled-sidebar-navigation-menu')
			@else
			@include('hyde::components.docs.sidebar-navigation-menu')
			@endif
		</nav>
		<footer id="sidebar-footer" class="h-16 absolute p-4 w-full bottom-0 left-0 text-center leading-8">
			<p>
				<a href="{{ Hyde::relativeLink('index.html', $currentPage) }}">Back to home page</a>
			</p>
		</footer>
	</aside>
	<main id="content" class="dark:bg-gray-900 min-h-screen bg-white absolute" style="width: calc(100vw - 16rem);
left: 16rem;">
		@php
		$document = \Hyde\Framework\Services\HydeSmartDocs::create($page, $markdown);
		@endphp
		<article id="document" itemscope itemtype="http://schema.org/Article" @class(['mx-auto lg:ml-8 prose dark:prose-invert
			max-w-3xl', 'torchlight-enabled'=> $document->hasTorchlight()]) style="padding: 3rem 4rem;
max-width: 1000px;
min-height: calc(100vh - 4rem);">
			<style>
			
			</style>
			@yield('content')

			<header id="document-header" class="flex items-center flex-wrap">
				{!! $document->renderHeader() !!}
			</header>
			<section id="document-main-content" itemprop="articleBody">
				{!! $document->renderBody() !!}
			</section>
			<footer id="document-footer" class="flex items-center flex-wrap mt-8 justify-between" style="font-size: 90%;">
				{!! $document->renderFooter() !!}
			</footer>
		</article>
	</main>

	@if(Hyde\Framework\Helpers\Features::hasDocumentationSearch())
	@include('hyde::components.docs.search')
	<script src="https://cdn.jsdelivr.net/npm/hydesearch@0.2.1/dist/HydeSearch.min.js" defer></script>
	<script>
		window.addEventListener('load', function() {
			const searchIndexLocation = 'search.json';
			const Search = new HydeSearch(searchIndexLocation);

			Search.init();
		});
	</script>
	@endif

	@include('hyde::layouts.scripts')
</body>
</html><|MERGE_RESOLUTION|>--- conflicted
+++ resolved
@@ -10,11 +10,7 @@
 	</style>
 </head>
 	
-<<<<<<< HEAD
-<body id="hyde-docs" class="bg-white dark:bg-gray-900">
-=======
 <body id="hyde-docs" class="bg-white dark:bg-gray-900 dark:text-white min-h-screen w-screen relative overflow-x-hidden overflow-y-auto">
->>>>>>> 07ddbb53
 	<a href="#content" id="skip-to-content">Skip to content</a>
 	
 	<script>
