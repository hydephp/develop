{
    "name": "hyde/hyde",
    "description": "Static Site Generator to rapidly create Blogs, Documentation Sites, and more, using Markdown and Blade.",
    "keywords": [
        "framework",
        "hyde",
        "hyde framework",
        "hydephp",
        "static site generator",
        "static site framework",
        "ssg"
    ],
    "homepage": "https://hydephp.com",
    "type": "project",
    "license": "MIT",
    "support": {
        "issues": "https://github.com/hydephp/hyde/issues",
        "source": "https://github.com/hydephp/hyde"
    },
    "authors": [
        {
            "name": "Caen De Silva",
            "email": "caen@desilva.se"
        }
    ],
    "require": {
<<<<<<< HEAD
        "php": "^8.2",
        "hyde/framework": "^1.7",
        "laravel-zero/framework": "^11.0"
=======
        "php": "^8.1",
        "hyde/framework": "^1.8",
        "laravel-zero/framework": "^10.0"
>>>>>>> ed32f900
    },
    "require-dev": {
        "hyde/realtime-compiler": "^3.6"
    },
    "autoload": {
        "psr-4": {
            "App\\": "app/"
        }
    },
    "autoload-dev": {
        "psr-4": {
            "Hyde\\Testing\\": "tests/"
        }
    },
    "scripts": {
        "post-autoload-dump": [
            "@php -r \"@unlink('./app/storage/framework/cache/packages.php');\"",
            "@php hyde package:discover --ansi"
        ]
    },
    "config": {
        "preferred-install": "dist",
        "sort-packages": true,
        "optimize-autoloader": true,
        "allow-plugins": {
            "pestphp/pest-plugin": true
        }
    },
    "minimum-stability": "dev",
    "prefer-stable": true,
    "bin": [
        "hyde"
    ]
}<|MERGE_RESOLUTION|>--- conflicted
+++ resolved
@@ -24,15 +24,9 @@
         }
     ],
     "require": {
-<<<<<<< HEAD
-        "php": "^8.2",
-        "hyde/framework": "^1.7",
-        "laravel-zero/framework": "^11.0"
-=======
         "php": "^8.1",
         "hyde/framework": "^1.8",
         "laravel-zero/framework": "^10.0"
->>>>>>> ed32f900
     },
     "require-dev": {
         "hyde/realtime-compiler": "^3.6"
