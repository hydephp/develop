<?php

declare(strict_types=1);

use Hyde\Testing\UnitTestCase;
use Desilva\Microserve\JsonResponse;
use Desilva\Microserve\Request;
use Desilva\Microserve\Response;
use Hyde\Facades\Filesystem;
use Hyde\Framework\Exceptions\RouteNotFoundException;
use Hyde\RealtimeCompiler\Http\ExceptionHandler;
use Desilva\Microserve\HtmlResponse;
use Hyde\RealtimeCompiler\Http\HttpKernel;

class RealtimeCompilerTest extends UnitTestCase
{
    public static function setUpBeforeClass(): void
    {
        putenv('SERVER_LIVE_EDIT=false');

        define('BASE_PATH', realpath(__DIR__.'/../../../'));

        if (BASE_PATH === false || ! file_exists(BASE_PATH.'/hyde')) {
            throw new InvalidArgumentException('This test suite must be run from the root of the hydephp/develop monorepo.');
        }
    }

    protected function setUp(): void
    {
        parent::setUp();
        ob_start();
    }

    protected function tearDown(): void
    {
        parent::tearDown();
        ob_end_clean();
    }

    public function testHandlesRoutesIndexPage()
    {
        putenv('SERVER_DASHBOARD=false');
        $this->mockRoute('');

        $kernel = new HttpKernel();
        $response = $kernel->handle(new Request());

        $this->assertInstanceOf(Response::class, $response);
        $this->assertEquals(200, $response->statusCode);
        $this->assertEquals('OK', $response->statusMessage);
        $this->assertStringContainsString('<title>Welcome to HydePHP!</title>', $response->body);

        $this->assertFileExists(hyde()->path('_site/index.html'));
        $this->assertEquals($response->body, Filesystem::get('_site/index.html'));

        Filesystem::unlink('_site/index.html');
    }

    public function testHandlesRoutesCustomPages()
    {
        $this->mockRoute('foo');

        Filesystem::put('_pages/foo.md', '# Hello World!');

        $kernel = new HttpKernel();
        $response = $kernel->handle(new Request());

        $this->assertInstanceOf(Response::class, $response);
        $this->assertEquals(200, $response->statusCode);
        $this->assertEquals('OK', $response->statusMessage);
        $this->assertStringContainsString('<h1>Hello World!</h1>', $response->body);

        Filesystem::unlink('_pages/foo.md');
        Filesystem::unlink('_site/foo.html');
    }

    public function testHandlesRoutesPagesWithHtmlExtension()
    {
        $this->mockRoute('foo.html');

        Filesystem::put('_pages/foo.md', '# Hello World!');

        $kernel = new HttpKernel();
        $response = $kernel->handle(new Request());

        $this->assertInstanceOf(Response::class, $response);
        $this->assertEquals(200, $response->statusCode);
        $this->assertEquals('OK', $response->statusMessage);
        $this->assertStringContainsString('<h1>Hello World!</h1>', $response->body);

        Filesystem::unlink('_pages/foo.md');
        Filesystem::unlink('_site/foo.html');
    }

    public function testHandlesRoutesStaticAssets()
    {
        $this->mockRoute('media/app.css');

        $kernel = new HttpKernel();
        $response = $kernel->handle(new Request());

        $this->assertInstanceOf(Response::class, $response);
        $this->assertEquals(200, $response->statusCode);
        $this->assertEquals('OK', $response->statusMessage);
        $this->assertEquals(file_get_contents(\Hyde\Hyde::path('_media/app.css')), $response->body);
    }

    public function testThrowsRouteNotFoundExceptionForMissingRoute()
    {
        $this->mockRoute('missing');

        $kernel = new HttpKernel();

        $this->expectException(RouteNotFoundException::class);
        $this->expectExceptionMessage('Route [missing] not found');

        $kernel->handle(new Request());
    }

    public function testSends404ErrorResponseForMissingAsset()
    {
        $this->mockRoute('missing.css');

        $kernel = new HttpKernel();
        $response = $kernel->handle(new Request());

        $this->assertInstanceOf(Response::class, $response);
        $this->assertEquals(404, $response->statusCode);
        $this->assertEquals('Not Found', $response->statusMessage);
    }

    public function testTrailingSlashesAreNormalizedFromRoute()
    {
        $this->mockRoute('foo/');

        Filesystem::put('_pages/foo.md', '# Hello World!');

        $kernel = new HttpKernel();
        $response = $kernel->handle(new Request());

        $this->assertInstanceOf(Response::class, $response);
        $this->assertEquals(200, $response->statusCode);
        $this->assertEquals('OK', $response->statusMessage);
        $this->assertStringContainsString('<h1>Hello World!</h1>', $response->body);

        Filesystem::unlink('_pages/foo.md');
        Filesystem::unlink('_site/foo.html');
    }

    public function testDocsUriPathIsReroutedToDocsIndex()
    {
        $this->mockRoute('docs');

        Filesystem::put('_docs/index.md', '# Hello World!');

        $kernel = new HttpKernel();
        $response = $kernel->handle(new Request());

        $this->assertInstanceOf(Response::class, $response);
        $this->assertEquals(200, $response->statusCode);
        $this->assertEquals('OK', $response->statusMessage);
        $this->assertStringContainsString('HydePHP Docs', $response->body);

<<<<<<< HEAD
test('docs/search renders search page', function () {
    Filesystem::put('_docs/index.md', '# Hello World!');

    mockRoute('docs/search');
=======
        Filesystem::unlink('_docs/index.md');
        Filesystem::unlink('_site/docs/index.html');
    }
>>>>>>> 3e1b668a

    public function testDocsSearchRendersSearchPage()
    {
        $this->mockRoute('docs/search');

        $kernel = new HttpKernel();
        $response = $kernel->handle(new Request());

        $this->assertInstanceOf(HtmlResponse::class, $response);
        $this->assertEquals(200, $response->statusCode);
        $this->assertEquals('OK', $response->statusMessage);
        $this->assertStringContainsString('Search the documentation site', $response->body);

<<<<<<< HEAD
    Filesystem::unlink('_docs/index.md');
    Filesystem::unlink('_site/docs/search.html');
});
=======
        Filesystem::unlink('_site/docs/search.html');
    }
>>>>>>> 3e1b668a

    public function testPingRouteReturnsPingResponse()
    {
        $this->mockRoute('ping');

        $kernel = new HttpKernel();
        $response = $kernel->handle(new Request());

        $this->assertInstanceOf(JsonResponse::class, $response);
        $this->assertEquals(200, $response->statusCode);
        $this->assertEquals('OK', $response->statusMessage);
    }

    public function testExceptionHandling()
    {
        $exception = new Exception('foo');
        $response = ExceptionHandler::handle($exception);

        $this->assertInstanceOf(Response::class, $response);
        $this->assertEquals(500, $response->statusCode);
        $this->assertEquals('Internal Server Error', $response->statusMessage);
    }

    protected function mockRoute(string $route, $method = 'GET'): void
    {
        $_SERVER['REQUEST_METHOD'] = $method;
        $_SERVER['REQUEST_URI'] = "/$route";
    }
}<|MERGE_RESOLUTION|>--- conflicted
+++ resolved
@@ -161,20 +161,14 @@
         $this->assertEquals('OK', $response->statusMessage);
         $this->assertStringContainsString('HydePHP Docs', $response->body);
 
-<<<<<<< HEAD
-test('docs/search renders search page', function () {
-    Filesystem::put('_docs/index.md', '# Hello World!');
-
-    mockRoute('docs/search');
-=======
         Filesystem::unlink('_docs/index.md');
         Filesystem::unlink('_site/docs/index.html');
     }
->>>>>>> 3e1b668a
 
     public function testDocsSearchRendersSearchPage()
     {
         $this->mockRoute('docs/search');
+        Filesystem::put('_docs/index.md', '# Hello World!');
 
         $kernel = new HttpKernel();
         $response = $kernel->handle(new Request());
@@ -184,14 +178,9 @@
         $this->assertEquals('OK', $response->statusMessage);
         $this->assertStringContainsString('Search the documentation site', $response->body);
 
-<<<<<<< HEAD
-    Filesystem::unlink('_docs/index.md');
-    Filesystem::unlink('_site/docs/search.html');
-});
-=======
+        Filesystem::unlink('_docs/index.md');
         Filesystem::unlink('_site/docs/search.html');
     }
->>>>>>> 3e1b668a
 
     public function testPingRouteReturnsPingResponse()
     {
