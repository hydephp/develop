--- conflicted
+++ resolved
@@ -113,10 +113,6 @@
 
     protected function expectsJson(): bool
     {
-<<<<<<< HEAD
-        return getallheaders()['Accept'] === 'application/json';
-=======
         return array_change_key_case(getallheaders())['accept'] === 'application/json';
->>>>>>> f8493137
     }
 }