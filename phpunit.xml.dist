<?xml version="1.0" encoding="UTF-8"?>
<phpunit backupGlobals="false"
         backupStaticAttributes="false"
         bootstrap="vendor/autoload.php"
         colors="true"
         convertErrorsToExceptions="true"
         convertNoticesToExceptions="true"
         convertWarningsToExceptions="true"
         processIsolation="false"
         stopOnFailure="false">
    <testsuites>
        <testsuite name="FeatureHyde">
            <directory suffix="Test.php">./packages/hyde/tests/Feature</directory>
        </testsuite>
        <testsuite name="FeatureFramework">
            <directory suffix="Test.php">./packages/framework/tests/Feature</directory>
        </testsuite>
        <testsuite name="UnitFramework">
            <directory suffix="Test.php">./packages/framework/tests/Unit</directory>
        </testsuite>
<<<<<<< HEAD
        <testsuite name="Publications">
            <directory suffix="Test.php">./packages/publications/tests</directory>
=======
        <testsuite name="Realtime Compiler">
             <directory suffix="Test.php">./packages/realtime-compiler/tests</directory>
>>>>>>> 30319075
        </testsuite>
    </testsuites>
    <coverage processUncoveredFiles="true">
        <include>
            <directory suffix=".php">./packages/framework/src</directory>
            <directory suffix=".php">./packages/publications/src</directory>
        </include>
    </coverage>
    <php>
        <env name="ENV" value="testing"/>
    </php>
</phpunit><|MERGE_RESOLUTION|>--- conflicted
+++ resolved
@@ -18,13 +18,11 @@
         <testsuite name="UnitFramework">
             <directory suffix="Test.php">./packages/framework/tests/Unit</directory>
         </testsuite>
-<<<<<<< HEAD
         <testsuite name="Publications">
             <directory suffix="Test.php">./packages/publications/tests</directory>
-=======
+        </testsuite>
         <testsuite name="Realtime Compiler">
              <directory suffix="Test.php">./packages/realtime-compiler/tests</directory>
->>>>>>> 30319075
         </testsuite>
     </testsuites>
     <coverage processUncoveredFiles="true">
