--- conflicted
+++ resolved
@@ -13,15 +13,11 @@
 - Added new method `HydePage::getCanonicalUrl()` to replace deprecated `HydePage::$canonicalUrl` property.
 
 ### Changed
-<<<<<<< HEAD
-- Added default RSS feed description value to the config stub.
+- Added default RSS feed description value to the config stub in [#1253](https://github.com/hydephp/develop/pull/1253)
 - Changed the RSS feed configuration structure to be an array of feed configurations in [#1258](https://github.com/hydephp/develop/pull/1258)
   - Replaced option `hyde.generate_rss_feed` with `hyde.rss.enabled`
   - Replaced option `hyde.rss_filename` with `hyde.rss.filename`
   - Replaced option `hyde.rss_description` with `hyde.rss.description`
-=======
-- Added default RSS feed description value to the config stub in [#1253](https://github.com/hydephp/develop/pull/1253)
->>>>>>> 18f7c25d
 
 ### Deprecated
 - for soon-to-be removed features.
