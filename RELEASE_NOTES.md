## [v2-dev] - YYYY-MM-DD

### About

Keep an Unreleased section at the top to track upcoming changes.

This serves two purposes:

1. People can see what changes they might expect in upcoming releases
2. At release time, you can move the Unreleased section changes into a new release version section.

### Added
- for new features.

### Changed
- Changed how the documentation search is generated, to be an `InMemoryPage` instead of a post-build task.
- Updated the documentation article component to support existing `$document` instance.

### Deprecated
- for soon-to-be removed features.

### Removed
- Breaking: Removed the build task `\Hyde\Framework\Actions\PostBuildTasks\GenerateSearch` (see upgrade guide below)

### Fixed
- for any bug fixes.

### Security
- in case of vulnerabilities.

### Upgrade Guide

<<<<<<< HEAD
If there are any breaking changes, include an upgrade guide here.

#### Documentation search page changes

The documentation search page and search index have been changed to be generated as `InMemoryPages` instead of a post-build task.

The main impact noticeable to most users by this is the implicit changes, like the pages showing up in the dashboard and route list command.

In case you have customized the `GenerateSearch` post-build task you may, depending on what you were trying to do, 
want to adapt your code to interact with the new `InMemoryPage`, which is generated in the `HydeCoreExtension` class.

For more information, see https://github.com/hydephp/develop/pull/1498.

### Breaking changes

#### Low impact

- The `GenerateSearch` post-build task has been removed. If you have previously extended or customized this class, 
  you will need to adapt your code, as the search index files are now handled implicitly during the standard build process,
  as the search pages are now added to the kernel page and route collection. (https://github.com/hydephp/develop/pull/1498)

- If your site has a custom documentation search page, for example `_docs/search.md` or `_pages/docs/search.blade.php`,
  that page will no longer be built when using the specific `build:search` command. It will, of course, 
  be built using the standard `build` command. https://github.com/hydephp/develop/commit/82dc71f4a0e7b6be7a9f8d822fbebe39d2289ced
- 
- In the highly unlikely event your site customizes any of the search pages by replacing them in the kernel route collection,
  you would now need to do that in the kernel page collection due to the search pages being generated earlier in the lifecycle.
  https://github.com/hydephp/develop/commit/82dc71f4a0e7b6be7a9f8d822fbebe39d2289ced
=======
If there are any breaking changes, include an upgrade guide here.
>>>>>>> eef01ee5
<|MERGE_RESOLUTION|>--- conflicted
+++ resolved
@@ -14,7 +14,6 @@
 
 ### Changed
 - Changed how the documentation search is generated, to be an `InMemoryPage` instead of a post-build task.
-- Updated the documentation article component to support existing `$document` instance.
 
 ### Deprecated
 - for soon-to-be removed features.
@@ -30,7 +29,6 @@
 
 ### Upgrade Guide
 
-<<<<<<< HEAD
 If there are any breaking changes, include an upgrade guide here.
 
 #### Documentation search page changes
@@ -58,7 +56,4 @@
 - 
 - In the highly unlikely event your site customizes any of the search pages by replacing them in the kernel route collection,
   you would now need to do that in the kernel page collection due to the search pages being generated earlier in the lifecycle.
-  https://github.com/hydephp/develop/commit/82dc71f4a0e7b6be7a9f8d822fbebe39d2289ced
-=======
-If there are any breaking changes, include an upgrade guide here.
->>>>>>> eef01ee5
+  https://github.com/hydephp/develop/commit/82dc71f4a0e7b6be7a9f8d822fbebe39d2289ced