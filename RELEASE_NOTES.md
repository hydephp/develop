--- conflicted
+++ resolved
@@ -10,12 +10,9 @@
 
 ### Changed
 - All source model parsing is now handled by the new SourceFileParser action
-<<<<<<< HEAD
 - Blog post front matter no longer includes merged slug
 - MarkdownDocument now implements the `Arrayable` interface
-=======
 - Markdown page models no longer includes the slug merged into the front matter 
->>>>>>> 90a12571
 - internal: The DocumentationPage slug now behaves like other pages, and the basename is produced at runtime, see below
 
 ### Deprecated
