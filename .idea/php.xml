<?xml version="1.0" encoding="UTF-8"?>
<project version="4">
  <component name="PhpCodeSniffer">
    <phpcs_settings>
      <PhpCSConfiguration beautifier_path="$PROJECT_DIR$/vendor/bin/phpcbf" tool_path="$PROJECT_DIR$/vendor/bin/phpcs" />
    </phpcs_settings>
  </component>
  <component name="PhpIncludePathManager">
    <include_path>
      <path value="$PROJECT_DIR$/vendor/_laravel_idea" />
      <path value="$PROJECT_DIR$/vendor/amphp/amp" />
      <path value="$PROJECT_DIR$/vendor/amphp/byte-stream" />
      <path value="$PROJECT_DIR$/vendor/brick/math" />
      <path value="$PROJECT_DIR$/vendor/composer" />
      <path value="$PROJECT_DIR$/vendor/desilva/microserve" />
      <path value="$PROJECT_DIR$/vendor/dflydev/dot-access-data" />
      <path value="$PROJECT_DIR$/vendor/dnoegel/php-xdg-base-dir" />
      <path value="$PROJECT_DIR$/vendor/doctrine/inflector" />
      <path value="$PROJECT_DIR$/vendor/doctrine/instantiator" />
      <path value="$PROJECT_DIR$/vendor/dragonmantank/cron-expression" />
      <path value="$PROJECT_DIR$/vendor/driftingly/rector-laravel" />
      <path value="$PROJECT_DIR$/vendor/felixfbecker/advanced-json-rpc" />
      <path value="$PROJECT_DIR$/vendor/felixfbecker/language-server-protocol" />
      <path value="$PROJECT_DIR$/vendor/filp/whoops" />
      <path value="$PROJECT_DIR$/vendor/fruitcake/php-cors" />
      <path value="$PROJECT_DIR$/vendor/graham-campbell/result-type" />
      <path value="$PROJECT_DIR$/vendor/guzzlehttp/guzzle" />
      <path value="$PROJECT_DIR$/vendor/guzzlehttp/promises" />
      <path value="$PROJECT_DIR$/vendor/guzzlehttp/psr7" />
      <path value="$PROJECT_DIR$/vendor/hamcrest/hamcrest-php" />
      <path value="$PROJECT_DIR$/vendor/illuminate/bus" />
      <path value="$PROJECT_DIR$/vendor/illuminate/cache" />
      <path value="$PROJECT_DIR$/vendor/illuminate/collections" />
      <path value="$PROJECT_DIR$/vendor/illuminate/conditionable" />
      <path value="$PROJECT_DIR$/vendor/illuminate/config" />
      <path value="$PROJECT_DIR$/vendor/illuminate/console" />
      <path value="$PROJECT_DIR$/vendor/illuminate/container" />
      <path value="$PROJECT_DIR$/vendor/illuminate/contracts" />
      <path value="$PROJECT_DIR$/vendor/illuminate/events" />
      <path value="$PROJECT_DIR$/vendor/illuminate/filesystem" />
      <path value="$PROJECT_DIR$/vendor/illuminate/http" />
      <path value="$PROJECT_DIR$/vendor/illuminate/macroable" />
      <path value="$PROJECT_DIR$/vendor/illuminate/pipeline" />
      <path value="$PROJECT_DIR$/vendor/illuminate/session" />
      <path value="$PROJECT_DIR$/vendor/illuminate/support" />
      <path value="$PROJECT_DIR$/vendor/illuminate/testing" />
      <path value="$PROJECT_DIR$/vendor/illuminate/view" />
      <path value="$PROJECT_DIR$/vendor/jolicode/jolinotif" />
      <path value="$PROJECT_DIR$/vendor/laravel-zero/foundation" />
      <path value="$PROJECT_DIR$/vendor/laravel-zero/framework" />
      <path value="$PROJECT_DIR$/vendor/laravel/dusk" />
      <path value="$PROJECT_DIR$/vendor/laravel/tinker" />
      <path value="$PROJECT_DIR$/vendor/league/commonmark" />
      <path value="$PROJECT_DIR$/vendor/league/config" />
      <path value="$PROJECT_DIR$/vendor/league/flysystem" />
      <path value="$PROJECT_DIR$/vendor/league/mime-type-detection" />
      <path value="$PROJECT_DIR$/vendor/mockery/mockery" />
      <path value="$PROJECT_DIR$/vendor/myclabs/deep-copy" />
      <path value="$PROJECT_DIR$/vendor/nesbot/carbon" />
      <path value="$PROJECT_DIR$/vendor/netresearch/jsonmapper" />
      <path value="$PROJECT_DIR$/vendor/nette/schema" />
      <path value="$PROJECT_DIR$/vendor/nette/utils" />
      <path value="$PROJECT_DIR$/vendor/nikic/php-parser" />
      <path value="$PROJECT_DIR$/vendor/nunomaduro/collision" />
      <path value="$PROJECT_DIR$/vendor/nunomaduro/laravel-console-summary" />
      <path value="$PROJECT_DIR$/vendor/nunomaduro/laravel-console-task" />
      <path value="$PROJECT_DIR$/vendor/nunomaduro/laravel-desktop-notifier" />
      <path value="$PROJECT_DIR$/vendor/nunomaduro/termwind" />
      <path value="$PROJECT_DIR$/vendor/openlss/lib-array2xml" />
      <path value="$PROJECT_DIR$/vendor/pestphp/pest-plugin" />
      <path value="$PROJECT_DIR$/vendor/pestphp/pest" />
      <path value="$PROJECT_DIR$/vendor/phar-io/manifest" />
      <path value="$PROJECT_DIR$/vendor/phar-io/version" />
      <path value="$PROJECT_DIR$/vendor/php-parallel-lint/php-parallel-lint" />
      <path value="$PROJECT_DIR$/vendor/php-webdriver/webdriver" />
      <path value="$PROJECT_DIR$/vendor/phpdocumentor/reflection-common" />
      <path value="$PROJECT_DIR$/vendor/phpdocumentor/reflection-docblock" />
      <path value="$PROJECT_DIR$/vendor/phpdocumentor/type-resolver" />
      <path value="$PROJECT_DIR$/vendor/phpoption/phpoption" />
      <path value="$PROJECT_DIR$/vendor/phpstan/phpstan" />
      <path value="$PROJECT_DIR$/vendor/phpunit/php-code-coverage" />
      <path value="$PROJECT_DIR$/vendor/phpunit/php-file-iterator" />
      <path value="$PROJECT_DIR$/vendor/phpunit/php-invoker" />
      <path value="$PROJECT_DIR$/vendor/phpunit/php-text-template" />
      <path value="$PROJECT_DIR$/vendor/phpunit/php-timer" />
      <path value="$PROJECT_DIR$/vendor/phpunit/phpunit" />
      <path value="$PROJECT_DIR$/vendor/psr/container" />
      <path value="$PROJECT_DIR$/vendor/psr/event-dispatcher" />
      <path value="$PROJECT_DIR$/vendor/psr/http-client" />
      <path value="$PROJECT_DIR$/vendor/psr/http-factory" />
      <path value="$PROJECT_DIR$/vendor/psr/http-message" />
      <path value="$PROJECT_DIR$/vendor/psr/log" />
      <path value="$PROJECT_DIR$/vendor/psr/simple-cache" />
      <path value="$PROJECT_DIR$/vendor/psy/psysh" />
      <path value="$PROJECT_DIR$/vendor/ralouphie/getallheaders" />
      <path value="$PROJECT_DIR$/vendor/ramsey/collection" />
      <path value="$PROJECT_DIR$/vendor/ramsey/uuid" />
      <path value="$PROJECT_DIR$/vendor/rector/rector" />
      <path value="$PROJECT_DIR$/vendor/sebastian/cli-parser" />
      <path value="$PROJECT_DIR$/vendor/sebastian/code-unit-reverse-lookup" />
      <path value="$PROJECT_DIR$/vendor/sebastian/code-unit" />
      <path value="$PROJECT_DIR$/vendor/sebastian/comparator" />
      <path value="$PROJECT_DIR$/vendor/sebastian/complexity" />
      <path value="$PROJECT_DIR$/vendor/sebastian/diff" />
      <path value="$PROJECT_DIR$/vendor/sebastian/environment" />
      <path value="$PROJECT_DIR$/vendor/sebastian/exporter" />
      <path value="$PROJECT_DIR$/vendor/sebastian/global-state" />
      <path value="$PROJECT_DIR$/vendor/sebastian/lines-of-code" />
      <path value="$PROJECT_DIR$/vendor/sebastian/object-enumerator" />
      <path value="$PROJECT_DIR$/vendor/sebastian/object-reflector" />
      <path value="$PROJECT_DIR$/vendor/sebastian/recursion-context" />
      <path value="$PROJECT_DIR$/vendor/sebastian/resource-operations" />
      <path value="$PROJECT_DIR$/vendor/sebastian/type" />
      <path value="$PROJECT_DIR$/vendor/sebastian/version" />
      <path value="$PROJECT_DIR$/vendor/spatie/yaml-front-matter" />
      <path value="$PROJECT_DIR$/vendor/squizlabs/php_codesniffer" />
      <path value="$PROJECT_DIR$/vendor/symfony/console" />
      <path value="$PROJECT_DIR$/vendor/symfony/deprecation-contracts" />
      <path value="$PROJECT_DIR$/vendor/symfony/error-handler" />
      <path value="$PROJECT_DIR$/vendor/symfony/event-dispatcher-contracts" />
      <path value="$PROJECT_DIR$/vendor/symfony/event-dispatcher" />
      <path value="$PROJECT_DIR$/vendor/symfony/finder" />
      <path value="$PROJECT_DIR$/vendor/symfony/http-foundation" />
      <path value="$PROJECT_DIR$/vendor/symfony/http-kernel" />
      <path value="$PROJECT_DIR$/vendor/symfony/mime" />
      <path value="$PROJECT_DIR$/vendor/symfony/polyfill-ctype" />
      <path value="$PROJECT_DIR$/vendor/symfony/polyfill-intl-grapheme" />
      <path value="$PROJECT_DIR$/vendor/symfony/polyfill-intl-idn" />
      <path value="$PROJECT_DIR$/vendor/symfony/polyfill-intl-normalizer" />
      <path value="$PROJECT_DIR$/vendor/symfony/polyfill-mbstring" />
      <path value="$PROJECT_DIR$/vendor/symfony/polyfill-php72" />
      <path value="$PROJECT_DIR$/vendor/symfony/polyfill-php80" />
      <path value="$PROJECT_DIR$/vendor/symfony/polyfill-php81" />
      <path value="$PROJECT_DIR$/vendor/symfony/process" />
      <path value="$PROJECT_DIR$/vendor/symfony/service-contracts" />
      <path value="$PROJECT_DIR$/vendor/symfony/string" />
      <path value="$PROJECT_DIR$/vendor/symfony/translation-contracts" />
      <path value="$PROJECT_DIR$/vendor/symfony/translation" />
      <path value="$PROJECT_DIR$/vendor/symfony/var-dumper" />
      <path value="$PROJECT_DIR$/vendor/symfony/yaml" />
      <path value="$PROJECT_DIR$/vendor/theseer/tokenizer" />
      <path value="$PROJECT_DIR$/vendor/torchlight/torchlight-commonmark" />
      <path value="$PROJECT_DIR$/vendor/torchlight/torchlight-laravel" />
      <path value="$PROJECT_DIR$/vendor/vimeo/psalm" />
      <path value="$PROJECT_DIR$/vendor/vlucas/phpdotenv" />
      <path value="$PROJECT_DIR$/vendor/voku/portable-ascii" />
      <path value="$PROJECT_DIR$/vendor/webmozart/assert" />
      <path value="$PROJECT_DIR$/vendor/webmozart/path-util" />
<<<<<<< HEAD
      <path value="$PROJECT_DIR$/vendor/netresearch/jsonmapper" />
      <path value="$PROJECT_DIR$/vendor/driftingly/rector-laravel" />
      <path value="$PROJECT_DIR$/vendor/egulias/email-validator" />
      <path value="$PROJECT_DIR$/vendor/illuminate/validation" />
      <path value="$PROJECT_DIR$/vendor/illuminate/translation" />
=======
>>>>>>> 0adf3dc5
    </include_path>
  </component>
  <component name="PhpProjectSharedConfiguration" php_language_level="8.1">
    <option name="suggestChangeDefaultLanguageLevel" value="false" />
  </component>
  <component name="PhpStan">
    <PhpStan_settings>
      <PhpStanConfiguration tool_path="$PROJECT_DIR$/vendor/bin/phpstan" />
    </PhpStan_settings>
  </component>
  <component name="PhpUnit">
    <phpunit_settings>
      <PhpUnitSettings configuration_file_path="$PROJECT_DIR$/phpunit.xml.dist" custom_loader_path="$PROJECT_DIR$/vendor/autoload.php" use_configuration_file="true" />
    </phpunit_settings>
  </component>
  <component name="Psalm">
    <Psalm_settings>
      <PsalmConfiguration tool_path="$PROJECT_DIR$/vendor/bin/psalm" />
    </Psalm_settings>
  </component>
</project><|MERGE_RESOLUTION|>--- conflicted
+++ resolved
@@ -19,6 +19,7 @@
       <path value="$PROJECT_DIR$/vendor/doctrine/instantiator" />
       <path value="$PROJECT_DIR$/vendor/dragonmantank/cron-expression" />
       <path value="$PROJECT_DIR$/vendor/driftingly/rector-laravel" />
+      <path value="$PROJECT_DIR$/vendor/egulias/email-validator" />
       <path value="$PROJECT_DIR$/vendor/felixfbecker/advanced-json-rpc" />
       <path value="$PROJECT_DIR$/vendor/felixfbecker/language-server-protocol" />
       <path value="$PROJECT_DIR$/vendor/filp/whoops" />
@@ -44,6 +45,8 @@
       <path value="$PROJECT_DIR$/vendor/illuminate/session" />
       <path value="$PROJECT_DIR$/vendor/illuminate/support" />
       <path value="$PROJECT_DIR$/vendor/illuminate/testing" />
+      <path value="$PROJECT_DIR$/vendor/illuminate/translation" />
+      <path value="$PROJECT_DIR$/vendor/illuminate/validation" />
       <path value="$PROJECT_DIR$/vendor/illuminate/view" />
       <path value="$PROJECT_DIR$/vendor/jolicode/jolinotif" />
       <path value="$PROJECT_DIR$/vendor/laravel-zero/foundation" />
@@ -95,7 +98,6 @@
       <path value="$PROJECT_DIR$/vendor/ralouphie/getallheaders" />
       <path value="$PROJECT_DIR$/vendor/ramsey/collection" />
       <path value="$PROJECT_DIR$/vendor/ramsey/uuid" />
-      <path value="$PROJECT_DIR$/vendor/rector/rector" />
       <path value="$PROJECT_DIR$/vendor/sebastian/cli-parser" />
       <path value="$PROJECT_DIR$/vendor/sebastian/code-unit-reverse-lookup" />
       <path value="$PROJECT_DIR$/vendor/sebastian/code-unit" />
@@ -146,14 +148,6 @@
       <path value="$PROJECT_DIR$/vendor/voku/portable-ascii" />
       <path value="$PROJECT_DIR$/vendor/webmozart/assert" />
       <path value="$PROJECT_DIR$/vendor/webmozart/path-util" />
-<<<<<<< HEAD
-      <path value="$PROJECT_DIR$/vendor/netresearch/jsonmapper" />
-      <path value="$PROJECT_DIR$/vendor/driftingly/rector-laravel" />
-      <path value="$PROJECT_DIR$/vendor/egulias/email-validator" />
-      <path value="$PROJECT_DIR$/vendor/illuminate/validation" />
-      <path value="$PROJECT_DIR$/vendor/illuminate/translation" />
-=======
->>>>>>> 0adf3dc5
     </include_path>
   </component>
   <component name="PhpProjectSharedConfiguration" php_language_level="8.1">
