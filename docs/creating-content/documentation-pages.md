--- conflicted
+++ resolved
@@ -258,20 +258,12 @@
 You can also disable the feature completely.
 
 ```php
-<<<<<<< HEAD
 'sidebar' => [
     'table_of_contents' => [
         'enabled' => true,
         'min_heading_level' => 2,
         'max_heading_level' => 4,
-        'smooth_page_scrolling' => true,
     ],
-=======
-'table_of_contents' => [
-    'enabled' => true,
-    'min_heading_level' => 2,
-    'max_heading_level' => 4,
->>>>>>> c1e85785
 ],
 ```
 
