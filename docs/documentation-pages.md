---
label: Documentation Pages
priority: 12
category: "Creating Content"
---

# Creating Documentation Pages

## Introduction to Hyde Documentation Pages

Hyde makes it easier than ever to create documentation sites.
By the way, this documentation site is of course made with the Hyde Documentation module!

In short, all you need to do is put standard Markdown files in the `_docs/` directory and Hyde will do the rest.

What is "the rest", you may ask? Well, for starters:

- Hyde compiles your Markdown content into a beautiful static HTML page based on [the Lagrafo frontend](https://github.com/caendesilva/lagrafo)
- A sidebar (which is responsive) is automatically created based on your Markdown files
  - If you have an `index.md` or `readme.md` in the `_docs/` directory, it will be used as the sidebar header
  - You can even [customize the order and labels](#sidebar-page-order) of sidebar items
- If you have an `index.md` or `readme.md` in the `_docs/` directory,
  a link to it will be added to the site navigation menu named "Docs".
- If you have a Torchlight API token in your .env file, Hyde will even automatically enable Syntax Highlighting for you.
  See more about this in the [extensions page](extensions.html#torchlight).

### Best Practices and Hyde Expectations

Since Hyde does a lot of things automatically, there are some things you may need
to keep in mind when creating blog posts so that you don't get unexpected results.

#### Filenames

- Hyde Documentation pages are files are stored in the `_docs` directory
- The filename is used as the filename for the compiled HTML
- Filenames should use `kebab-case-slug` format, followed by the appropriate extension
- Files prefixed with `_underscores` are ignored by Hyde
- You should always have an `index.md` file in the `_docs/` directory
- Your page will be stored in `_site/docs/<slug>.html` unless you [change it in the config](#output-directory)


## Creating Documentation Pages
You can create a Documentation page by adding a file to the `_docs` directory where the filename ends in `.md`.

You can also scaffold one quickly by using the [HydeCLI](console-commands.html).

```bash
php hyde make:page "Page Title" --type="docs"
```

This will create the following file saved as `_docs/page-title.md`

```markdown
# Page Title
```

### Front Matter is optional

You don't need to use [front matter](blog-posts.html#supported-front-matter-properties) to create a documentation page.

However, Hyde still supports front matter here as it allows you to quickly override the default values.

Here is a quick reference, however, you should take a look at the [dynamic content](#dynamic-content-generation) section to learn more.

```yaml
---
title: "Page Title"
label: "Sidebar Label"
hidden: true
priority: 5
---
```


## Dynamic content generation

Hyde makes documentation pages easy to create by automatically generating dynamic content such as the sidebar and page title.
If you are not happy with the results you can customize them in the config or with front matter.

Before we look at how to override things, here is an overview of the relevant content Hyde generates,
and where the data is from as well as where it can be overridden.


| Property             | Description                                            | Source                         | Override in          |
|----------------------|--------------------------------------------------------|--------------------------------|----------------------|
| `title` (string)     | The title of the page used in the HTML `<title>` tag   | The first H1 heading (`# Foo`) | Front matter         |
| `label` (string)     | The label for the page shown in the sidebar            | The page filename (slug)       | Front matter         |
| `hidden` (boolean)   | Hides the page from the sidebar                        | _null_                         | Front matter         |
| `priority` (integer) | The priority of the page used for ordering the sidebar | Defaults to 999                | Front matter, config |


## Sidebar

The sidebar is automatically generated from the files in the `_docs` directory. You will probably want to change the order
of these items. You can do this in two ways, either in the config or with front matter.

### Table of contents

Hyde automatically generates a table of contents for the page and adds it to the sidebar.

The behaviour of this can be changed in the configuration file.
See [the customization page](customization.html#navigation-menu--sidebar) for more details.


### Sidebar ordering

The sidebar is sorted/ordered by the `priority` property. The higher the priority the further down in the sidebar it will be.
The default priority is 500. You can override the priority using the following front matter:

```yaml
priority: 5
```

You can also change the order in the Docs configuration file.
See [the chapter in the customization page](customization.html#navigation-menu--sidebar) for more details. <br>
 _I personally think the config route is easier as it gives an instant overview, however the first way is nice as well._

### Sidebar labels

The sidebar items are labeled with the `label` property. The default label is the filename of the file.
You can change it with the following front matter:

```yaml
label: "My Custom Sidebar Label"
```

### Sidebar grouping

Sidebar grouping was introduced in Hyde [v0.24.0-beta](https://github.com/hydephp/framework/releases/tag/v0.24.0-beta)
and allows you to group items in the sidebar into categories. This is useful for creating a sidebar with a lot of items.
The Hyde docs for instance use this.

The feature is enabled automatically when one or more of your documentation pages have the category property set
in the front matter. This will then switch to a slightly more compact sidebar layout with pages sorted into categories.
Any pages without the category front matter will get put in the "Other" category.

To enable sidebar grouping, you can add the following front matter to your documentation pages:

```yaml
category: "Getting Started"
```


### Hiding items

You can hide items from the sidebar by adding the `hidden` property to the front matter:

```yaml
hidden: true
```

This can be useful to create redirects or other items that should not be shown in the sidebar.

> The index page is by default not shown as a sidebar item, but instead is linked in the sidebar header. <br>
> In the future, this might be disabled by setting the `hidden` property to `false` in the front matter.

## Customization

Please see the [customization page](customization.html) for in-depth information on how to customize Hyde,
including the documentation pages. Here is a high level overview for quick reference though.

### Output directory

If you want to store the compiled documentation pages in a different directory than the default 'docs' directory,
for example to specify a version like the Hyde docs does, you can specify the output directory in the Docs configuration file.

```php
'output_directory' => 'docs' // default
'output_directory' => 'docs/master' // What the Hyde docs use
```

### Automatic navigation menu

By default, a link to the documentation page is added to the navigation menu when an index.md or readme.md file is found in the `_docs` directory.
In version v0.38.0-beta and lower, this link had the internal priority of 500 putting it to the left of the automatic menu. In v0.39.0-beta and higher, the priority is set to 1000 to be placed at the end of the menu. See the reasoning behind this in [this GitHub issue](https://github.com/hydephp/develop/issues/24).

You can customize the priority using the following config value in the `config/docs.php` file:

```php
<<<<<<< HEAD
'navigation_menu_priority' => 500
=======
'navigation_link_priority' => 500
>>>>>>> 844ce0bc
```

### Sidebar header name

By default, the site title shown in the sidebar header is generated from the configured site name suffixed with "docs".
You can change this in the Docs configuration file.

```php
'title' => 'API Documentation',
```

### Sidebar page order

To quickly arrange the order of items in the sidebar, you can reorder the page slugs in the list and the links will be sorted in that order.
Link items without an entry here will have fall back to the default priority of 999, putting them last.

```php
'sidebar_order' => [
    'readme',
    'installation',
    'getting-started',
]
```

See [the chapter in the customization page](customization.html#navigation-menu--sidebar) for more details. <br>


### Table of contents settings

In the `config/docs.php` file you can configure the behavior, content,
and the look and feel of the sidebar table of contents.
You can also disable the feature completely.

```php
'table_of_contents' => [
	'enabled' => true,
	'min_heading_level' => 2,
	'max_heading_level' => 4,
	'smooth_page_scrolling' => true,
],
```

### Search feature

The HydeSearch plugin was introduced in v0.29.0-beta and adds a search feature to documentation pages.

The search feature is enabled by default.
You can disable it by removing the `documentationSearch` from the Hyde `Features` config array.

The search works by generating a JSON search index which the JavaScript plugin loads asynchronously.

Two types of search methods are added, one is a full page search screen that will saved to `docs/search.html`.
<small><blockquote>The full page can be disabled by setting `create_search_page` to `false` in the `docs` config.</blockquote></small>

The second method is a button added to the documentation pages, similar to how Algolia DocSearch works.
Opening it will open a dialog modal with an integrated search screen.
You can also open the dialog using the keyboard shortcut `/`.

### Automatic "Edit Page" button

#### Introduction

Added in v0.31, Hyde can automatically add links to documentation pages that takes the user
to a GitHub page (or similar) to edit the page. This makes it great for open-source projects
looking to allow others to contribute to the documentation in a quick and easy manner.

The feature is automatically enabled when you specify a base URL in the Docs configuration file.
Hyde expects this to be a GitHub path, but it will probably work with other methods as well,
if not, please send a PR and/or create an issue on the [GitHub repository](https://github.com/hydephp/framework)!

#### Example configuration

Let's take a practical example for how HydePHP.com uses this feature.

```php
// Filepath: config/docs.php

'source_file_location_base' => 'https://github.com/hydephp/docs/blob/master/',
```

#### Changing the button text

Changing the label is easy, just change the following config setting:

```php
// Filepath: config/docs.php
'edit_source_link_text' => 'Edit Source on GitHub',
```

#### Changing the position

By default the button will be shown in both the documentation page footer.
You can change this by setting the following config setting to `'header'`, `'footer'`, or `'both'`

```php
// Filepath: config/docs.php
'edit_source_link_position' => 'header',
```

#### Adding a button icon

This is not included out of the box, but is easy to add with some CSS!
Just target the `.edit-page-link` class.

```css
// filepath e.g. app.css
.edit-page-link::before {content: "✏ "}
```<|MERGE_RESOLUTION|>--- conflicted
+++ resolved
@@ -177,11 +177,7 @@
 You can customize the priority using the following config value in the `config/docs.php` file:
 
 ```php
-<<<<<<< HEAD
-'navigation_menu_priority' => 500
-=======
 'navigation_link_priority' => 500
->>>>>>> 844ce0bc
 ```
 
 ### Sidebar header name
