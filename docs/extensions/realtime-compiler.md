---
navigation:
    label: "Realtime Compiler"
    priority: 81
---

# Realtime Compiler

The Hyde Realtime Compiler is included with Hyde installations and is what powers the `php hyde serve` command,
allowing you to preview your static site on a local development server without having to rebuild the site.

### Usage

To start the server, run the following command from a terminal in your project directory:

```bash
php hyde serve
```

This will start a local development server at `http://localhost:8080`

>warning Please note that the server is designed for local development, and should not be used on a public network.

### Options

- `--host=`: <comment>[default: "localhost"]</comment>
- `--port=`: <comment>[default: 8080]</comment>
- `--save-preview=`: Should the served page be saved to disk? (Overrides config setting)
- `--dashboard=`: Enable the realtime compiler dashboard. (Overrides config setting)
- `--pretty-urls=`: Enable pretty URLs. (Overrides config setting)
- `--play-cdn=`: Enable the Tailwind Play CDN. (Overrides config setting)
- `--open=false`: Open the site preview in the browser.
- `--vite`: Enable Vite for Hot Module Replacement (HMR).

### Vite Integration

By adding the `--vite` option, the serve command will initiate Vite's development server alongside the Hyde Realtime Compiler. This setup enables Hot Module Replacement (HMR), allowing for instant updates to your site as you make changes to your assets.

### Configuration

The server can be configured in the `config/hyde.php` file to change the port, host, and to customize its features.

```php
// filepath config/hyde.php

'server' => [
    // The default port the preview is served on
    'port' => env('SERVER_PORT', 8080),

    // The default host the preview is served on
    'host' => env('SERVER_HOST', 'localhost'),

    // Should preview pages be saved to the output directory?
    'save_preview' => env('SERVER_SAVE_PREVIEW', false),

    // Should the live edit feature be enabled?
    'live_edit' => env('SERVER_LIVE_EDIT', true),
<<<<<<< HEAD

    // Configure the realtime compiler dashboard
    'dashboard' => [
        // Should the realtime compiler dashboard be enabled?
        'enabled' => env('SERVER_DASHBOARD', true),

        // Can the dashboard make edits to the project file system?
        'interactive' => true,

        // Should the dashboard show tips?
        'tips' => true,
    ],

=======
>>>>>>> 91cf6d0b
],
```

### Live dashboard

#### Usage

The realtime compiler comes with a live dashboard that you can access at `http://localhost:8080/dashboard`.

From here, you can visually interact with your site content, including creating new pages and posts.

The live dashboard is not saved to your static site, and is only available through the development server.

#### Configuration

The dashboard can be customized, and disabled, in the `config/hyde.php` file.

```php
// filepath config/hyde.php

'server' => [
    // Configure the realtime compiler dashboard
    'dashboard' => [
        // Should the realtime compiler dashboard be enabled?
        'enabled' => env('SERVER_DASHBOARD', true),

        // Can the dashboard make edits to the project file system?
        'interactive' => true,

        // Should the dashboard show tips?
        'tips' => true,
    ],
],
```

_The dashboard was added in Realtime Compiler v3.0.0 (March 2023), with interactive features added in v3.1.0 (October 2023)_

### Live edit

#### Usage

The live edit feature allows you to quickly edit Markdown-based pages (posts, docs, and pages) directly in the browser.

To enter the live editor, simply double-click on the article you want to edit, and it will be replaced with a text editor.
When you're done, click the save button to save the changes to the page's source file.

#### Shortcuts

The live editor supports the following keyboard shortcuts:
- `Ctrl + E` - Enter/Exit editor
- `Ctrl + S` - Save changes
- `esc` - Exit editor if active

#### Configuration

The live editor can be disabled in the `config/hyde.php` file.
The live editor plugin code will not be saved to your static site.

```php
// filepath config/hyde.php

'server' => [
    'live_edit' => env('SERVER_LIVE_EDIT', true),
],
```

### Source code

- **GitHub**: [hydephp/realtime-compiler](https://github.com/hydephp/realtime-compiler)
- **Packagist**: [hydephp/realtime-compiler](https://packagist.org/packages/hyde/realtime-compiler)<|MERGE_RESOLUTION|>--- conflicted
+++ resolved
@@ -55,22 +55,6 @@
 
     // Should the live edit feature be enabled?
     'live_edit' => env('SERVER_LIVE_EDIT', true),
-<<<<<<< HEAD
-
-    // Configure the realtime compiler dashboard
-    'dashboard' => [
-        // Should the realtime compiler dashboard be enabled?
-        'enabled' => env('SERVER_DASHBOARD', true),
-
-        // Can the dashboard make edits to the project file system?
-        'interactive' => true,
-
-        // Should the dashboard show tips?
-        'tips' => true,
-    ],
-
-=======
->>>>>>> 91cf6d0b
 ],
 ```
 
