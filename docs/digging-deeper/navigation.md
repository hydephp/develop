--- conflicted
+++ resolved
@@ -47,11 +47,8 @@
 
 Keep in mind that front matter data overrides dynamically inferred or config-defined priorities. While useful for quick one-off changes on small sites, it can make reordering items later on more challenging as you can't see the entire structure at once.
 
-<<<<<<< HEAD
 Additionally, general options for the entire navigation menus are also available in the `hyde` and `docs` config files.
 
-=======
->>>>>>> 4ec275f6
 ## Front Matter Configuration
 
 Front matter options allow per-page customization of navigation menus. Here's a quick reference of available options:
@@ -104,11 +101,8 @@
     group: "My Group"
 ```
 
-<<<<<<< HEAD
 **Note:** Sidebar group keys are normalized, so `My Group` and `my-group` are equivalent.
 
-=======
->>>>>>> 4ec275f6
 ## Config File Configuration
 
 Let's explore how to customize navigation menus using configuration files:
@@ -240,7 +234,6 @@
 ```
 
 **Tip:** While named arguments are used in the example for clarity, they are not required.
-
 
 ### Configure Subdirectory Display
 
