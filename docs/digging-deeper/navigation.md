--- conflicted
+++ resolved
@@ -292,7 +292,6 @@
 
 >info Tip: When using subdirectory-based dropdowns, you can set their priority using the directory name as the array key.
 
-<<<<<<< HEAD
 #### Dropdown menu notes
 
 Here are some things to keep in mind when using dropdown menus, regardless of the configuration:
@@ -362,10 +361,7 @@
 
 While it's not recommended, as you lose out on the convenience of the automatic ordering, any front matter priority settings will override the numerical prefix ordering if you for some reason need to.
 
-## Digging Deeper into the internals
-=======
 ## Digging Deeper Into the Internals
->>>>>>> dcb5e98b
 
 While not required to know, you may find it interesting to learn more about how the navigation is handled internally. Here is a high level overview,
 but you can find more detailed information in the [Navigation API](navigation-api) documentation.
