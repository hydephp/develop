--- conflicted
+++ resolved
@@ -336,13 +336,9 @@
 'numerical_page_ordering' => false,
 ```
 
-## Digging Deeper into the Internals
-
-<<<<<<< HEAD
+## Digging Deeper Into the Internals
+
 While not essential, understanding the internal workings of the navigation system can be as beneficial as it's interesting. Here's a quick high-level overview of the [Navigation API](navigation-api).
-=======
-## Digging Deeper Into the Internals
->>>>>>> 0a4b35b8
 
 ### Navigation Menu Classes
 
