--- conflicted
+++ resolved
@@ -181,7 +181,7 @@
 ]
 ```
 
-### Changing Menu Item Labels
+### Changing Menu item Labels
 
 Hyde makes a few attempts to find a suitable label for the navigation menu items to automatically create helpful titles.
 
@@ -336,13 +336,9 @@
 'numerical_page_ordering' => false,
 ```
 
-## Digging Deeper into the Internals
-
-<<<<<<< HEAD
+## Digging Deeper Into the Internals
+
 While not essential, understanding the internal workings of the navigation system can be as beneficial as it's interesting. Here's a quick high-level overview of the [Navigation API](navigation-api).
-=======
-## Digging Deeper Into the Internals
->>>>>>> 78e14cb8
 
 ### Navigation Menu Classes
 
