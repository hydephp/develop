--- conflicted
+++ resolved
@@ -117,12 +117,7 @@
 'rss.description' => 'A collection of articles and tutorials from my blog', // Example
 ```
 
-<<<<<<< HEAD
-If an `rss_description` is not set one is created by appending "RSS Feed" to your site name.
-=======
-If an rss.description is not set one is created by appending "RSS Feed" to your site name.
-
->>>>>>> 8c59238d
+If an `rss.description `is not set one is created by appending "RSS Feed" to your site name.
 
 ### Authors
 
@@ -435,14 +430,9 @@
 url: http://localhost
 pretty_urls: false
 generate_sitemap: true
-<<<<<<< HEAD
-generate_rss_feed: true
-rss_filename: feed.xml
-=======
-rss.enabled: true
-rss.filename: feed.xml
-# rss.description:
->>>>>>> 8c59238d
+rss: 
+  enabled: true
+  filename: feed.xml
 language: en
 output_directory: _site
 ```