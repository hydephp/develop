--- conflicted
+++ resolved
@@ -95,16 +95,6 @@
     */
 
     'aliases' => [
-<<<<<<< HEAD
-        'Hyde'              => Hyde\Hyde::class,
-        'Site'              => Hyde\Facades\Site::class,
-        'Route'             => Hyde\Facades\Route::class,
-        'Asset'             => Hyde\Facades\Asset::class,
-        'BladePage'         => Hyde\Pages\BladePage::class,
-        'MarkdownPage'      => Hyde\Pages\MarkdownPage::class,
-        'MarkdownPost'      => Hyde\Pages\MarkdownPost::class,
-        'DocumentationPage' => Hyde\Pages\DocumentationPage::class,
-=======
         'Hyde' => Hyde\Hyde::class,
         'Site' => \Hyde\Facades\Site::class,
         'Meta' => \Hyde\Facades\Meta::class,
@@ -117,7 +107,6 @@
         'MarkdownPage' => \Hyde\Pages\MarkdownPage::class,
         'MarkdownPost' => \Hyde\Pages\MarkdownPost::class,
         'DocumentationPage' => \Hyde\Pages\DocumentationPage::class,
->>>>>>> 69e5ba31
     ],
 
 ];