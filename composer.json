--- conflicted
+++ resolved
@@ -23,21 +23,13 @@
         "hyde/ui-kit": "dev-master"
     },
     "require-dev": {
-<<<<<<< HEAD
-        "driftingly/rector-laravel": "^0.14.0",
-=======
         "driftingly/rector-laravel": "^0.14.1",
->>>>>>> da345e58
         "hyde/realtime-compiler": "dev-master",
         "hyde/testing": "dev-master",
         "laravel/tinker": "^2.7",
         "php-parallel-lint/php-parallel-lint": "^1.3",
         "phpstan/phpstan": "^1.8",
-<<<<<<< HEAD
-        "rector/rector": "^0.14.6",
-=======
         "rector/rector": "^0.15.1",
->>>>>>> da345e58
         "squizlabs/php_codesniffer": "^3.7",
         "vimeo/psalm": "^4.24"
     },
