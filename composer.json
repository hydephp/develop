--- conflicted
+++ resolved
@@ -18,15 +18,11 @@
     "require": {
         "php": "^8.1",
         "hyde/framework": "dev-master",
-<<<<<<< HEAD
         "illuminate/validation": "^9.0.0",
         "laravel-zero/framework": "^9.1",
         "rgasch/illuminate-collection-extended": "^1.0",
-        "thecodingmachine/safe": "^2.4"
-=======
-        "hyde/ui-kit": "dev-master",
-        "laravel-zero/framework": "^9.1"
->>>>>>> c2157192
+        "thecodingmachine/safe": "^2.4",
+        "hyde/ui-kit": "dev-master"
     },
     "require-dev": {
         "driftingly/rector-laravel": "^0.14.0",
