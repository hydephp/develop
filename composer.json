--- conflicted
+++ resolved
@@ -21,20 +21,14 @@
         "laravel-zero/framework": "^9.1"
     },
     "require-dev": {
-<<<<<<< HEAD
-        "mockery/mockery": "^1.4.4",
-        "pestphp/pest": "^1.21.1",
-        "hyde/realtime-compiler": "dev-master",
-        "hyde/admin": "dev-master"
-=======
         "hyde/realtime-compiler": "dev-master",
         "hyde/testing": "dev-master",
+        "hyde/admin": "dev-master",
         "laravel/tinker": "^2.7",
         "php-parallel-lint/php-parallel-lint": "^1.3",
         "phpstan/phpstan": "^1.8",
         "squizlabs/php_codesniffer": "^3.7",
         "vimeo/psalm": "^4.24"
->>>>>>> 72f56554
     },
     "autoload": {
         "psr-4": {
