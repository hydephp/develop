<!-- NOTE FOR EDITORS: -->
<!-- Part of this file is machine edited, please leave the comment markers as they are. 
	 Also, please make sure to keep an empty line before and after each marker. -->

# Changelog
All notable changes to this project will be documented in this file.

The format is based on [Keep a Changelog](https://keepachangelog.com/en/1.0.0/),
and this project adheres to [Semantic Versioning](https://semver.org/spec/v2.0.0.html).

<!-- UNRELEASED_START -->

## [Unreleased] - YYYY-MM-DD

### About

Keep an Unreleased section at the top to track upcoming changes.

This serves two purposes:

1. People can see what changes they might expect in upcoming releases
2. At release time, you can move the Unreleased section changes into a new release version section.

This release mainly makes internal changes to the Framework API. If you are an end user, most of the changes are not relevant.
However, if you are a package developer, or if you have published Blade views or otherwise extended Hyde you may want to take a look as there are internal breaking changes.

### Added
- Added Hyde::makeTitle() helper, an improved version of Hyde::titleFromSlug()
- Added new helper method render() to MarkdownDocuments to compile the Markdown to HTML, fixes https://github.com/hydephp/develop/issues/109
- Added `MarkdownPost` as a class alias, allowing you to use it directly in Blade views, without having to add full namespace.

### Changed
- Update default HydeFront version to v1.12.x
- Updates the codebase to use the new Hyde::makeTitle() helper
- Several internal changes to how page models are structured, https://github.com/hydephp/develop/pull/122
- Internal: Separate the MarkdownDocument into a dedicated abstract page class, https://github.com/hydephp/develop/pull/126
- Moved `Hyde\Framework\Models\BladePage` to new namespace `Hyde\Framework\Models\Pages\BladePage`
- Moved `Hyde\Framework\Models\MarkdownPage` to new namespace `Hyde\Framework\Models\Pages\MarkdownPage`
- Moved `Hyde\Framework\Models\MarkdownPost` to new namespace `Hyde\Framework\Models\Pages\MarkdownPost`
- Moved `Hyde\Framework\Models\DocumentationPage` to new namespace `Hyde\Framework\Models\Pages\DocumentationPage`

### Deprecated
- Deprecated Hyde::titleFromSlug(), use Hyde::makeTitle() instead
- Deprecate DocumentationPage::getDocumentationOutputPath()
- Deprecate Hyde::docsIndexPath()
- Deprecate Hyde::getDocumentationOutputDirectory()
- Deprecate RegistersDefaultDirectories.php pending rename
- Deprecated CollectionService::getBladePageList, is renamed to getBladePageFiles
- Deprecated CollectionService::getMarkdownPageList, is renamed to getMarkdownPageFiles
- Deprecated CollectionService::getMarkdownPostList, is renamed to getMarkdownPostFiles
- Deprecated CollectionService::getDocumentationPageList, is renamed to getDocumentationPageFiles

### Removed
- Remove unused `$withoutNavigation` variable from the app layout
<<<<<<< HEAD
- Removed deprecated 'hyde.site_output_path' config option
- Remove long deprecated `hyde.version` and `framework.version` service container bindings
- Removed deprecated StarterFileService which was deprecated in v0.20.x 
=======
- Removed deprecated 'hyde.site_output_path' config option (use `hyde.output_directory` instead)
>>>>>>> 188465e8

### Fixed
- Fix style bug https://github.com/hydephp/develop/issues/117, Hyde title helper should not capitalize non-principal words

### Security
- in case of vulnerabilities.

<!-- UNRELEASED_END -->

---

### Changelog

<!-- CHANGELOG_START -->


## v0.43.0-beta - 2022-06-25 - File-based Collections

### Added
- Added configuration option `hyde.media_extensions` to allow you to specify additional comma separated media file types. https://github.com/hydephp/develop/issues/39
- Adds a safer config option `hyde.output_directory` for customizing the output directory
- Adds a file-based way to create and interact with collections, https://hydephp.com/docs/master/collections


### Removed
- Removed the `--pretty` build command option which was deprecated in v0.25.x
- Removed deprecated internal AssetManager trait which was replaced with the Asset facade

### Fixed
- HydeRC: Fixes a bug in the auxiliary exception handler leading to unintentional recursion causing out of memory errors in both the browser and the PHP server.


## v0.42.0-beta - 2022-06-24

### Added
- Added a `@section` hook to the docs layout to allow yielding content
- HydeRC: Add ping route to check if a HydeRC server is running https://github.com/hydephp/realtime-compiler/issues/9
- internal: Added an HtmlResponse object to the realtime compiler

### Changed
- Change the the Prettier integration to only modify HTML files https://github.com/hydephp/develop/issues/102
- Change how the `docs/search.html` page is rendered, by handling page logic in the view, to decouple it from the build search command

### Fixed
- HydeRC: Rewrite request docs to docs/index to fix https://github.com/hydephp/realtime-compiler/issues/10 
- Fix bug https://github.com/hydephp/develop/issues/93 where styles were missing on search.html when changing the output directory to root


## v0.41.0-beta - 2022-06-24 - Add an Asset facade

### About

This release refactors and improves the Asset Service, adding auto-configuration features and a new Asset facade.

#### Using the Asset facade in Blade views

Instead of the long syntax `Hyde::assetManager()` you can now use the `Asset` facade directly. See this example, which both do the exact same thing using the same underlying service:

```blade
Hyde::assetManager()->hasMediaFile('app.css')
Asset::hasMediaFile('app.css')
```

If you don't know what any of this means, good news! You don't have to worry about it. Hyde's got your back.

### Added
- Added feature to dynamically load hyde.css and hyde.js if they exist locally
- Added the Asset facade to be used instead of `Hyde::assetManager()`
- Added the Asset facade as a class alias to `config/app.css`

### Changed
- Changed `scripts.blade.php` and `styles.blade.php` to use the Asset facade

### Deprecated
- Deprecated AssetManager.php (`Hyde::assetManager()`). Use the Asset facade instead



## v0.40.0-beta - 2022-06-22

### Added
- Added back the AppServiceProvider
- Added system for defining easy to use post-build hooks https://github.com/hydephp/develop/issues/79
- Added configuration option to exclude documentation pages from showing up in the JSON search index

### Changed
- Changelog files in the documentation source directory are now ignored by the JSON search index by default
- Adds a fallback which removes the search modal popup and redirects to the search.html page when the dialogue element is not supported.

### Deprecated
- Deprecate the site_output_path option in the Hyde config file. Will be handled by the HydeServiceProvider.

### Removed
- Removed the deprecated bootstrap directory
- Removed default .gitkeep from the _site directory

### Security
- Bump guzzlehttp/guzzle from 7.4.4 to 7.4.5

## v0.39.0-beta - 2022-06-20

### Added
- Added a helper to all page models to get an array of all its source files https://github.com/hydephp/develop/issues/44
- Added a helper to all page models to parse source files directly into an object https://github.com/hydephp/develop/issues/40
- Adds the MarkdownDocumentContract interface to markdown based pages to keep a consistent and predictable state
- Adds .gitkeep files to persist empty directories
- internal: Add more tests
- internal: Add packages/hyde/composer.json for persisted data instead of removed update script

### Changed
- Changed welcome page title https://github.com/hydephp/develop/issues/52
- Add `rel="nofollow"` to the image author links https://github.com/hydephp/develop/issues/19
- Changed the default position of the automatic navigation menu link to the right, also making it configurable
- Renamed deprecated Hyde::docsDirectory() helper to suggested Hyde::getDocumentationOutputDirectory()
- Makes the constructor arguments for Markdown page models optional https://github.com/hydephp/develop/issues/65
- Added the Hyde/Framework composer.lock to .gitignore as we keep a master lock file in the monorepo
- Changed namespace for Hyde/Framework tests from `Hyde\Testing\Framework` to `Hyde\Framework\Testing`
- Directories are created when needed, instead of each time the service provider boots up
- internal: Add back codecov.io to pull request tests https://github.com/hydephp/develop/issues/37
- internal: Refactor test that interact with the filesystem to be more granular
- internal: Update Monorepo structure to move persisted data for the Hyde package into the packages directory

### Removed
- Removed the Hyde::getLatestPosts() helper which was deprecated in v0.34.x and was replaced with MarkdownPost::getLatestPosts()
- Removes the long deprecated CreatesDefaultDirectories class
- internal: Removed composer update script

### Fixed
- Add changelog to export-ignore, https://github.com/hydephp/framework/issues/537


## v0.38.0-beta - 2022-06-18

### About

This release refactors the test suite, compartmentalizing test code into the respective package directories. 
This does not affect the behavior of the library, but it does affect how package developers run the test suites.

### Added
- internal: Adds high level tests for the Hyde package.
- internal: Add GitHub test workflows for Hyde/Hyde and Hyde/Framework

### Changed
- Formats code to the PSR-2 standard.

- internal: Move Framework tests from the monorepo into the Framework package.
- internal: Rename monorepo workflow `build-test.yml` to `continuous-integration.yml`.
- internal: Change testing namespaces update `phpunit.xml.dist` correspondingly.
- internal: Add static analysis tests to the continuous integration workflow.
- internal: Add matrix test runners to the continuous integration workflow.


## v0.37.2-beta - 2022-06-17

### About

This release brings internal restructuring to the Hyde monorepo,
adding a helper command to manage the new release cycle.

### Added
- Add internal `monorepo:release` command 

### Changed
- Changed to keep only a single `CHANGELOG.md` file for Hyde/Hyde and Hyde/Framework


## v0.37.1-beta - 2022-06-16 - Update validation test

### About

If there are no documentation pages there is no need for an index page, and the test can safely be skipped.

### What's Changed
* v0.37.0-beta - Create custom validator test framework by @caendesilva in https://github.com/hydephp/develop/pull/45
* Skip documentation index validation test if the _docs directory is empty by @caendesilva in https://github.com/hydephp/develop/pull/48


**Full Changelog**: https://github.com/hydephp/develop/compare/v0.36.0-beta...v0.37.1-beta


## v0.37.0-beta - 2022-06-16 - Replace dependency with custom validator implementation

### What's Changed
* v0.37.0-beta - Create custom validator test framework by @caendesilva in https://github.com/hydephp/develop/pull/45


**Full Changelog**: https://github.com/hydephp/develop/compare/v0.36.0-beta...v0.37.0-beta.1


## v0.36.0-beta - 2022-06-16 - Add package auto-discovery

### What's Changed
* Improve transformation of the hyde/hyde composer.json in the monorepo split job by @caendesilva in https://github.com/hydephp/develop/pull/33
* v0.36.x - Add package auto-discovery by @caendesilva in https://github.com/hydephp/develop/pull/35


**Full Changelog**: https://github.com/hydephp/develop/compare/v0.35.0-beta.1...v0.36.0-beta


## v0.35.0-beta - 2022-06-14 - Initial Monorepo Release

### What's Changed

* Restore master project by @caendesilva in https://github.com/hydephp/develop/pull/1
* Merge Hyde/Framework into packages/framework by @caendesilva in https://github.com/hydephp/develop/pull/2
* Refactor test suite, moving tests into Hyde root and updating some of them by @caendesilva in https://github.com/hydephp/develop/pull/3
* Remove default AppServiceProvider.php, fix #5 by @caendesilva in https://github.com/hydephp/develop/pull/6
* Fix #7: Remove unrelated configuration files from the framework package by @caendesilva in https://github.com/hydephp/develop/pull/8
* Refactor bootstrapping process by @caendesilva in https://github.com/hydephp/develop/pull/9
* Remove layover framework test files by @caendesilva in https://github.com/hydephp/develop/pull/10
* Import hydefront package by @caendesilva in https://github.com/hydephp/develop/pull/11
* Import hydephp/realtime-compiler to packages/ by @caendesilva in https://github.com/hydephp/develop/pull/16
* Handle moving of the bootstrap file to provide backwards compatibility for the migration period by @caendesilva in https://github.com/hydephp/develop/pull/17
* Import hydephp/docs by @caendesilva in https://github.com/hydephp/develop/pull/18
* Create readonly mirrors by @caendesilva in https://github.com/hydephp/develop/pull/21
* Add Rocket dashboard subrepository by @caendesilva in https://github.com/hydephp/develop/pull/25
* Work in progress single-file dashboard for the HydeRC by @caendesilva in https://github.com/hydephp/develop/pull/26
* Create dashboard template by @caendesilva in https://github.com/hydephp/develop/pull/27


**Full Changelog**: https://github.com/hydephp/develop/commits/v0.35.0-beta


<!-- CHANGELOG_END -->

---

## Archive (pre v0.35.0)

In v0.35.0 the Hyde project source was moved into the [HydePHP/Develop monorepo](https://github.com/hydephp/develop) where the changelog is now handled. Releases in Hyde/Hyde and Hyde/Framework are synced one-to-one since this change.

- [Hyde/Hyde Archive (pre v0.35.0)](#hydehyde-archive-pre-v0350)
- [Hyde/Framework Archive (pre v0.35.0)](#hydeframework-archive-pre-v0350)

### Hyde/Hyde Archive (pre v0.35.0)



All notable changes to this project will be documented in this file. Dates are displayed in UTC.

Generated by [`auto-changelog`](https://github.com/CookPete/auto-changelog).

#### [v0.34.1-beta](https://github.com/hydephp/hyde/compare/v0.34.0-beta...v0.34.1-beta)

> 11 June 2022

- Bump guzzlehttp/guzzle from 7.4.3 to 7.4.4 [`#187`](https://github.com/hydephp/hyde/pull/187)

#### [v0.34.0-beta](https://github.com/hydephp/hyde/compare/v0.33.0-beta...v0.34.0-beta)

> 6 June 2022

- Update Framework to v0.34.x [`c5c4f05`](https://github.com/hydephp/hyde/commit/c5c4f05fb65306768df1b7db53e41c19c0a34915)
- Update README.md [`6cbcf8b`](https://github.com/hydephp/hyde/commit/6cbcf8b4eb99dde9ac09d94125ccb71c857b5ddd)

#### [v0.33.0-beta](https://github.com/hydephp/hyde/compare/v0.32.3-beta...v0.33.0-beta)

> 4 June 2022


#### [v0.32.3-beta](https://github.com/hydephp/hyde/compare/v0.32.2-beta...v0.32.3-beta)

> 4 June 2022

- Move back hyde/realtime-compiler to hyde/hyde [`#184`](https://github.com/hydephp/hyde/pull/184)
- Update composer.lock [`b36937d`](https://github.com/hydephp/hyde/commit/b36937d5a2c354fd102d5bb4244bb1e167f0dde7)

#### [v0.32.2-beta](https://github.com/hydephp/hyde/compare/v0.32.1-beta...v0.32.2-beta)

> 4 June 2022

- Persist file cache data directory [`347e393`](https://github.com/hydephp/hyde/commit/347e3936f4914c73eb10c9ecf637521dc43d3308)
- Create cache .gitignore [`14e57b6`](https://github.com/hydephp/hyde/commit/14e57b6846e551cf138afc2313254a2c226ecc5f)

#### [v0.32.1-beta](https://github.com/hydephp/hyde/compare/v0.32.0-beta...v0.32.1-beta)

> 4 June 2022

- Update frontend and framework files [`#180`](https://github.com/hydephp/hyde/pull/180)
- Update composer.lock [`62b9b4e`](https://github.com/hydephp/hyde/commit/62b9b4e697fa0687a24f3a50e0700419f10b9b01)
- Automatic build update [`626983a`](https://github.com/hydephp/hyde/commit/626983ae06299d467acdeac07564db603ae017fc)

#### [v0.32.0-beta](https://github.com/hydephp/hyde/compare/v0.31.0-beta...v0.32.0-beta)

> 4 June 2022

- Update composer.lock [`e26171a`](https://github.com/hydephp/hyde/commit/e26171a3f9bda19a589c59f8d06b1432d100459c)
- Remove composer requirements handled by Framework [`b04754b`](https://github.com/hydephp/hyde/commit/b04754b9021011e8e7ae13deb83b3cee97bfc0b2)
- Update Hyde/Framework to v0.32.x [`4cd1161`](https://github.com/hydephp/hyde/commit/4cd11619225acf73971960b7a3caca74abdfc08b)

#### [v0.31.0-beta](https://github.com/hydephp/hyde/compare/v0.30.1-beta...v0.31.0-beta)

> 4 June 2022

- Update frontend and framework files [`#177`](https://github.com/hydephp/hyde/pull/177)
- Update to Framework 0.31.x [`2da64b4`](https://github.com/hydephp/hyde/commit/2da64b47738f08fc4119db43fc90a2c848f2f162)
- Automatic build update [`9a59cb6`](https://github.com/hydephp/hyde/commit/9a59cb60d8f80fc51bd9fe31e86902c4e63667d6)

#### [v0.30.1-beta](https://github.com/hydephp/hyde/compare/v0.30.0-beta...v0.30.1-beta)

> 31 May 2022

- Fix package.json version formatting error [`#175`](https://github.com/hydephp/hyde/pull/175)

#### [v0.30.0-beta](https://github.com/hydephp/hyde/compare/v0.29.0-beta...v0.30.0-beta)

> 31 May 2022

- Update Hyde to v0.30.x [`80d91b5`](https://github.com/hydephp/hyde/commit/80d91b5e050de7ff7eb9e97508f5ccef97d91525)

#### [v0.29.0-beta](https://github.com/hydephp/hyde/compare/v0.28.1-beta...v0.29.0-beta)

> 30 May 2022

- Update frontend and framework files [`#172`](https://github.com/hydephp/hyde/pull/172)
- Fix #169: remove white-space: pre from &lt;code&gt;, allowing it to wrap [`#170`](https://github.com/hydephp/hyde/pull/170)
- Merge pull request #170 from hydephp/Update-tailwind-config-to-allow-code-tags-to-wrap [`#169`](https://github.com/hydephp/hyde/issues/169)
- Fix #169: remove white-space: pre from &lt;code&gt; [`#169`](https://github.com/hydephp/hyde/issues/169)
- Update lock file [`f037c4d`](https://github.com/hydephp/hyde/commit/f037c4d3fd6d677d742ae57c18c4a712e59e6cef)
- Update hyde/realtime-compiler to v1.3.0 [`91e822a`](https://github.com/hydephp/hyde/commit/91e822a29efeb02b6d1d481c0123a8130e6b6685)
- Update to Framework v0.29.0-beta [`9a624de`](https://github.com/hydephp/hyde/commit/9a624de76b573dc5fc9911a4aae907cf9a5f2b1e)

#### [v0.28.1-beta](https://github.com/hydephp/hyde/compare/v0.28.0-beta...v0.28.1-beta)

> 29 May 2022

- Bump guzzlehttp/guzzle from 7.4.2 to 7.4.3 [`#167`](https://github.com/hydephp/hyde/pull/167)

#### [v0.28.0-beta](https://github.com/hydephp/hyde/compare/v0.27.1-beta...v0.28.0-beta)

> 23 May 2022

- Update Hyde to v0.28.x [`16da0b3`](https://github.com/hydephp/hyde/commit/16da0b3fc6791f6c8abd1b31d213a47e9d7bb5cb)
- Create FUNDING.yml [`1272144`](https://github.com/hydephp/hyde/commit/1272144340f0f123db9a3b9e002383409a255050)

#### [v0.27.1-beta](https://github.com/hydephp/hyde/compare/v0.27.0-beta...v0.27.1-beta)

> 21 May 2022

- Upgrade hyde/framework v0.27.5-beta =&gt; v0.27.11-beta [`809c700`](https://github.com/hydephp/hyde/commit/809c7000595af120fa39971d9c5f6770d046c4a5)

#### [v0.27.0-beta](https://github.com/hydephp/hyde/compare/v0.26.0-beta...v0.27.0-beta)

> 19 May 2022

- Update to v0.27.x [`ecc8fd1`](https://github.com/hydephp/hyde/commit/ecc8fd1cf052d4f2ac8ae798c2a8a778a46d605d)

#### [v0.26.0-beta](https://github.com/hydephp/hyde/compare/v0.25.0-beta...v0.26.0-beta)

> 18 May 2022

- Update to v0.26.x [`123bdeb`](https://github.com/hydephp/hyde/commit/123bdebd7d08541507a1ef3f92c5c0ea115f2edc)
- Breaking: Update config to v0.26.x-dev-master [`268b2a6`](https://github.com/hydephp/hyde/commit/268b2a6ed8be4a8f9efa7f977ae9ba25fd963bc3)
- Update framework to dev-master [`ddc37cf`](https://github.com/hydephp/hyde/commit/ddc37cf6d3e1ade1a3a121b165dc75b45e743d72)

#### [v0.25.0-beta](https://github.com/hydephp/hyde/compare/v0.24.1-beta...v0.25.0-beta)

> 17 May 2022

- Update frontend and framework files [`#161`](https://github.com/hydephp/hyde/pull/161)
- Update frontend and framework files [`#159`](https://github.com/hydephp/hyde/pull/159)
- Update to v0.25.x [`497d540`](https://github.com/hydephp/hyde/commit/497d540953c95adc8ec08df9424ff33328477d91)
- Automatic build update [`64c2bd6`](https://github.com/hydephp/hyde/commit/64c2bd6b106f19d0255c0ed2bf599e555a2cdd69)
- Automatic build update [`915cab8`](https://github.com/hydephp/hyde/commit/915cab8802758a7fbb2d31df7d8bfba3d1a781d2)

#### [v0.24.1-beta](https://github.com/hydephp/hyde/compare/v0.24.0-beta...v0.24.1-beta)

> 11 May 2022

- Update frontend and framework files [`#157`](https://github.com/hydephp/hyde/pull/157)
- Disable cache [`8a48e3e`](https://github.com/hydephp/hyde/commit/8a48e3e54bdda7b0568b189fd609bacb05d1298e)
- Update SECURITY.md [`958d92e`](https://github.com/hydephp/hyde/commit/958d92e4782a37b9f655e0fee50ad3941354fce2)
- Bump Hyde/Framework [`cfed837`](https://github.com/hydephp/hyde/commit/cfed837ad3b16b2691d83b4c8af70697df317e9b)

#### [v0.24.0-beta](https://github.com/hydephp/hyde/compare/v0.23.0-beta...v0.24.0-beta)

> 11 May 2022

- Update dependencies for release [`575338d`](https://github.com/hydephp/hyde/commit/575338d6caaafeb60aa14e94286726a1d590ddb5)

#### [v0.23.0-beta](https://github.com/hydephp/hyde/compare/v0.22.0-beta...v0.23.0-beta)

> 6 May 2022

- Update frontend and framework files [`#152`](https://github.com/hydephp/hyde/pull/152)
- Run cache after installing [`25f8581`](https://github.com/hydephp/hyde/commit/25f8581739417ff4e3f642cebdeb2ffca5cd5924)
- Update hyde/framework [`cc66395`](https://github.com/hydephp/hyde/commit/cc6639558289c3cd5c4d6307fbca380016b6ae57)

#### [v0.22.0-beta](https://github.com/hydephp/hyde/compare/v0.21.0-beta...v0.22.0-beta)

> 4 May 2022

- Update frontend and framework files [`#149`](https://github.com/hydephp/hyde/pull/149)
- Fix #146 by adding _pages to Tailwind content [`#148`](https://github.com/hydephp/hyde/pull/148)
- Add back _site to Tailwind content array [`#147`](https://github.com/hydephp/hyde/pull/147)
- Update frontend and framework files [`#143`](https://github.com/hydephp/hyde/pull/143)
- Merge pull request #148 from hydephp/caendesilva-patch-1 [`#146`](https://github.com/hydephp/hyde/issues/146)
- Fix #146 by adding _pages to Tailwind content [`#146`](https://github.com/hydephp/hyde/issues/146)
- Automatic build update [`5f656d0`](https://github.com/hydephp/hyde/commit/5f656d04ea94fc8d9fa63b99d681c561a503d1aa)
- Remove reliance on deprecated service [`71bb359`](https://github.com/hydephp/hyde/commit/71bb359fa959b17f175adff406dd86b9bfa6dfd5)

#### [v0.21.0-beta](https://github.com/hydephp/hyde/compare/v0.20.0-beta...v0.21.0-beta)

> 3 May 2022


#### [v0.20.0-beta](https://github.com/hydephp/hyde/compare/v0.19.0-beta...v0.20.0-beta)

> 3 May 2022

- Update max-width for blog posts [`#139`](https://github.com/hydephp/hyde/pull/139)
- Update config to v0.20.x [`87c6748`](https://github.com/hydephp/hyde/commit/87c6748825247bcc558fdbf1dbdad6cac70748b3)
- Rename workflow and jobs [`c67f2c0`](https://github.com/hydephp/hyde/commit/c67f2c08a25d28a7ec8520a2ccb79e3fa2227c11)

#### [v0.19.0-beta](https://github.com/hydephp/hyde/compare/v0.18.0-beta...v0.19.0-beta)

> 1 May 2022

- Update frontend assets [`#136`](https://github.com/hydephp/hyde/pull/136)
- Update frontend assets [`#134`](https://github.com/hydephp/hyde/pull/134)
- Add Laravel Mix #124 [`#129`](https://github.com/hydephp/hyde/pull/129)
- Fix #127 [`#127`](https://github.com/hydephp/hyde/issues/127)
- Clone repo directly to fix #133 [`#133`](https://github.com/hydephp/hyde/issues/133)
- Fix #131 [`#131`](https://github.com/hydephp/hyde/issues/131)
- Add Laravel Mix [`dc62438`](https://github.com/hydephp/hyde/commit/dc624383bdb4ca8d3e88209dc10c66d2c9e082a1)
- Remove laminas/laminas-text [`fa23c60`](https://github.com/hydephp/hyde/commit/fa23c60cfaa42805dfc6a04efb3794620d0239dc)
- Add PostCSS [`db399c4`](https://github.com/hydephp/hyde/commit/db399c439b0fe8f07ba45566a5d8825545160de7)

#### [v0.18.0-beta](https://github.com/hydephp/hyde/compare/v0.17.1-beta...v0.18.0-beta)

> 29 April 2022

- Fix https://github.com/hydephp/hydefront/issues/1 [`#1`](https://github.com/hydephp/hydefront/issues/1)
- Fix https://github.com/hydephp/hyde/issues/120 [`#120`](https://github.com/hydephp/hyde/issues/120)
- Reset the application only once [`8d2dec7`](https://github.com/hydephp/hyde/commit/8d2dec786d52117e778d6d2ed38595f3a1a887e4)
- Create build-and-update-hydefront.yml [`eca910c`](https://github.com/hydephp/hyde/commit/eca910c7bd45b47b4f4d8a369468c810533fba35)
- Implement https://github.com/hydephp/framework/issues/182 [`f0b6da0`](https://github.com/hydephp/hyde/commit/f0b6da09caa8e906dba549792cc6dfb48fdeee41)

#### [v0.17.1-beta](https://github.com/hydephp/hyde/compare/v0.17.0-beta...v0.17.1-beta)

> 28 April 2022

- Remove compiled files and fix wrong homepage layout [`f92e4b7`](https://github.com/hydephp/hyde/commit/f92e4b7afee871dd69570a6a1f5915a6bc26a041)

#### [v0.17.0-beta](https://github.com/hydephp/hyde/compare/v0.16.1-beta...v0.17.0-beta)

> 28 April 2022

- Remove GitHub test workflows from Hyde/Hyde, moving them into Hyde/Framework  [`#116`](https://github.com/hydephp/hyde/pull/116)
- Move Framework tests to the Hyde/Framework package [`#115`](https://github.com/hydephp/hyde/pull/115)
- Resolve https://github.com/hydephp/framework/issues/186 [`#186`](https://github.com/hydephp/framework/issues/186)
- Move tests to Framework [`eba459c`](https://github.com/hydephp/hyde/commit/eba459c6ea9ce717ae1d7490eeb73b8523c0834a)
- Remove deprecated trait [`87f1659`](https://github.com/hydephp/hyde/commit/87f1659179be5254d6650fed5bd1ded6ce312df5)
- Remove deprecated Setup directory [`f5a9be5`](https://github.com/hydephp/hyde/commit/f5a9be5218b7dc1378928d12bd7fafc80a377b1a)

#### [v0.16.1-beta](https://github.com/hydephp/hyde/compare/v0.16.0-beta...v0.16.1-beta)

> 28 April 2022

- Delete codeql as the JS has moved to HydeFront [`ef7e94e`](https://github.com/hydephp/hyde/commit/ef7e94e07c870e672ef39811addf87964c21df1c)
- Change test coverage to code reports [`b1fd3e9`](https://github.com/hydephp/hyde/commit/b1fd3e94221d1468d932a5eecee729662729fe34)
- Add more reporting outputs [`a4ac8e6`](https://github.com/hydephp/hyde/commit/a4ac8e696e31f7b4f4fd81c1be042853495267d8)

#### [v0.16.0-beta](https://github.com/hydephp/hyde/compare/v0.15.0-beta...v0.16.0-beta)

> 27 April 2022

- Update namespace [`50695fc`](https://github.com/hydephp/hyde/commit/50695fc097f3bab0d4380e6a07e2a87f7b937675)
- 0.15.x Update namespace [`8c084b9`](https://github.com/hydephp/hyde/commit/8c084b9e866f814d16e8085be65d9e0cb28d9663)

#### [v0.15.0-beta](https://github.com/hydephp/hyde/compare/v0.14.0-beta...v0.15.0-beta)

> 27 April 2022

- Remove files moved to CDN [`521d790`](https://github.com/hydephp/hyde/commit/521d79005537edb65ed5e740091385bd1a9d96c3)
- Update tests for removed frontend assets [`fa68c37`](https://github.com/hydephp/hyde/commit/fa68c3718b1454663089e3a53791b6996f5d1a1d)

#### [v0.14.0-beta](https://github.com/hydephp/hyde/compare/v0.13.0-beta...v0.14.0-beta)

> 21 April 2022

- Change update:resources command signature to update:assets [`#100`](https://github.com/hydephp/hyde/pull/100)
- Rename directory resources/frontend to resources/assets [`#99`](https://github.com/hydephp/hyde/pull/99)
- Fix https://github.com/hydephp/framework/issues/156 [`#156`](https://github.com/hydephp/framework/issues/156)
- Publish the assets [`330971d`](https://github.com/hydephp/hyde/commit/330971d30bc77dc8ff89c4b724af6bd6f9600eb3)
- Add the Markdown features tests [`71c0936`](https://github.com/hydephp/hyde/commit/71c093657af227ea7c58167a6ceaca9b291ecf38)
- Update composer dependencies [`8a1ebe4`](https://github.com/hydephp/hyde/commit/8a1ebe4480f9bc6fea553d8136c5c68fcec18b95)

#### [v0.13.0-beta](https://github.com/hydephp/hyde/compare/v0.12.0-beta...v0.13.0-beta)

> 20 April 2022

- Remove BrowserSync and other dependencies [`#93`](https://github.com/hydephp/hyde/pull/93)
- Create the tests [`f30c375`](https://github.com/hydephp/hyde/commit/f30c375c9c1c88182bff58d31ac430ce0029f35b)
- Republish the config [`c290249`](https://github.com/hydephp/hyde/commit/c290249cd52a0cc07211290bb49b4223a4687217)
- Update tests for 0.13.x [`f6de746`](https://github.com/hydephp/hyde/commit/f6de7469594dc3d40a94fa461a201371b0124e63)

#### [v0.12.0-beta](https://github.com/hydephp/hyde/compare/v0.11.0-beta...v0.12.0-beta)

> 19 April 2022

- Clean up Readme [`5eb9e5e`](https://github.com/hydephp/hyde/commit/5eb9e5ee114a55a76984fdd163f683770b53afad)
- Create the test [`7a02299`](https://github.com/hydephp/hyde/commit/7a02299b41ba45ac1b7fc25e0081ae891c136ca2)
- Add Features section [`85e8a4f`](https://github.com/hydephp/hyde/commit/85e8a4fd8275f8cf5b979dfed118d55164ecea92)

#### [v0.11.0-beta](https://github.com/hydephp/hyde/compare/v0.10.0-beta...v0.11.0-beta)

> 17 April 2022

- Add the realtime compiler extension [`90989c1`](https://github.com/hydephp/hyde/commit/90989c13a7cf87ef637a58e545acee16d8607716)
- Streamline Readme [`5860c04`](https://github.com/hydephp/hyde/commit/5860c0447e85571b5ead852ac1dfc5e3ff88fd80)

#### [v0.10.0-beta](https://github.com/hydephp/hyde/compare/v0.9.0-alpha...v0.10.0-beta)

> 12 April 2022

- Add darkmode support [`#86`](https://github.com/hydephp/hyde/pull/86)
- Remove the deprecated and unused service provider [`#85`](https://github.com/hydephp/hyde/pull/85)
- Updates the frontend and adds the tests for https://github.com/hydephp/framework/pull/102 [`#84`](https://github.com/hydephp/hyde/pull/84)
- Refactor tests [`#82`](https://github.com/hydephp/hyde/pull/82)
- Clean up repo [`#79`](https://github.com/hydephp/hyde/pull/79)
- Change blade source directory [`#75`](https://github.com/hydephp/hyde/pull/75)
- Bump composer packages [`#72`](https://github.com/hydephp/hyde/pull/72)
- Companion branch to https://github.com/hydephp/framework/pull/84 [`#71`](https://github.com/hydephp/hyde/pull/71)
- Internal build service refactor tie in [`#65`](https://github.com/hydephp/hyde/pull/65)
- Remove versioning from matrix, fix https://github.com/hydephp/framework/issues/93 [`#93`](https://github.com/hydephp/framework/issues/93)
- Publish the compiled assets [`7a24814`](https://github.com/hydephp/hyde/commit/7a248146f4ce3ba2296171af26760a141cbd912f)
- Update tests for Build Service refactor [`06c8048`](https://github.com/hydephp/hyde/commit/06c80480a6a5fc2221e4fd3d457c06a3748cbedb)
- Update the test [`874c2a4`](https://github.com/hydephp/hyde/commit/874c2a41aebaab4510e70e2430dfb283607129b1)

#### [v0.9.0-alpha](https://github.com/hydephp/hyde/compare/v0.8.0-alpha...v0.9.0-alpha)

> 7 April 2022

- Change where and how stylesheets and scripts are stored and handled [`#63`](https://github.com/hydephp/hyde/pull/63)
- Move the resource files [`fb3b660`](https://github.com/hydephp/hyde/commit/fb3b660bd5377d60658bdd83ac38a6bbab80fe0e)
- Add the test [`51d99b2`](https://github.com/hydephp/hyde/commit/51d99b2e0d752266d4cf6161cb6c5b57ada153de)
- Publish the resources [`bf3b20d`](https://github.com/hydephp/hyde/commit/bf3b20d99d62b913d8d96bd6250e47de8e2a126a)

#### [v0.8.0-alpha](https://github.com/hydephp/hyde/compare/v0.7.3-alpha...v0.8.0-alpha)

> 3 April 2022

- Clean up test code and fix mismatched test namespace [`#59`](https://github.com/hydephp/hyde/pull/59)
- Update the navigation menu frontend [`#58`](https://github.com/hydephp/hyde/pull/58)
- Add Changelog.md [`9bff522`](https://github.com/hydephp/hyde/commit/9bff522faa4970d5742d3238f11f0d3b0335fa77)
- Create CODE_OF_CONDUCT.md [`ffde383`](https://github.com/hydephp/hyde/commit/ffde383cdd51d9e8a691f3d17c7d09fb5d174a33)
- Create a test runner with a backup feature [`605ed46`](https://github.com/hydephp/hyde/commit/605ed463809e7da716512709017f8a62b8d93167)

#### [v0.7.3-alpha](https://github.com/hydephp/hyde/compare/v0.7.2-alpha...v0.7.3-alpha)

> 1 April 2022

- Fix outdated welcome page links [`323ea17`](https://github.com/hydephp/hyde/commit/323ea176294f517a335e0c8ee7e1c1af0b46981d)

#### [v0.7.2-alpha](https://github.com/hydephp/hyde/compare/v0.7.1-alpha...v0.7.2-alpha)

> 1 April 2022

- Create the test [`0a8a00e`](https://github.com/hydephp/hyde/commit/0a8a00e9b6516f655495dc0fd1365a92283917ef)
- Create the test [`f445bd5`](https://github.com/hydephp/hyde/commit/f445bd57aff02d1619320ecd5dcbea9a09112c68)
- Implement the --force option [`2fe366c`](https://github.com/hydephp/hyde/commit/2fe366cfc7ee418eeb4305cfa4dfecac0053a0ab)

#### [v0.7.1-alpha](https://github.com/hydephp/hyde/compare/v0.7.0-alpha...v0.7.1-alpha)

> 1 April 2022

- Add SASS as a dev dependency [`#55`](https://github.com/hydephp/hyde/pull/55)

#### [v0.7.0-alpha](https://github.com/hydephp/hyde/compare/v0.6.0-alpha...v0.7.0-alpha)

> 1 April 2022

- Remove _authors and _drafts directories #48 [`#53`](https://github.com/hydephp/hyde/pull/53)
- Create the first two tests [`fdd197c`](https://github.com/hydephp/hyde/commit/fdd197c0e8ef6657f289ac3a3c20dbc654a6c9f8)
- Create the test [`6c43c41`](https://github.com/hydephp/hyde/commit/6c43c414a2bb029e61160067c5f479d357271c98)
- Update author yml config path [`67af952`](https://github.com/hydephp/hyde/commit/67af952e2d5f5c909e68ec8138a601c8349fe61c)

#### [v0.6.0-alpha](https://github.com/hydephp/hyde/compare/v0.5.0-alpha...v0.6.0-alpha)

> 30 March 2022

- Move scripts into app.js [`#51`](https://github.com/hydephp/hyde/pull/51)
- Update command class names [`#49`](https://github.com/hydephp/hyde/pull/49)
- Update to latest Framework version [`24d666d`](https://github.com/hydephp/hyde/commit/24d666d4d326dfcab92e7a21aca7c0d0e551897a)
- Add the test [`3554c33`](https://github.com/hydephp/hyde/commit/3554c332756e7b44dad0921f45cb00075519125f)
- 0.6.0 Add the test [`0e99c56`](https://github.com/hydephp/hyde/commit/0e99c569e7fe8bb866890e7869bf5de74a987eab)

#### [v0.5.0-alpha](https://github.com/hydephp/hyde/compare/v0.4.1-alpha...v0.5.0-alpha)

> 25 March 2022

- Remove legacy test [`7cee208`](https://github.com/hydephp/hyde/commit/7cee2080f57a3d8bc9cd4a6479ab71486dfdabf6)
- Add tests for installer [`dfed2d2`](https://github.com/hydephp/hyde/commit/dfed2d2ee55bf51694f138f8aa1e7ef2794c7fbf)
- #37 Add more tests: DebugCommand [`ab1758f`](https://github.com/hydephp/hyde/commit/ab1758fb5781b92e6814382b2e0613ad8ab27fd7)

#### [v0.4.1-alpha](https://github.com/hydephp/hyde/compare/v0.4.0-alpha...v0.4.1-alpha)

> 25 March 2022

- Bump minimist from 1.2.5 to 1.2.6 [`#47`](https://github.com/hydephp/hyde/pull/47)
- #37 Add more tests: HydeServiceProvider [`ae8673f`](https://github.com/hydephp/hyde/commit/ae8673f6ae4afde43395e52ea2023a48b3bf73b4)
- Inline the stream variable to fix missing file error [`bca234c`](https://github.com/hydephp/hyde/commit/bca234c40ba35f3d90c4a4cb756d75070938ec9d)
- Update to Framework 0.5.1 [`449e051`](https://github.com/hydephp/hyde/commit/449e0511e43b9b735ca4cc0cea6e3da037c8c572)

#### [v0.4.0-alpha](https://github.com/hydephp/hyde/compare/v0.3.3-alpha...v0.4.0-alpha)

> 24 March 2022

- 0.4.0 Update which adds several new tests tying into framework v0.5.0 [`#46`](https://github.com/hydephp/hyde/pull/46)
- Format tests to PSR2 [`e08aba6`](https://github.com/hydephp/hyde/commit/e08aba6ef4d7214990dc5f8f3869761e61ee553f)
- Create test for publish homepage command [`4e0f828`](https://github.com/hydephp/hyde/commit/4e0f828bc7284c38c10e46ed1e47a48b7c316c60)
- Update framework version to tie into new release [`e4944c8`](https://github.com/hydephp/hyde/commit/e4944c8442a992b26585d8933fe0d01282a5ee7e)

#### [v0.3.3-alpha](https://github.com/hydephp/hyde/compare/v0.3.2-alpha...v0.3.3-alpha)

> 23 March 2022

- Unlock framework version to patch error in last release [`4423513`](https://github.com/hydephp/hyde/commit/4423513ba82672c4bf19042330e8d684559209bb)
- Update config [`a480b0a`](https://github.com/hydephp/hyde/commit/a480b0a876b260d7a6e271713ad5489fb99581e2)

#### [v0.3.2-alpha](https://github.com/hydephp/hyde/compare/v0.3.1-alpha...v0.3.2-alpha)

> 23 March 2022

- Increase link contrast to fix accessibility issue [`#45`](https://github.com/hydephp/hyde/pull/45)
- Add the Site URL setting [`05211b9`](https://github.com/hydephp/hyde/commit/05211b9c55859588ba402b48c38c5d5e2fdd21a5)
- Update config [`8c0d331`](https://github.com/hydephp/hyde/commit/8c0d33158941579cf309847e865c8a0dda3772ad)
- Remove dev files from gitignore [`f52d471`](https://github.com/hydephp/hyde/commit/f52d4718b7764e4e379cd931bbd195be4369ffba)

#### [v0.3.1-alpha](https://github.com/hydephp/hyde/compare/v0.3.0-alpha...v0.3.1-alpha)

> 23 March 2022

- Replace the default empty blog listing index page with a new welcome screen [`#44`](https://github.com/hydephp/hyde/pull/44)
- Replace the default page [`d747290`](https://github.com/hydephp/hyde/commit/d74729050fa36d988b36a978cedaba1bf3e77a4f)
- Add the links [`b8cd49c`](https://github.com/hydephp/hyde/commit/b8cd49c2927c70b0c11e6d990c47adebdcdba8e4)
- Add info about the new build --clean option [`efca81f`](https://github.com/hydephp/hyde/commit/efca81f9d222a8409bdd079f67d1048e48c9d30a)

#### [v0.3.0-alpha](https://github.com/hydephp/hyde/compare/v0.2.1-alpha...v0.3.0-alpha)

> 22 March 2022

- v0.3 - Hyde Core Separation - Contains breaking changes [`#36`](https://github.com/hydephp/hyde/pull/36)
- Hyde Core Separation - Contains breaking changes [`#35`](https://github.com/hydephp/hyde/pull/35)
- Allow the view source directory to be modified at runtime [`#34`](https://github.com/hydephp/hyde/pull/34)
- Add a path helper to unify path referencing [`#33`](https://github.com/hydephp/hyde/pull/33)
- Successfully moved Core into temporary package [`d5a8dc1`](https://github.com/hydephp/hyde/commit/d5a8dc15db87a980144fe3330d778ad69e9e61aa)
- Move app font to vendor [`e43da1d`](https://github.com/hydephp/hyde/commit/e43da1d1845f2837af0273df59f9f8623cce8b2b)
- Remove legacy stubs and test [`8740cc2`](https://github.com/hydephp/hyde/commit/8740cc2996fc9e66df40b2ff6b0f58ec0c32fc34)

#### [v0.2.1-alpha](https://github.com/hydephp/hyde/compare/v0.2.0-alpha...v0.2.1-alpha)

> 21 March 2022

- Add a customizable footer [`#31`](https://github.com/hydephp/hyde/pull/31)
- Adds a customizable footer [`09813cf`](https://github.com/hydephp/hyde/commit/09813cf6810a8e94e8b4301e9c460aa794ad656d)
- Clarify comments in configuration file [`09a7e64`](https://github.com/hydephp/hyde/commit/09a7e6480db8ff72af02db85d160c656ca19fee7)
- Compile frontend assets [`fdb68d5`](https://github.com/hydephp/hyde/commit/fdb68d537e7dd671c033c295815a7c9994e5381b)

#### [v0.2.0-alpha](https://github.com/hydephp/hyde/compare/v0.1.1-pre.patch...v0.2.0-alpha)

> 21 March 2022

- Add responsive navigation to resolve #7 [`#30`](https://github.com/hydephp/hyde/pull/30)
- Add support for images [`#29`](https://github.com/hydephp/hyde/pull/29)
- Fix bug #22 where the feed was not sorting the posts by date [`#28`](https://github.com/hydephp/hyde/pull/28)
- Overhaul the navigation menu to add configuration options [`#27`](https://github.com/hydephp/hyde/pull/27)
- Improve the front matter parser to fix #21 [`#23`](https://github.com/hydephp/hyde/pull/23)
- Check for the app env in the .env file [`#20`](https://github.com/hydephp/hyde/pull/20)
- Add the Torchlight badge automatically [`#19`](https://github.com/hydephp/hyde/pull/19)
- #14 Add publishable 404 pages [`#18`](https://github.com/hydephp/hyde/pull/18)
- Create Validator command to help catch any issues in the setup [`#17`](https://github.com/hydephp/hyde/pull/17)
- Merge pull request #30 from hydephp/7-feature-make-the-navigation-menu-responsive [`#7`](https://github.com/hydephp/hyde/issues/7)
- Add a navigation menu blacklist, fixes #26 [`#26`](https://github.com/hydephp/hyde/issues/26)
- Fix #25, automatically add link to docs [`#25`](https://github.com/hydephp/hyde/issues/25)
- Merge pull request #23 from hydephp/21-bug-front-matter-parser-not-stripping-quotes [`#21`](https://github.com/hydephp/hyde/issues/21)
- Improve the front matter parser to fix #21 [`#21`](https://github.com/hydephp/hyde/issues/21)
- Fix #15, remove redundant values from created file [`#15`](https://github.com/hydephp/hyde/issues/15)
- Add the stubs [`5416fd2`](https://github.com/hydephp/hyde/commit/5416fd22198cc3e5912911aa8547e3a3aa92f734)
- Add tests [`9284a5a`](https://github.com/hydephp/hyde/commit/9284a5a037c8a6afd72dca12d4109b308a432d0b)
- Implement  #16, add custom navigation links [`1007d0d`](https://github.com/hydephp/hyde/commit/1007d0de0a15064157ad7bf4bb801abfb1d2281e)

#### [v0.1.1-pre.patch](https://github.com/hydephp/hyde/compare/v0.1.1-pre...v0.1.1-pre.patch)

> 19 March 2022

- Patches #12, Sev2 Bug: Compiler not using Markdown [`ad640de`](https://github.com/hydephp/hyde/commit/ad640de7bc603330846e025588ea477df55f3962)

#### [v0.1.1-pre](https://github.com/hydephp/hyde/compare/v0.1.0-pre...v0.1.1-pre)

> 19 March 2022

- Merge 1.x [`#2`](https://github.com/hydephp/hyde/pull/2)
- Fix #6, handle missing docs index [`#6`](https://github.com/hydephp/hyde/issues/6)
- Update installation instructions [`785a450`](https://github.com/hydephp/hyde/commit/785a450c2f72faeb3c87a4863e3a27564eece60a)
- Add command for making arbitrary navigation links [`3970d57`](https://github.com/hydephp/hyde/commit/3970d5712da4478b5ce2adb828e7cedd1b443526)
- Create codeql-analysis.yml [`5a6f7ad`](https://github.com/hydephp/hyde/commit/5a6f7ad1ae218a1138f955faf569fe9aecb54e2f)

#### v0.1.0-pre

> 18 March 2022

- Delete _pages directory [`#1`](https://github.com/hydephp/hyde/pull/1)
- Initial Commit [`109bddb`](https://github.com/hydephp/hyde/commit/109bddb7b6144ba704e283c220754759276f1a23)
- Add Torchlight support [`300e06f`](https://github.com/hydephp/hyde/commit/300e06fc6d8600ed8db1b3407a500b5189236eff)
- Add the Logo [`1d06347`](https://github.com/hydephp/hyde/commit/1d063479460fdb4cf621f606b2beafaa7d7d0c61)

### Hyde/Framework Archive (pre v0.35.0)


All notable changes to this project will be documented in this file. Dates are displayed in UTC.

Generated by [`auto-changelog`](https://github.com/CookPete/auto-changelog).

#### [v0.34.0](https://github.com/hydephp/framework/compare/v0.33.0-beta...v0.34.0)

> 6 June 2022

- Deprecate Hyde::features(), use Hyde::hasFeature() instead [`#523`](https://github.com/hydephp/framework/pull/523)
- Create image link helper, fix #434 [`#522`](https://github.com/hydephp/framework/pull/522)
- Create a PageModel contract and helpers to get parsed model collections [`#521`](https://github.com/hydephp/framework/pull/521)
- Merge pull request #522 from hydephp/create-image-file-object [`#434`](https://github.com/hydephp/framework/issues/434)
- Add image path helper, fix #434 [`#434`](https://github.com/hydephp/framework/issues/434)
- Fix #516 Add Composer validation to the test suite [`#516`](https://github.com/hydephp/framework/issues/516)
- Move the static::all() helper to AbstractPage [`c726ad7`](https://github.com/hydephp/framework/commit/c726ad73cf30eff59bc2425f8c35eacbe499f2e4)
- Create MarkdownPost::latest() [`e6d9e4a`](https://github.com/hydephp/framework/commit/e6d9e4a1b2689e58cef44d7109c0594bc3df972f)
- Implement MarkdownPost::all() [`cda2010`](https://github.com/hydephp/framework/commit/cda201052547935d545869d651bc297f45617011)

#### [v0.33.0-beta](https://github.com/hydephp/framework/compare/v0.32.1-beta...v0.33.0-beta)

> 4 June 2022


#### [v0.32.1-beta](https://github.com/hydephp/framework/compare/v0.32.0-beta...v0.32.1-beta)

> 4 June 2022

- Move back hyde/realtime-compiler to hyde/hyde [`#517`](https://github.com/hydephp/framework/pull/517)
- Update composer.lock [`246da42`](https://github.com/hydephp/framework/commit/246da42b693a07175e861bf653763cfa9af42ec2)
- Update composer.lock [`9e835b6`](https://github.com/hydephp/framework/commit/9e835b6cec2ef64fb81d9378a3bab3c090f460bf)

#### [v0.32.0-beta](https://github.com/hydephp/framework/compare/v0.31.1-beta...v0.32.0-beta)

> 4 June 2022

- Refactor to use Laravel cache helper instead of custom implementation [`#514`](https://github.com/hydephp/framework/pull/514)
- Improve metadata for featured post images [`#512`](https://github.com/hydephp/framework/pull/512)
- Skip generating auxiliary files in the main built loop when there is no underlying content [`#511`](https://github.com/hydephp/framework/pull/511)
- Fix: #506: Move ext-simplexml in composer.json to suggest as it is not a strict dependency [`#510`](https://github.com/hydephp/framework/pull/510)
- Rewrite Realtime Compiler [`#508`](https://github.com/hydephp/framework/pull/508)
- Fix #496: Missing image "contentUrl" metadata [`#496`](https://github.com/hydephp/framework/issues/496)
- Don't create search files when there are no pages [`#482`](https://github.com/hydephp/framework/issues/482)
- Update Hyde Realtime Compiler to v2.0 [`f917319`](https://github.com/hydephp/framework/commit/f917319149bfce3249f9921b6bc3ecf0a6307f42)
- Delete RELEASE-NOTES-DRAFT.md [`9853526`](https://github.com/hydephp/framework/commit/9853526ec23b8fe7a325126d8e740e354a1b4eb2)
- Remove pre-check as package is always included [`076a1be`](https://github.com/hydephp/framework/commit/076a1bef2ae68117d092b38d9ee8d6f2fef64172)

#### [v0.31.1-beta](https://github.com/hydephp/framework/compare/v0.31.0-beta...v0.31.1-beta)

> 3 June 2022


#### [v0.31.0-beta](https://github.com/hydephp/framework/compare/v0.30.1-beta...v0.31.0-beta)

> 2 June 2022

- Fix #499: Make the search dialog positioning fixed [`#503`](https://github.com/hydephp/framework/pull/503)
- Make documentation pages smarter [`#501`](https://github.com/hydephp/framework/pull/501)
- Link to markdown source files [`#498`](https://github.com/hydephp/framework/pull/498)
- Fix #490 Make heading permalinks visible [`#493`](https://github.com/hydephp/framework/pull/493)
- Add Markdown Post/Preprocessors  [`#488`](https://github.com/hydephp/framework/pull/488)
- Merge pull request #503 from hydephp/499-make-the-search-menu-dialog-position-fixed [`#499`](https://github.com/hydephp/framework/issues/499)
- Fix #499: Make the search dialog positioning fixed [`#499`](https://github.com/hydephp/framework/issues/499)
- Merge pull request #493 from hydephp/make-heading-permalinks-visible [`#490`](https://github.com/hydephp/framework/issues/490)
- Fix #490 Make heading permalinks visible [`#490`](https://github.com/hydephp/framework/issues/490)
- Merge unit tests into single feature test [`c455d1c`](https://github.com/hydephp/framework/commit/c455d1c0246d9361fd2115528ce616ea797915ea)
- Use the same static transformation instead of DOM [`bdba273`](https://github.com/hydephp/framework/commit/bdba27386df05a46ca27071601aed1f6f3f00b59)
- Document the edit button feature [`dc0d9d7`](https://github.com/hydephp/framework/commit/dc0d9d750e0b61701557472ebd1ce1b1e556058a)

#### [v0.30.1-beta](https://github.com/hydephp/framework/compare/v0.30.0-beta...v0.30.1-beta)

> 31 May 2022

- Fix support for outputting documentation pages to root output directory [`#480`](https://github.com/hydephp/framework/pull/480)
- Fix https://github.com/hydephp/framework/issues/462#issuecomment-1142408337 [`#462`](https://github.com/hydephp/framework/issues/462)
- Fix bug #462 caused by trailing slash in docs path [`6be5055`](https://github.com/hydephp/framework/commit/6be5055633b4ef9be358fdc82dfcc5fc1aad068b)

#### [v0.30.0-beta](https://github.com/hydephp/framework/compare/v0.29.5-beta...v0.30.0-beta)

> 31 May 2022

- Add inline Blade support to markdown [`#478`](https://github.com/hydephp/framework/pull/478)
- Create page and document Blade-supported Markdown [`0d7ae0f`](https://github.com/hydephp/framework/commit/0d7ae0f213eba74a61257f9207f184169a36127d)
- Add base tests [`ae4b0dc`](https://github.com/hydephp/framework/commit/ae4b0dc24568483ed2be4330c290839f4382571a)
- Sketch out the service class [`4b88214`](https://github.com/hydephp/framework/commit/4b8821447f7375d2cae20a685b76a8102972ee40)

#### [v0.29.5-beta](https://github.com/hydephp/framework/compare/v0.29.4-beta...v0.29.5-beta)

> 31 May 2022

- Bump HydeFront to v1.10 [`0f28947`](https://github.com/hydephp/framework/commit/0f28947f2b197177b1b30626d161408d46f71335)

#### [v0.29.4-beta](https://github.com/hydephp/framework/compare/v0.29.3-beta...v0.29.4-beta)

> 30 May 2022

- Add color-scheme meta, fix #460 [`#460`](https://github.com/hydephp/framework/issues/460)
- Try to figure out why Codecov is not working [`9d3371c`](https://github.com/hydephp/framework/commit/9d3371cab5606c280261c2f3e209beeff3289f5a)
- Revert codecov changes [`b253969`](https://github.com/hydephp/framework/commit/b2539690fa4d013b06082a162f05816eff99e6bd)

#### [v0.29.3-beta](https://github.com/hydephp/framework/compare/v0.29.2-beta...v0.29.3-beta)

> 30 May 2022

- Fix Bug #471: og:title and twitter:title should use the page title, and only use config one as fallback [`#473`](https://github.com/hydephp/framework/pull/473)
- Fix bug #471, make title metadata dynamic [`b9ac1c8`](https://github.com/hydephp/framework/commit/b9ac1c8d1fa0c484d2d95fad891c2c3c5c7f039c)
- Make dynamic meta title use title property instead [`6aaa612`](https://github.com/hydephp/framework/commit/6aaa612b80600ae4ef8136fb779623b66206119b)

#### [v0.29.2-beta](https://github.com/hydephp/framework/compare/v0.29.1-beta...v0.29.2-beta)

> 30 May 2022

- Add !important to style override [`3e28b1d`](https://github.com/hydephp/framework/commit/3e28b1dcd91802596edf5dfa454fe2178432688f)

#### [v0.29.1-beta](https://github.com/hydephp/framework/compare/v0.29.0-beta...v0.29.1-beta)

> 30 May 2022

- Use the config defined output path [`927072e`](https://github.com/hydephp/framework/commit/927072e725624d39239845a681e744e2d309694c)
- Update Readme heading to "The Core Framework" [`7a89486`](https://github.com/hydephp/framework/commit/7a89486509ea68071cb5268956dd771766bf327a)

#### [v0.29.0-beta](https://github.com/hydephp/framework/compare/v0.28.1-beta...v0.29.0-beta)

> 30 May 2022

- Load HydeFront v1.9.x needed for HydeSearch [`#468`](https://github.com/hydephp/framework/pull/468)
- Make the search feature configurable and toggleable [`#467`](https://github.com/hydephp/framework/pull/467)
- Add the HydeSearch frontend integration for documentation pages [`#465`](https://github.com/hydephp/framework/pull/465)
- Create the backend search index generation for documentation pages [`#459`](https://github.com/hydephp/framework/pull/459)
- Bump guzzlehttp/guzzle from 7.4.2 to 7.4.3 [`#456`](https://github.com/hydephp/framework/pull/456)
- Refactor inline styles to HydeFront Sass [`86fff1d`](https://github.com/hydephp/framework/commit/86fff1d9dc7f5d5e5ca171cf79517af0d2fb1639)
- Begin sketching out the class [`ed131bd`](https://github.com/hydephp/framework/commit/ed131bd4196afbcf1684bb999c5a7fe98d1948b8)
- Extract search widget to component [`420f662`](https://github.com/hydephp/framework/commit/420f662a3040cc4c0f3f8e48d6a350686fb02803)

#### [v0.28.1-beta](https://github.com/hydephp/framework/compare/v0.28.0-beta-pre...v0.28.1-beta)

> 25 May 2022

- Fix #450: Add custom exceptions [`#454`](https://github.com/hydephp/framework/pull/454)
- Refactor author configuration system [`#449`](https://github.com/hydephp/framework/pull/449)
- Merge pull request #454 from hydephp/450-add-custom-exceptions [`#450`](https://github.com/hydephp/framework/issues/450)
- Remove AuthorService [`9f9d64d`](https://github.com/hydephp/framework/commit/9f9d64dc4f232e6c0a695088cd43dc28f8535fc3)
- Clean up code [`f8452b9`](https://github.com/hydephp/framework/commit/f8452b9d697505733f147bf3f59e92abfb307727)
- Create FileConflictException [`02d534c`](https://github.com/hydephp/framework/commit/02d534cd801ed19fac264373685c30b3f6858c34)

#### [v0.28.0-beta-pre](https://github.com/hydephp/framework/compare/v0.28.0-beta...v0.28.0-beta-pre)

> 22 May 2022

#### [v0.28.0-beta](https://github.com/hydephp/framework/compare/v0.27.12-beta...v0.28.0-beta)

> 23 May 2022

- Refactor author configuration system [`#449`](https://github.com/hydephp/framework/pull/449)
- Refactor configuration to use snake_case for all options, and extract documentation settings to own file [`#444`](https://github.com/hydephp/framework/pull/444)
- Remove AuthorService [`9f9d64d`](https://github.com/hydephp/framework/commit/9f9d64dc4f232e6c0a695088cd43dc28f8535fc3)
- Extract documentation configuration options to docs.php [`92b9ae5`](https://github.com/hydephp/framework/commit/92b9ae5fc4f2c7743206ebcfce48d81e4df7746d)
- Use the snake_case config format [`f578855`](https://github.com/hydephp/framework/commit/f578855047113c3181c9869f1ec9d4d521c3bd62)

#### [v0.27.12-beta](https://github.com/hydephp/framework/compare/v0.27.11-beta...v0.27.12-beta)

> 22 May 2022

- Code cleanup without affecting functionality  [`#440`](https://github.com/hydephp/framework/pull/440)
- Add missing return type declarations [`684b792`](https://github.com/hydephp/framework/commit/684b792796e330c958a312d914057771eb72f2da)
- Add PHPDoc comments with @throws tags [`ae44806`](https://github.com/hydephp/framework/commit/ae44806cb3c23249bc68a39bd1ede6fa0c4e8e56)

#### [v0.27.11-beta](https://github.com/hydephp/framework/compare/v0.27.10-beta...v0.27.11-beta)

> 21 May 2022

- Fix #429: Add page priorities to sitemap generation [`#437`](https://github.com/hydephp/framework/pull/437)
- Merge pull request #437 from hydephp/add-dynamic-page-priorities-for-sitemap [`#429`](https://github.com/hydephp/framework/issues/429)
- Add page priority support [`0bfbbba`](https://github.com/hydephp/framework/commit/0bfbbba07fd8d1720fe6a693089e62dbc0dc018a)

#### [v0.27.10-beta](https://github.com/hydephp/framework/compare/v0.27.9-beta...v0.27.10-beta)

> 20 May 2022

- Improve RSS image handling and feed and sitemap generation processes [`#435`](https://github.com/hydephp/framework/pull/435)
- Create HydeBuildRssFeedCommand.php [`ac4788f`](https://github.com/hydephp/framework/commit/ac4788f987cb517d51a6d0a4fddc5684777c9a0a)
- Create build:sitemap command [`82c73a3`](https://github.com/hydephp/framework/commit/82c73a392350dff171b496220d8d1f70d363102d)
- Fetch information for local images [`a10c1c3`](https://github.com/hydephp/framework/commit/a10c1c361852154e9eb52947b003a65ede09c3ef)

#### [v0.27.9-beta](https://github.com/hydephp/framework/compare/v0.27.8-beta...v0.27.9-beta)

> 20 May 2022

- Rename and restructure internal hooks [`0562ae3`](https://github.com/hydephp/framework/commit/0562ae3558363afddfeb63a7148f967940ed4966)
- Update test code formatting [`1a9dcaf`](https://github.com/hydephp/framework/commit/1a9dcaf670a9757985013c7c3a3e01fa93f75579)
- Add sitemap link test [`9ba7b10`](https://github.com/hydephp/framework/commit/9ba7b109560881867ee9ba81a5e37bb10b370616)

#### [v0.27.8-beta](https://github.com/hydephp/framework/compare/v0.27.7-beta...v0.27.8-beta)

> 19 May 2022

- Update the tests [`a80593e`](https://github.com/hydephp/framework/commit/a80593e1ac6fc79c3d78ea2d736c89955e6b6805)

#### [v0.27.7-beta](https://github.com/hydephp/framework/compare/v0.27.6-beta...v0.27.7-beta)

> 19 May 2022

- Normalize the site URL [`a4b9ce7`](https://github.com/hydephp/framework/commit/a4b9ce7a32321e3e67df5aaed477fbfc54c6c524)

#### [v0.27.6-beta](https://github.com/hydephp/framework/compare/v0.27.5-beta...v0.27.6-beta)

> 19 May 2022

- Add deployment documentation [`4b188f2`](https://github.com/hydephp/framework/commit/4b188f20848e87cd3b3e77af9cdde5b373e2e4d3)
- Merge sections to be more compact [`baadd48`](https://github.com/hydephp/framework/commit/baadd4891d719123720f8bc79a1a82a4837e547e)
- Restructure document flow [`40f4a3d`](https://github.com/hydephp/framework/commit/40f4a3d37b835b40b392f5f72a4ab46563df5042)

#### [v0.27.5-beta](https://github.com/hydephp/framework/compare/v0.27.4-beta...v0.27.5-beta)

> 19 May 2022

- Fix bug where categorized documentation sidebar items were not sorted [`#422`](https://github.com/hydephp/framework/pull/422)
- Fix #367: Add upcoming documentation files [`#367`](https://github.com/hydephp/framework/issues/367)
- Create building-your-site.md [`6989bd5`](https://github.com/hydephp/framework/commit/6989bd59d33d84cebf3e0ef134f4107d149c6fd5)
- Update documentation page orders [`b38c58b`](https://github.com/hydephp/framework/commit/b38c58bba32312d932d1a005b3015b3ce9dd7329)

#### [v0.27.4-beta](https://github.com/hydephp/framework/compare/v0.27.3-beta...v0.27.4-beta)

> 19 May 2022

- Fix #419: Add meta links to the RSS feed [`#419`](https://github.com/hydephp/framework/issues/419)
- Refactor internal helpers to be public static [`283e5d2`](https://github.com/hydephp/framework/commit/283e5d2154862f114e82f1e5e036924d449e7ebf)
- Add page slug for compatibility, fixing bug where Blade pages did not get canonical link tags [`d3ac8e4`](https://github.com/hydephp/framework/commit/d3ac8e492bb01ba538111ba8c7f4dfb48cbc5785)

#### [v0.27.3-beta](https://github.com/hydephp/framework/compare/v0.27.2-beta...v0.27.3-beta)

> 19 May 2022

- Add unit test for fluent Markdown post helpers [`2a3b90b`](https://github.com/hydephp/framework/commit/2a3b90bbf2ffab9709a49447b9a4aa80cd14ca9e)
- Add Author::getName() unit test [`64616a6`](https://github.com/hydephp/framework/commit/64616a6d24d8335e890bde35c8fafa37ef9bb4ba)
- Change RSS feed default filename to feed.xml [`d545b07`](https://github.com/hydephp/framework/commit/d545b07130cb58c42cb9701b3c2322ac133e617e)

#### [v0.27.2-beta](https://github.com/hydephp/framework/compare/v0.27.1-beta...v0.27.2-beta)

> 19 May 2022

- Add RSS feed for Markdown blog posts [`#413`](https://github.com/hydephp/framework/pull/413)
- Add the RSSFeedService test [`a21596f`](https://github.com/hydephp/framework/commit/a21596f68792d313c551789f713950a6c2410975)
- Add the initial channel items [`9cb9b30`](https://github.com/hydephp/framework/commit/9cb9b302662de3d1dc80ba0ea09a48c3a53f2e78)
- Update sitemap tests and add rss feed tests [`fe93f5b`](https://github.com/hydephp/framework/commit/fe93f5b7cd1dea1f3bbb5a851b8185e5288f50de)

#### [v0.27.1-beta](https://github.com/hydephp/framework/compare/v0.27.0-beta...v0.27.1-beta)

> 18 May 2022

- Fix #403: Remove @HydeConfigVersion annotation from config/hyde.php [`#408`](https://github.com/hydephp/framework/pull/408)
- Merge pull request #408 from hydephp/remove-hydeconfigversion-annotation-from-hyde-config [`#403`](https://github.com/hydephp/framework/issues/403)
- Remove HydeConfigVersion annotation [`84b1602`](https://github.com/hydephp/framework/commit/84b1602fc3280ef66637799c8aaa9d9513c3142c)

#### [v0.27.0-beta](https://github.com/hydephp/framework/compare/v0.26.0-beta...v0.27.0-beta)

> 18 May 2022

- Add sitemap.xml generation [`#404`](https://github.com/hydephp/framework/pull/404)
- Add SitemapService tests [`ce5d8ed`](https://github.com/hydephp/framework/commit/ce5d8ed089546a8262e637d3ce399bf190672ba0)
- Refactor shared code into new helper [`46f41d6`](https://github.com/hydephp/framework/commit/46f41d6848a5562006f4290aa00df221d25d815a)
- Create basic sitemap generator [`1f66928`](https://github.com/hydephp/framework/commit/1f669282d727042df5074f0182bf5e0563d07a91)

#### [v0.26.0-beta](https://github.com/hydephp/framework/compare/v0.25.0-beta...v0.26.0-beta)

> 18 May 2022

- Fix #398: Remove the deprecated Metadata model [`#400`](https://github.com/hydephp/framework/pull/400)
- Fix #379: Extract menu logo to component [`#396`](https://github.com/hydephp/framework/pull/396)
- Update helper namespaces [`#395`](https://github.com/hydephp/framework/pull/395)
- Fix #385: Move page parsers into models/parsers namespace [`#394`](https://github.com/hydephp/framework/pull/394)
- Remove redundancy and merge Meta and Metadata models #384 [`#390`](https://github.com/hydephp/framework/pull/390)
- Unify the $page property and add a fluent metadata helper  [`#388`](https://github.com/hydephp/framework/pull/388)
- Merge pull request #400 from hydephp/398-remove-legacy-metadata-model [`#398`](https://github.com/hydephp/framework/issues/398)
- Merge pull request #396 from hydephp/extract-navigation-menu-logo-to-component-to-make-it-easier-to-customize [`#379`](https://github.com/hydephp/framework/issues/379)
- Fix #379: Extract menu logo to component [`#379`](https://github.com/hydephp/framework/issues/379) [`#379`](https://github.com/hydephp/framework/issues/379)
- Merge pull request #394 from hydephp/385-move-page-parsers-into-a-namespace [`#385`](https://github.com/hydephp/framework/issues/385)
- Fix #385: Move page parsers into a namespace [`#385`](https://github.com/hydephp/framework/issues/385)
- Fix #382: Unify the $page property [`#382`](https://github.com/hydephp/framework/issues/382)
- Fix #375, Add config option to add og:properties [`#375`](https://github.com/hydephp/framework/issues/375)
- Extract metadata helpers to concern [`72b1356`](https://github.com/hydephp/framework/commit/72b1356298ae0537356a88630e144df07fc6adf8)
- Add test for, and improve Meta helper [`15ccd27`](https://github.com/hydephp/framework/commit/15ccd271706ddf38f8011287ed28f04a60cd4076)
- Refactor concern to not be dependent on Metadata model [`b247bb0`](https://github.com/hydephp/framework/commit/b247bb0627dc481c08bb8e47f7c38ec57816154a)

#### [v0.25.0-beta](https://github.com/hydephp/framework/compare/v0.24.0-beta...v0.25.0-beta)

> 17 May 2022

- Load asset service from the service container [`#373`](https://github.com/hydephp/framework/pull/373)
- Rename --pretty option to --run-prettier to distinguish it better in build command  [`#368`](https://github.com/hydephp/framework/pull/368)
- Allow site output directory to be customized [`#362`](https://github.com/hydephp/framework/pull/362)
- Configuration and autodiscovery improvements [`#340`](https://github.com/hydephp/framework/pull/340)
- Add configurable "pretty URLs" [`#354`](https://github.com/hydephp/framework/pull/354)
- Add sidebar config offset, fix #307 [`#348`](https://github.com/hydephp/framework/pull/348)
- Change BuildService to DiscoveryService [`#347`](https://github.com/hydephp/framework/pull/347)
- Fix #361 Rename --pretty option to --run-prettier [`#361`](https://github.com/hydephp/framework/issues/361)
- Fix #350, Use the model path properties [`#350`](https://github.com/hydephp/framework/issues/350)
- Add option for pretty urls fix #330 [`#330`](https://github.com/hydephp/framework/issues/330)
- Rewrite index docs path to pretty url, fix #353 [`#353`](https://github.com/hydephp/framework/issues/353)
- Fix #330, Create helper to make pretty URLs if enabled [`#330`](https://github.com/hydephp/framework/issues/330)
- Merge pull request #348 from hydephp/add-sidebar-priority-offset-for-config-defined-values [`#307`](https://github.com/hydephp/framework/issues/307)
- Add sidebar config offset, fix #307 [`#307`](https://github.com/hydephp/framework/issues/307)
- Fix #343 [`#343`](https://github.com/hydephp/framework/issues/343)
- Restructure the tests [`41bd056`](https://github.com/hydephp/framework/commit/41bd0560fb014e3a042909e3162e2a2da28c0b77)
- Add helpers to make it easier to refactor source paths [`10e145e`](https://github.com/hydephp/framework/commit/10e145ea345d2aca22c81ec15d7af073c5ee803c)
- Utalize the $sourceDirectory property in build services [`9d9cbff`](https://github.com/hydephp/framework/commit/9d9cbff800d1422461dfcee6f3983662c51c5606)

#### [v0.24.0-beta](https://github.com/hydephp/framework/compare/v0.23.5-beta...v0.24.0-beta)

> 11 May 2022

- Add documentation sidebar category labels, fixes #309 [`#326`](https://github.com/hydephp/framework/pull/326)
- Merge pull request #326 from hydephp/309-add-documentation-sidebar-category-labels [`#309`](https://github.com/hydephp/framework/issues/309)
- Sketch out the files for the category integration [`d6c81bb`](https://github.com/hydephp/framework/commit/d6c81bbcce78f0d72f131f49e1c61716e0cd26d6)
- Implement category creation [`70448b1`](https://github.com/hydephp/framework/commit/70448b14ac6d8be3c8162ec78d12901f7a5c7579)
- Set category of uncategorized items [`9f0feb3`](https://github.com/hydephp/framework/commit/9f0feb364a0fa8be9401a5453d8a1ded4b0ae40a)

#### [v0.23.5-beta](https://github.com/hydephp/framework/compare/v0.23.4-beta...v0.23.5-beta)

> 11 May 2022

- Add back skip to content button to Lagrafo docs layout, fix #300 [`#322`](https://github.com/hydephp/framework/pull/322)
- Change max prose width of markdown pages to match blog posts, fix #303 [`#321`](https://github.com/hydephp/framework/pull/321)
- Fix #153, bug where config option uses app name instead of Hyde name. [`#320`](https://github.com/hydephp/framework/pull/320)
- Add option to mark site as installed, fix #289 [`#289`](https://github.com/hydephp/framework/issues/289)
- Merge pull request #322 from hydephp/300-add-back-skip-to-content-button-to-lagrafo-docs-layout [`#300`](https://github.com/hydephp/framework/issues/300)
- Add skip to content button docs layout, fix #300 [`#300`](https://github.com/hydephp/framework/issues/300)
- Merge pull request #321 from hydephp/303-change-max-width-of-markdown-pages-to-match-blog-posts [`#303`](https://github.com/hydephp/framework/issues/303)
- Change max width to match blog posts, fix #303 [`#303`](https://github.com/hydephp/framework/issues/303)
- Merge pull request #320 from hydephp/294-fix-bug-where-config-option-uses-app-name-instead-of-hyde-name [`#153`](https://github.com/hydephp/framework/issues/153)
- #153 Fix bug where config option uses app name instead of Hyde name. [`c90977c`](https://github.com/hydephp/framework/commit/c90977cf942cad214b8ea8218be3d5773d1fc633)
- Update install command for new site name syntax [`0687351`](https://github.com/hydephp/framework/commit/06873511064dd2b5ed2faa6ff1ad87c3210185ea)

#### [v0.23.4-beta](https://github.com/hydephp/framework/compare/v0.23.3-beta...v0.23.4-beta)

> 11 May 2022

- Refactor post excerpt component to be less reliant on directly using front matter and add view test [`#318`](https://github.com/hydephp/framework/pull/318)
- Formatting: Add newline after console output when running build without API calls, fix #313 [`#316`](https://github.com/hydephp/framework/pull/316)
- Fix #314, add background color fallback to documentation page body [`#315`](https://github.com/hydephp/framework/pull/315)
- Restructure and format component, fix #306 [`#306`](https://github.com/hydephp/framework/issues/306)
- Merge pull request #316 from hydephp/313-formatting-add-newline-after-disabling-external-api-calls-in-build-command [`#313`](https://github.com/hydephp/framework/issues/313)
- Formatting: Add newline after --no-api info, fix #313 [`#313`](https://github.com/hydephp/framework/issues/313)
- Merge pull request #315 from hydephp/314-add-dark-mode-background-to-body-in-documentation-pages-to-prevent-fouc [`#314`](https://github.com/hydephp/framework/issues/314)
- Fix #314, add background color fallback to docs body [`#314`](https://github.com/hydephp/framework/issues/314)
- Implement hidden: true front matter to hide documentation pages from sidebar, fix #310 [`#310`](https://github.com/hydephp/framework/issues/310)
- Create ArticleExcerptViewTest.php [`4a3ecaa`](https://github.com/hydephp/framework/commit/4a3ecaa02134583c36d3b8685fa5005f586f4293)
- Add tests for the fluent date-author string [`30f7f67`](https://github.com/hydephp/framework/commit/30f7f6762c6481c148908c26a5930f6e2daf1d80)

#### [v0.23.3-beta](https://github.com/hydephp/framework/compare/v0.23.2-beta...v0.23.3-beta)

> 10 May 2022

- Fix #310, allow documentation pages to be hidden from sidebar using front matter [`#311`](https://github.com/hydephp/framework/pull/311)
- Merge pull request #311 from hydephp/310-implement-hidden-true-front-matter-to-hide-documentation-pages-from-sidebar [`#310`](https://github.com/hydephp/framework/issues/310)
- Fix #310, allow items to be hidden from sidebar with front matter [`#310`](https://github.com/hydephp/framework/issues/310)

#### [v0.23.2-beta](https://github.com/hydephp/framework/compare/v0.23.1-beta...v0.23.2-beta)

> 7 May 2022

- Refactor documentation sidebar internals [`#299`](https://github.com/hydephp/framework/pull/299)
- Create feature test for the new sidebar service [`0adf948`](https://github.com/hydephp/framework/commit/0adf94889c36e0b77fb63018221b16c7f1fc8374)
- Remove deprecated action [`063a85a`](https://github.com/hydephp/framework/commit/063a85aa8979fa5780ba5622c9d9f395c2c159b3)
- Create the sidebar models [`fbcae7c`](https://github.com/hydephp/framework/commit/fbcae7cacd100267440b362a97f97d7bbdee09a9)

#### [v0.23.1-beta](https://github.com/hydephp/framework/compare/v0.23.0-beta...v0.23.1-beta)

> 6 May 2022

- Add the test helper files [`3cd5a56`](https://github.com/hydephp/framework/commit/3cd5a56aec24fde17bc1a40c6760d6fc24db3113)
- Test description has warning for out of date config [`a90c0b1`](https://github.com/hydephp/framework/commit/a90c0b17663683737cea8fa75dd3d3d39e743f66)
- Delete .run directory [`8cd71fc`](https://github.com/hydephp/framework/commit/8cd71fc4f98efb514c9995a665e5f47f839fa940)

#### [v0.23.0-beta](https://github.com/hydephp/framework/compare/v0.22.0-beta...v0.23.0-beta)

> 6 May 2022

- Refactor docs layout to use Lagrafo instead of Laradocgen [`#292`](https://github.com/hydephp/framework/pull/292)
- Port lagrafo (wip) [`6ca2309`](https://github.com/hydephp/framework/commit/6ca230964211c79fe19df5954a65ad846500ba5e)
- Move all head tags into blade component [`3093ebf`](https://github.com/hydephp/framework/commit/3093ebf65556e185649a40fd8459caa3fa250d7d)
- Use the Hyde layout [`e09e301`](https://github.com/hydephp/framework/commit/e09e301dba196f6d3336a3f9cf8a265c8939af6c)

#### [v0.22.0-beta](https://github.com/hydephp/framework/compare/v0.21.6-beta...v0.22.0-beta)

> 5 May 2022

- Update HydeFront version to v1.5.x [`#287`](https://github.com/hydephp/framework/pull/287)
- Refactor script interactions [`#286`](https://github.com/hydephp/framework/pull/286)
- Hide the install command once it has been run, fix #280 [`#280`](https://github.com/hydephp/framework/issues/280)
- Hide the install command once it has been run, fix #280 [`#280`](https://github.com/hydephp/framework/issues/280)
- Replace onclick with element IDs [`e97d545`](https://github.com/hydephp/framework/commit/e97d5457117e4980425d12fea97bb0dc81eae904)
- Move dark mode switch [`9f6fdf8`](https://github.com/hydephp/framework/commit/9f6fdf83561f4f4e1f8d2e5d4b44e0a923963c94)

#### [v0.21.6-beta](https://github.com/hydephp/framework/compare/v0.21.5-beta...v0.21.6-beta)

> 4 May 2022

- Create installer command, fix #149 [`#279`](https://github.com/hydephp/framework/pull/279)
- Merge pull request #279 from hydephp/149-create-installer-command [`#149`](https://github.com/hydephp/framework/issues/149)
- Create Install command that can publish a homepage [`b890eb7`](https://github.com/hydephp/framework/commit/b890eb790fddc7ad8e23785b3677e304343b6616)
- Use installer to set the site name in config [`3f0c843`](https://github.com/hydephp/framework/commit/3f0c843955b8dbfa0cc14879771c50397670cae0)
- Use installer to set the site URL in config [`d5f56ac`](https://github.com/hydephp/framework/commit/d5f56ac20d82eb362363b382695c016157f66e42)

#### [v0.21.5-beta](https://github.com/hydephp/framework/compare/v0.21.4-beta...v0.21.5-beta)

> 3 May 2022

- Update the test to fix updated exception output and remove comments [`cd5a70d`](https://github.com/hydephp/framework/commit/cd5a70d3f8a7b9cf0d97e584191d35ebc642cf5a)

#### [v0.21.4-beta](https://github.com/hydephp/framework/compare/v0.21.3-beta...v0.21.4-beta)

> 3 May 2022

- Fix #231 [`#231`](https://github.com/hydephp/framework/issues/231)

#### [v0.21.3-beta](https://github.com/hydephp/framework/compare/v0.21.2-beta...v0.21.3-beta)

> 3 May 2022

- Allow documentation pages to be scaffolded using the make:page command [`#273`](https://github.com/hydephp/framework/pull/273)
- Allow documentation pages to be scaffolded using the command [`7bbe012`](https://github.com/hydephp/framework/commit/7bbe0123f0e7b609954ca8e52216d19453c96f1a)

#### [v0.21.2-beta](https://github.com/hydephp/framework/compare/v0.21.1-beta...v0.21.2-beta)

> 3 May 2022

- Send a non-intrusive warning when the config file is out of date [`#270`](https://github.com/hydephp/framework/pull/270)
- Create crude action to check if a config file is up to date [`e31210f`](https://github.com/hydephp/framework/commit/e31210f055dea4ca6d76750b9b2ad24c61c05850)
- Create FileCacheServiceTest [`d9141cc`](https://github.com/hydephp/framework/commit/d9141cca4125c055f927c53edf7bf2b7bde9c9d0)
- Add the test [`ee4a64d`](https://github.com/hydephp/framework/commit/ee4a64d9a22314339b002bbd856b2f79c08bffea)

#### [v0.21.1-beta](https://github.com/hydephp/framework/compare/v0.21.0-beta...v0.21.1-beta)

> 3 May 2022

- Create filecache at runtime instead of relying on a JSON file that needs to be up to date [`#265`](https://github.com/hydephp/framework/pull/265)
- Create the filecache at runtime, resolves #243, #246 [`#243`](https://github.com/hydephp/framework/issues/243)
- Remove deprecated filecache store and generator [`7a1eb32`](https://github.com/hydephp/framework/commit/7a1eb32aae22f749611ed95bc6b2fb1fce36bd20)
- Remove "Update Filecache" workflow [`81564c0`](https://github.com/hydephp/framework/commit/81564c0d19ca6d622a4949830e2007ed10731e99)
- Remove legacy try/catch [`34733dd`](https://github.com/hydephp/framework/commit/34733ddfb5a53463688ae20f1357f09b8aec33f2)

#### [v0.21.0-beta](https://github.com/hydephp/framework/compare/v0.20.0-beta...v0.21.0-beta)

> 3 May 2022

- Always empty the _site directory when running the static site build command [`#262`](https://github.com/hydephp/framework/pull/262)
- Always purge output directory when running builder [`a86ad7d`](https://github.com/hydephp/framework/commit/a86ad7d56cbe42bc4541224d951cdf349b5a84ed)

#### [v0.20.0-beta](https://github.com/hydephp/framework/compare/v0.19.0-beta...v0.20.0-beta)

> 2 May 2022

- Update Filecache [`#258`](https://github.com/hydephp/framework/pull/258)
- Remove HydeFront from being bundled as a subrepo [`#257`](https://github.com/hydephp/framework/pull/257)
- Change the action used to create pull requests [`#255`](https://github.com/hydephp/framework/pull/255)
- Exclude files starting with an  underscore from being compiled into pages, fix #220 [`#254`](https://github.com/hydephp/framework/pull/254)
- Create .gitattributes, fixes #223 [`#250`](https://github.com/hydephp/framework/pull/250)
- Deprecate filecache.json and related services [`#248`](https://github.com/hydephp/framework/pull/248)
- Allow documentation sidebar header name to be changed [`#245`](https://github.com/hydephp/framework/pull/245)
- Update Filecache [`#242`](https://github.com/hydephp/framework/pull/242)
- Fix bugs in article and excerpts not fluently constructing descriptions [`#241`](https://github.com/hydephp/framework/pull/241)
- Handle undefined array key title in article-excerpt.blade.php  [`#238`](https://github.com/hydephp/framework/pull/238)
- Fix test matrix not fetching proper branch on PRs [`#235`](https://github.com/hydephp/framework/pull/235)
- Fix sidebar ordering bug by using null coalescing operator instead of elvis operator [`#234`](https://github.com/hydephp/framework/pull/234)
- Add unit test for hasDarkmode, fix #259 [`#259`](https://github.com/hydephp/framework/issues/259)
- Add the test, resolves #259 [`#259`](https://github.com/hydephp/framework/issues/259)
- Merge pull request #254 from hydephp/220-exclude-files-starting-with-an-_underscore-from-being-compiled-into-pages [`#220`](https://github.com/hydephp/framework/issues/220)
- Merge pull request #250 from hydephp/add-gitattributes [`#223`](https://github.com/hydephp/framework/issues/223)
- Create .gitattributes, fixes #223 [`#223`](https://github.com/hydephp/framework/issues/223)
- Make category nullable, fixes #230 [`#230`](https://github.com/hydephp/framework/issues/230)
- Fix #240 [`#240`](https://github.com/hydephp/framework/issues/240)
- Handle undefined array key, fixes #229 [`#229`](https://github.com/hydephp/framework/issues/229)
- Remove the HydeFront subrepo [`d406202`](https://github.com/hydephp/framework/commit/d406202d5f24d0cb543ac02fd2b9dc980c86d966)
- Add test to ensure that post front matter can be omitted [`875c6d4`](https://github.com/hydephp/framework/commit/875c6d46b822a7e5d02b1f281ca00189a222d06b)
- Exclude files starting with an _underscore from being discovered [`0dcdcb6`](https://github.com/hydephp/framework/commit/0dcdcb6a35969094533429345a0108915db388f4)

#### [v0.19.0-beta](https://github.com/hydephp/framework/compare/v0.18.0-beta...v0.19.0-beta)

> 1 May 2022

- Update Filecache [`#226`](https://github.com/hydephp/framework/pull/226)
- Add config option to disable dark mode [`#225`](https://github.com/hydephp/framework/pull/225)
- Update Filecache [`#222`](https://github.com/hydephp/framework/pull/222)
- Refactor assets managing, allowing for Laravel Mix, removing CDN support for Tailwind [`#221`](https://github.com/hydephp/framework/pull/221)
- Fix #211 [`#211`](https://github.com/hydephp/framework/issues/211)
- Add test and clean up docs for HasMetadata [`976cb6c`](https://github.com/hydephp/framework/commit/976cb6c39c2bc7fffcbe160987fa8ba08146f9b0)
- Revert "Update update-filecache.yml" [`abc21e7`](https://github.com/hydephp/framework/commit/abc21e7fcf07d28dc09b99afdafd2764c131936c)
- Update update-filecache.yml [`c25196a`](https://github.com/hydephp/framework/commit/c25196aebb77e8f052a604681523b54f3fc978b7)

#### [v0.18.0-beta](https://github.com/hydephp/framework/compare/v0.17.0-beta...v0.18.0-beta)

> 29 April 2022

- Update Filecache [`#201`](https://github.com/hydephp/framework/pull/201)
- Update Filecache [`#199`](https://github.com/hydephp/framework/pull/199)
- Update Filecache [`#197`](https://github.com/hydephp/framework/pull/197)
- Change priority of stylesheets [`#195`](https://github.com/hydephp/framework/pull/195)
- Update Filecache [`#194`](https://github.com/hydephp/framework/pull/194)
- Switch jsDelivr source to NPM, fix #200 [`#200`](https://github.com/hydephp/framework/issues/200)
- Update dependencies [`b505726`](https://github.com/hydephp/framework/commit/b5057268abd0a9b0aa128cc169e606d1a7a4ebfb)
- Switch to using TypeScript [`6fa9e6c`](https://github.com/hydephp/framework/commit/6fa9e6c4a762f16eac328648d9ad15dc977e4097)
- Create service class to help with #182 [`fb0033c`](https://github.com/hydephp/framework/commit/fb0033c4a9da66e7ee6dcdd9b8a137fe37c82a2f)

#### [v0.17.0-beta](https://github.com/hydephp/framework/compare/v0.16.1-beta...v0.17.0-beta)

> 28 April 2022

- Add the code reports workflow [`#191`](https://github.com/hydephp/framework/pull/191)
- Move test suite actions to framework [`#190`](https://github.com/hydephp/framework/pull/190)
- Merge with master [`#189`](https://github.com/hydephp/framework/pull/189)
- Add matrix tests [`#188`](https://github.com/hydephp/framework/pull/188)
- Move part one of the test suite [`#187`](https://github.com/hydephp/framework/pull/187)
- Move Framework tests from Hyde/Hyde to the Hyde/Framework package [`#185`](https://github.com/hydephp/framework/pull/185)
- Move tests from Hyde to Framework [`22ca673`](https://github.com/hydephp/framework/commit/22ca6731a489b576f578186cd777df4bda9e52d0)
- Format YAML [`e6da9ad`](https://github.com/hydephp/framework/commit/e6da9ada1f83c3e2540dec9f719ce59f2169bcf0)
- Add the workflow [`b20cbd6`](https://github.com/hydephp/framework/commit/b20cbd6c9341c5f0666fdda25ebb472bc512654a)

#### [v0.16.1-beta](https://github.com/hydephp/framework/compare/v0.16.0-beta...v0.16.1-beta)

> 28 April 2022

- Manage asset logic in service class [`c72905f`](https://github.com/hydephp/framework/commit/c72905fcbe8bfd748ec84536e836e8fe154230ec)

#### [v0.16.0-beta](https://github.com/hydephp/framework/compare/v0.15.0-beta...v0.16.0-beta)

> 27 April 2022

- Refactor internal codebase by sorting traits into relevant namespaces [`#175`](https://github.com/hydephp/framework/pull/175)
- Refactor: Move Hyde facade methods to traits [`9b5e4ca`](https://github.com/hydephp/framework/commit/9b5e4ca31a21a858c26c712f73021504ab99b019)
- Refactor: Update namespaces [`96c73aa`](https://github.com/hydephp/framework/commit/96c73aa01946e5f6b862dbf66ffd974d65a3b97f)
- Docs: Remove PHPDocs [`ef2f446`](https://github.com/hydephp/framework/commit/ef2f44604e61e109dcf6d03e96a4ab20cbce8b81)

#### [v0.15.0-beta](https://github.com/hydephp/framework/compare/v0.14.0-beta...v0.15.0-beta)

> 27 April 2022

- Update Filecache [`#170`](https://github.com/hydephp/framework/pull/170)
- Merge HydeFront v1.3.1 [`727c8f3`](https://github.com/hydephp/framework/commit/727c8f3b96f595b6b8a13ba7427106765583ce4c)
- Remove asset publishing commands [`0f49d16`](https://github.com/hydephp/framework/commit/0f49d16105d211df7990ec6f75c042c4bf530071)
- Rework internals, loading styles from CDN [`c5283c0`](https://github.com/hydephp/framework/commit/c5283c011b078a28117477a201ac56a1179dcf1b)

#### [v0.14.0-beta](https://github.com/hydephp/framework/compare/v0.13.0-beta...v0.14.0-beta)

> 21 April 2022

- Update Filecache [`#154`](https://github.com/hydephp/framework/pull/154)
- Change update:resources command signature to update:assets [`#153`](https://github.com/hydephp/framework/pull/153)
- Update Filecache [`#152`](https://github.com/hydephp/framework/pull/152)
- Change resources/frontend to resources/assets [`#151`](https://github.com/hydephp/framework/pull/151)
- Update Filecache [`#148`](https://github.com/hydephp/framework/pull/148)
- Update Filecache [`#147`](https://github.com/hydephp/framework/pull/147)
- Overhaul the Markdown Converter Service to make it easier to customize and extend [`#146`](https://github.com/hydephp/framework/pull/146)
- Refactor to fix https://github.com/hydephp/framework/issues/161 [`#161`](https://github.com/hydephp/framework/issues/161)
- Fix https://github.com/hydephp/framework/issues/156 [`#156`](https://github.com/hydephp/framework/issues/156)
- Move frontend files to resources/assets [`e850367`](https://github.com/hydephp/framework/commit/e85036765df5ce1398da370c50b489bd72bef797)
- Add back asset files [`bd218df`](https://github.com/hydephp/framework/commit/bd218df813c8f1496edc09500016bb21be5164b5)
- Merge with Hydefront [`8b477de`](https://github.com/hydephp/framework/commit/8b477de5793194bb9e5c4c39dee762b0f7934930)

#### [v0.13.0-beta](https://github.com/hydephp/framework/compare/v0.12.0-beta...v0.13.0-beta)

> 20 April 2022

- Update Filecache [`#141`](https://github.com/hydephp/framework/pull/141)
- Add table of contents to the documentation page sidebar [`#140`](https://github.com/hydephp/framework/pull/140)
- Add the table of contents to the frontend [`f728810`](https://github.com/hydephp/framework/commit/f728810ff34cb6a5b9f88552f5ca58b27d61e0dc)
- Add the table of contents generation [`2c4c1b9`](https://github.com/hydephp/framework/commit/2c4c1b9a7a45d527a876474af4c692bdeec1b502)
- Allow table of contents to be disabled in config [`fc9cba1`](https://github.com/hydephp/framework/commit/fc9cba16e92baf584c360e0b6a230a7e99c605e9)

#### [v0.12.0-beta](https://github.com/hydephp/framework/compare/v0.11.0-beta...v0.12.0-beta)

> 19 April 2022

- Update Filecache [`#135`](https://github.com/hydephp/framework/pull/135)
- Update Filecache [`#134`](https://github.com/hydephp/framework/pull/134)
- Allow author array data to be added in front matter [`#133`](https://github.com/hydephp/framework/pull/133)
- Strip front matter from documentation pages [`#130`](https://github.com/hydephp/framework/pull/130)
- Add trait to handle Authors in the data layer [`62f3793`](https://github.com/hydephp/framework/commit/62f3793138a108478a72e8e8176c8ca0c680be20)
- Update the views to move logic to data layer [`2ebc62c`](https://github.com/hydephp/framework/commit/2ebc62c0927ee13e1a01395e59a2316b0f826427)
- Parse the documentation pages using the fileservice [`041bf98`](https://github.com/hydephp/framework/commit/041bf98d8b20b6874cfd8c2edc7fa43bb88d2844)

#### [v0.11.0-beta](https://github.com/hydephp/framework/compare/v0.10.0-beta...v0.11.0-beta)

> 17 April 2022

- Add command for the new realtime compiler [`9be80eb`](https://github.com/hydephp/framework/commit/9be80eb34ed1415654465d4cd1b485d17086f59d)
- Allow the host and port to be specified [`e54a394`](https://github.com/hydephp/framework/commit/e54a394665213d712a6ce30cec98a84045d42738)

#### [v0.10.0-beta](https://github.com/hydephp/framework/compare/v0.9.0-beta...v0.10.0-beta)

> 12 April 2022

- Update Filecache [`#124`](https://github.com/hydephp/framework/pull/124)
- Update Filecache [`#122`](https://github.com/hydephp/framework/pull/122)
- Update Filecache [`#120`](https://github.com/hydephp/framework/pull/120)
- Update Filecache [`#118`](https://github.com/hydephp/framework/pull/118)
- Update Filecache [`#117`](https://github.com/hydephp/framework/pull/117)
- Add darkmode support and refactor blade components [`#116`](https://github.com/hydephp/framework/pull/116)
- Add skip to content link [`#113`](https://github.com/hydephp/framework/pull/113)
- Update the welcome page to be more accessible [`#112`](https://github.com/hydephp/framework/pull/112)
- Remove the deprecated and unused service provider [`#108`](https://github.com/hydephp/framework/pull/108)
- Update Blade components, internal data handling, add a11y features [`#102`](https://github.com/hydephp/framework/pull/102)
- Refactor tests [`#98`](https://github.com/hydephp/framework/pull/98)
- Deprecate internal abstract class HydeBasePublishingCommand [`#97`](https://github.com/hydephp/framework/pull/97)
- Update and simplify the command and rename signature from publish:configs to update:configs, making overwriting files the default. [`#95`](https://github.com/hydephp/framework/pull/95)
- Change blade source directory to _pages [`#90`](https://github.com/hydephp/framework/pull/90)
- Fix line ending sequence issue in checksums [`#86`](https://github.com/hydephp/framework/pull/86)
- Refactor internal file handling logic to be more intelligent to provide a safer, more intuitive, user experience  [`#84`](https://github.com/hydephp/framework/pull/84)
- Fix improper article ID usage - remember to re-publish styles [`#81`](https://github.com/hydephp/framework/pull/81)
- Fix #63, update component to show formatted dates [`#80`](https://github.com/hydephp/framework/pull/80)
- Update Spatie YAML Front Matter Package to fix #36 [`#79`](https://github.com/hydephp/framework/pull/79)
- Add base styles to documentation layout [`#77`](https://github.com/hydephp/framework/pull/77)
- Refactor code to extend base classes and remove shared code [`#74`](https://github.com/hydephp/framework/pull/74)
- Refactor the backend structure of the static page builder command process [`#72`](https://github.com/hydephp/framework/pull/72)
- Supply `_media` as the path argument in the `hyde:rebuild` command to copy all media files. [`#71`](https://github.com/hydephp/framework/pull/71)
- Add more relevant targets for the skip to content link, fix #123 [`#123`](https://github.com/hydephp/framework/issues/123)
- Add the image model, fix #100 [`#100`](https://github.com/hydephp/framework/issues/100)
- Merge pull request #80 from hydephp/63-fix-up-the-post-date-component-to-show-the-readable-name [`#63`](https://github.com/hydephp/framework/issues/63)
- Fix #63, update component to show formatted dates [`#63`](https://github.com/hydephp/framework/issues/63)
- Merge pull request #79 from hydephp/36-spatie-yaml-front-matter-package-not-properly-handling-markdown-documents-with-markdown-inside [`#36`](https://github.com/hydephp/framework/issues/36)
- Compress CSS, 5.48 KB to 3.37 KB (38.56%) [`d7f2054`](https://github.com/hydephp/framework/commit/d7f2054420f6c8a6ac786a705e2a0fc472bc4b92)
- Update dependencies [`f851978`](https://github.com/hydephp/framework/commit/f851978e0e2bf733a933504880333aebfd052fb1)
- Remove the deprecated and now unused base command [`0f137c8`](https://github.com/hydephp/framework/commit/0f137c8303cc6041011b82f80a67906b2bccfc8a)

#### [v0.9.0-beta](https://github.com/hydephp/framework/compare/v0.8.1-beta...v0.9.0-beta)

> 7 April 2022

- Rework how frontend assets (stylesheets and main script) are handled [`#69`](https://github.com/hydephp/framework/pull/69)
- Move the resource files [`7c70467`](https://github.com/hydephp/framework/commit/7c70467499c429d99813e095f0e775bf74ff0c68)
- Add the update frontend resources command [`551df0a`](https://github.com/hydephp/framework/commit/551df0a3813963aaecad3b11e5d7c1f15248241a)
- Add the action to publish the frontend resources [`e2c82fb`](https://github.com/hydephp/framework/commit/e2c82fbc6dda89c6144c949d92f1d8b147f4ab69)

#### [v0.8.1-beta](https://github.com/hydephp/framework/compare/v0.8.0-beta...v0.8.1-beta)

> 3 April 2022

- Add --no-api option to disable Torchlight at runtime, fix #53 [`#53`](https://github.com/hydephp/framework/issues/53)
- Add Changelog.md [`fe2fdf8`](https://github.com/hydephp/framework/commit/fe2fdf8e4e3a43cfcde766ac84bbcbb2c55d4890)
- Create CODE_OF_CONDUCT.md [`9361d1d`](https://github.com/hydephp/framework/commit/9361d1df2615048f01448ab26ef09e5b2de75eb0)
- Create CONTRIBUTING.md [`a581146`](https://github.com/hydephp/framework/commit/a5811466c4ee67ea5ab4b819959ab80984da6770)

#### [v0.8.0-beta](https://github.com/hydephp/framework/compare/v0.7.5-alpha...v0.8.0-beta)

> 2 April 2022

- Rewrite main navigation menu [`#60`](https://github.com/hydephp/framework/pull/60)
- Fix #59, unify sidebar elements [`#59`](https://github.com/hydephp/framework/issues/59)
- Unify the navigation menu [`f0e6cfc`](https://github.com/hydephp/framework/commit/f0e6cfc28eae7c0325a89ab0cce4ab67329e3be5)
- Add the interaction [`c5b4f7e`](https://github.com/hydephp/framework/commit/c5b4f7eb71166bce556b19ddf84861798ea2bda4)

#### [v0.7.5-alpha](https://github.com/hydephp/framework/compare/v0.7.4-alpha...v0.7.5-alpha)

> 2 April 2022

- Fix broken meta url in schema prop [`b54cfe4`](https://github.com/hydephp/framework/commit/b54cfe4a1aa1441584cd0b209fcb89a99fa4ce7a)
- Fix broken meta url in schema prop [`80b5523`](https://github.com/hydephp/framework/commit/80b552305c3d5730a951ae2f5115bed21c9a4b84)

#### [v0.7.4-alpha](https://github.com/hydephp/framework/compare/v0.7.3-alpha...v0.7.4-alpha)

> 1 April 2022

- Fix bug #47 [`b7cdaf6`](https://github.com/hydephp/framework/commit/b7cdaf67e626855c3df7513dd0b58a563f9030be)

#### [v0.7.3-alpha](https://github.com/hydephp/framework/compare/v0.7.2-alpha...v0.7.3-alpha)

> 1 April 2022

- Fix #58 [`#58`](https://github.com/hydephp/framework/issues/58)

#### [v0.7.2-alpha](https://github.com/hydephp/framework/compare/v0.7.1-alpha...v0.7.2-alpha)

> 1 April 2022

- Create new command to scaffold pages [`#55`](https://github.com/hydephp/framework/pull/55)
- Create the action [`b788de2`](https://github.com/hydephp/framework/commit/b788de22a3175c3b09eadf15249d152026f0a160)
- Create the command [`eac5258`](https://github.com/hydephp/framework/commit/eac5258268a152496cf10bff05a23aa2977617eb)
- Clean up and format code [`dc5c5ee`](https://github.com/hydephp/framework/commit/dc5c5eef20df88b729bf749004001a0832d31302)

#### [v0.7.1-alpha](https://github.com/hydephp/framework/compare/v0.7.0-alpha...v0.7.1-alpha)

> 1 April 2022

- Add a favicon link automatically if the file exists [`#54`](https://github.com/hydephp/framework/pull/54)
- Create LICENSE.md [`57d4a1b`](https://github.com/hydephp/framework/commit/57d4a1b6122e7fcef021d84bff76a97b53424d0a)
- Use getPrettyVersion for composer version [`7569fb7`](https://github.com/hydephp/framework/commit/7569fb7616bcbaa22b30aad00bf559cb81578feb)
- Change version to the (pretty) framework version [`973cc74`](https://github.com/hydephp/framework/commit/973cc7414c8a398801e2cb52364f9eb44269cf3e)

#### [v0.7.0-alpha](https://github.com/hydephp/framework/compare/v0.6.2-alpha...v0.7.0-alpha)

> 1 April 2022

- Fix bug #47 StaticPageBuilder not able to create nested documentation directories [`#51`](https://github.com/hydephp/framework/pull/51)
- Remove _authors and _drafts directories #48 [`#49`](https://github.com/hydephp/framework/pull/49)
- Delete phpdoc.dist.xml [`b28afb7`](https://github.com/hydephp/framework/commit/b28afb712f7ea522e1fb9b2175223812d910b3a0)
- Remove _data directory [`a11ff92`](https://github.com/hydephp/framework/commit/a11ff9266ff3086c4e7a3ed17f7320e90cbd8788)
- Update author yml config path [`e0578bb`](https://github.com/hydephp/framework/commit/e0578bb8938c48b62540573fa88240932e629b4f)

#### [v0.6.2-alpha](https://github.com/hydephp/framework/compare/v0.6.1-alpha...v0.6.2-alpha)

> 30 March 2022

- Fix the documentation page header link [`#46`](https://github.com/hydephp/framework/pull/46)
- Use the indexpath basename for the doc header [`e188eb5`](https://github.com/hydephp/framework/commit/e188eb54f7d5c4fdc784fc16ffd7a60ad9ab458c)

#### [v0.6.1-alpha](https://github.com/hydephp/framework/compare/v0.6.0-alpha...v0.6.1-alpha)

> 30 March 2022

- Use relative path helper for links [`#45`](https://github.com/hydephp/framework/pull/45)
- Add support for nesting the documentation pages [`#42`](https://github.com/hydephp/framework/pull/42)

#### [v0.6.0-alpha](https://github.com/hydephp/framework/compare/v0.5.3-alpha...v0.6.0-alpha)

> 30 March 2022

- Fix the 404 route bug [`#41`](https://github.com/hydephp/framework/pull/41)
- #38 Add a rebuild command to the Hyde CLI to rebuild a specific file [`#39`](https://github.com/hydephp/framework/pull/39)
- Move scripts into app.js [`#35`](https://github.com/hydephp/framework/pull/35)
- #32 refactor command class names to be consistent [`#33`](https://github.com/hydephp/framework/pull/33)
- Add internal PHPDoc class descriptions [`#30`](https://github.com/hydephp/framework/pull/30)
- Require Torchlight [`#27`](https://github.com/hydephp/framework/pull/27)
- Restructure backend models [`#26`](https://github.com/hydephp/framework/pull/26)
- Rework how Markdown files are handled to improve maintainability and testing [`#25`](https://github.com/hydephp/framework/pull/25)
- 0.6.0 Remove support for Front Matter in Markdown Pages [`#24`](https://github.com/hydephp/framework/pull/24)
- Fix #21 by dynamically routing to the docs index [`#23`](https://github.com/hydephp/framework/pull/23)
- Merge pull request #23 from hydephp/21-bug-documentation-sidebar-header-should-link-to-readme-if-that-exists-but-an-index-does-not [`#21`](https://github.com/hydephp/framework/issues/21)
- Fix #21 by dynamically routing to the docs index [`#21`](https://github.com/hydephp/framework/issues/21)
- Add PHPUnit [`0d59ea0`](https://github.com/hydephp/framework/commit/0d59ea032a8b2be2f5c09db06563ab504e233d05)
- Create the HydeRebuildStaticSiteCommand [`92b1d20`](https://github.com/hydephp/framework/commit/92b1d20069482f851ee18629a0845a69e8f5a43a)
- Refactor to use the MarkdownFileService [`48a27a2`](https://github.com/hydephp/framework/commit/48a27a2799fd6a27e3bfa55417c2eb7fda3a4c43)

#### [v0.5.3-alpha](https://github.com/hydephp/framework/compare/v0.5.2-alpha...v0.5.3-alpha)

> 26 March 2022

- Remove deprecated methods [`#19`](https://github.com/hydephp/framework/pull/19)
- Make the command extend the base command [`eaba9da`](https://github.com/hydephp/framework/commit/eaba9dac5a9849804ccfdfc2798129fbe5cb0daf)
- Remove deprecated class [`24753c1`](https://github.com/hydephp/framework/commit/24753c1776c5f887baed82c93f02b632032ffde1)
- Format to PSR2 [`8307b65`](https://github.com/hydephp/framework/commit/8307b65087f73c3bbb40ecc7eb469db83c7777be)

#### [v0.5.2-alpha](https://github.com/hydephp/framework/compare/v0.5.1-alpha...v0.5.2-alpha)

> 25 March 2022

- Remove the Hyde installer [`#18`](https://github.com/hydephp/framework/pull/18)
- 0.6.x Remove deprecated command [`#17`](https://github.com/hydephp/framework/pull/17)
- Improve Docgen Feature by allowing the output directory to be dynamically changed [`#16`](https://github.com/hydephp/framework/pull/16)
- Rework installer prompts and fix wrong directory [`c15a4ac`](https://github.com/hydephp/framework/commit/c15a4acdf76e71221f3ba4c8d028ce2d0a7e3b0a)
- Allow the documentation output directory to be changed [`6cf07a3`](https://github.com/hydephp/framework/commit/6cf07a35aa3517d6691da3bb0ded266dea0e812a)
- Allow the homepage argument to be set from cli [`ab8dedd`](https://github.com/hydephp/framework/commit/ab8deddbebd73e458712cbde51a8c40a33fae38e)

#### [v0.5.1-alpha](https://github.com/hydephp/framework/compare/v0.5.0-alpha...v0.5.1-alpha)

> 24 March 2022

- Fix visual bug caused by setting max-width on body instead of article [`#15`](https://github.com/hydephp/framework/pull/15)
- Load commands in service provider instead of config/commands.php [`#13`](https://github.com/hydephp/framework/pull/13)
- Load commands in service provider instead of config [`46397fd`](https://github.com/hydephp/framework/commit/46397fd28e6cec25ec92ce44e047183b87346331)

#### [v0.5.0-alpha](https://github.com/hydephp/framework/compare/v0.4.3-alpha...v0.5.0-alpha)

> 24 March 2022

- Merge 0.5.0 into Master - Adds a multitude of new tests, code refactors and quality of life features [`#12`](https://github.com/hydephp/framework/pull/12)
- Sync branch with Master [`#11`](https://github.com/hydephp/framework/pull/11)
- Merge 0.5.x progress [`#10`](https://github.com/hydephp/framework/pull/10)
- Add _data directory and Authors object as well as stubs to aid in testing [`#9`](https://github.com/hydephp/framework/pull/9)
- Add required depedency to framework [`e5f0ec5`](https://github.com/hydephp/framework/commit/e5f0ec58df1163ef1de85a0b3233a347c45be136)
- Implement the Authors backend feature [`d7679f5`](https://github.com/hydephp/framework/commit/d7679f5b8d9ac900229a91d59099974cb82568e1)
- Add Commonmark as an explicit dependency [`bf915b1`](https://github.com/hydephp/framework/commit/bf915b130f418433ee2b47cc158229614883b090)

#### [v0.4.3-alpha](https://github.com/hydephp/framework/compare/v0.4.2-alpha...v0.4.3-alpha)

> 23 March 2022

- Add bindings for the package versions [`a9ce58d`](https://github.com/hydephp/framework/commit/a9ce58d2a9583866c05451ecf0da1dac4f84260b)
- Get version from facade [`465bafc`](https://github.com/hydephp/framework/commit/465bafc59fd0d20c5df91148d148d4c89a36e988)
- Replace Git version with Hyde version [`bcb7357`](https://github.com/hydephp/framework/commit/bcb7357f637138239bbee3ece007ff45564718bd)

#### [v0.4.2-alpha](https://github.com/hydephp/framework/compare/v0.4.1-alpha...v0.4.2-alpha)

> 23 March 2022

- v0.4.2-alpha Adds new meta tags and more data rich HTML [`#8`](https://github.com/hydephp/framework/pull/8)
- Add new meta tag options [`78a74c7`](https://github.com/hydephp/framework/commit/78a74c7c5342d6a8b528134022ba822e506cb12e)
- Add the Site URL feature, remember to update config! [`ee2f5c6`](https://github.com/hydephp/framework/commit/ee2f5c6b542ec3eb20412a8ef718b11cc1a9e23c)
- Add more rich HTML content [`8eb6778`](https://github.com/hydephp/framework/commit/8eb677849a655a30dffe5bfb3d48921ff4b24821)

#### [v0.4.1-alpha](https://github.com/hydephp/framework/compare/v0.4.0-alpha...v0.4.1-alpha)

> 22 March 2022

- Add the Hyde::getLatestPosts() shorthand to get the latest posts collection [`#4`](https://github.com/hydephp/framework/pull/4)
- Add new options to the build command to improve the user experience  [`#3`](https://github.com/hydephp/framework/pull/3)
- Remove progress bar from empty collections [`40d3203`](https://github.com/hydephp/framework/commit/40d3203d5494d37cea1b921f2a4447bc924d18d7)
- Add option to remove old files before building [`2650997`](https://github.com/hydephp/framework/commit/26509974c02a0c2d14f6fec490bdedc89a9b7725)
- Add options to automatically build frontend assets [`f789c2f`](https://github.com/hydephp/framework/commit/f789c2fc840e5bbffbf1df2b6a56576a846d48f5)

#### [v0.4.0-alpha](https://github.com/hydephp/framework/compare/v0.3.1-alpha...v0.4.0-alpha)

> 22 March 2022

- Add the console logo font [`2683a4b`](https://github.com/hydephp/framework/commit/2683a4b06d6ea646d2d3f6eaab32746df8a02da0)
- Add the config files [`47e9044`](https://github.com/hydephp/framework/commit/47e9044c3f63a02c8c5858d0a32861031126387c)
- Add the 404 page [`962cbe2`](https://github.com/hydephp/framework/commit/962cbe2886f2815a5c46de56b73e594cd3b12d1b)

#### [v0.3.1-alpha](https://github.com/hydephp/framework/compare/v0.3.0-alpha...v0.3.1-alpha)

> 22 March 2022

- Delete vendor directory [`4f96627`](https://github.com/hydephp/framework/commit/4f96627679a2e6de95520010a6f1bc98f30bca9f)
- 0.3.1 Move commands to framework [`70dd8df`](https://github.com/hydephp/framework/commit/70dd8df956e7fc1bc1c9b67a14e2b23a8fea4d76)
- Add php 8 require, and suggest hyde/hyde [`a8ff6ad`](https://github.com/hydephp/framework/commit/a8ff6ad9b3db7fe5bf69c638dd03b21309b85e42)

#### v0.3.0-alpha

> 21 March 2022

- Add the Core files (with temporary namespace) [`816ad3a`](https://github.com/hydephp/framework/commit/816ad3a24e5f95dff5aa1f1cfd581764fd1a1389)
- Initial Commit [`fa00787`](https://github.com/hydephp/framework/commit/fa007876e36ca6588147b05d44f927d7e8fbf997)
- Successfully move namespace Core to Framework [`0c9160f`](https://github.com/hydephp/framework/commit/0c9160f33124701e6ed21a1e5b2bd70f46aaa65a)<|MERGE_RESOLUTION|>--- conflicted
+++ resolved
@@ -52,13 +52,9 @@
 
 ### Removed
 - Remove unused `$withoutNavigation` variable from the app layout
-<<<<<<< HEAD
-- Removed deprecated 'hyde.site_output_path' config option
+- Removed deprecated 'hyde.site_output_path' config option (use `hyde.output_directory` instead)
 - Remove long deprecated `hyde.version` and `framework.version` service container bindings
 - Removed deprecated StarterFileService which was deprecated in v0.20.x 
-=======
-- Removed deprecated 'hyde.site_output_path' config option (use `hyde.output_directory` instead)
->>>>>>> 188465e8
 
 ### Fixed
 - Fix style bug https://github.com/hydephp/develop/issues/117, Hyde title helper should not capitalize non-principal words
