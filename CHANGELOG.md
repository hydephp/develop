<!-- NOTE FOR EDITORS: -->
<!-- Part of this file is machine edited, please leave the comment markers as they are. 
	 Also, please make sure to keep an empty line before and after each marker. -->

# Changelog
All notable changes to this project will be documented in this file.

The format is based on [Keep a Changelog](https://keepachangelog.com/en/1.0.0/),
and this project adheres to [Semantic Versioning](https://semver.org/spec/v2.0.0.html).

<!-- UNRELEASED_START -->

## [Unreleased] - YYYY-MM-DD

### About

Keep an Unreleased section at the top to track upcoming changes.

This serves two purposes:

1. People can see what changes they might expect in upcoming releases
2. At release time, you can move the Unreleased section changes into a new release version section.

### Added
- Added a helper to all page models to get an array of all its source files https://github.com/hydephp/develop/issues/44
- Added a helper to all page models to parse source files directly into an object https://github.com/hydephp/develop/issues/40
- Adds the MarkdownDocumentContract interface to markdown based pages to keep a consistent and predictable state
- Adds .gitkeep files to persist empty directories
- internal: Add more tests
- internal: Add packages/hyde/composer.json for persisted data instead of removed update script

### Changed
- Changed welcome page title https://github.com/hydephp/develop/issues/52
- Add `rel="nofollow"` to the image author links https://github.com/hydephp/develop/issues/19
- Changed the default position of the automatic navigation menu link to the right, also making it configurable
- Renamed deprecated Hyde::docsDirectory() helper to suggested Hyde::getDocumentationOutputDirectory()
- Makes the constructor arguments for Markdown page models optional https://github.com/hydephp/develop/issues/65
- Added the Hyde/Framework composer.lock to .gitignore as we keep a master lock file in the monorepo
- Changed namespace for Hyde/Framework tests from `Hyde\Testing\Framework` to `Hyde\Framework\Testing`
- Directories are created when needed, instead of each time the service provider boots up
- internal: Add back codecov.io to pull request tests https://github.com/hydephp/develop/issues/37
<<<<<<< HEAD
- internal: Refactor test that interact with the filesystem to be more granular
=======
- internal: Update Monorepo structure to move persisted data for the Hyde package into the packages directory
>>>>>>> ff0f9ec1

### Deprecated
- for soon-to-be removed features.

### Removed
- Removed the Hyde::getLatestPosts() helper which was deprecated in v0.34.x and was replaced with MarkdownPost::getLatestPosts()
<<<<<<< HEAD
- Removes the long deprecated CreatesDefaultDirectories class
=======
- internal: Removed composer update script
>>>>>>> ff0f9ec1

### Fixed
- Add changelog to export-ignore, https://github.com/hydephp/framework/issues/537

### Security
- in case of vulnerabilities.

<!-- UNRELEASED_END -->

---

### Changelog

<!-- CHANGELOG_START -->


## v0.38.0-beta - 2022-06-18

### About

This release refactors the test suite, compartmentalizing test code into the respective package directories. 
This does not affect the behavior of the library, but it does affect how package developers run the test suites.

### Added
- internal: Adds high level tests for the Hyde package.
- internal: Add GitHub test workflows for Hyde/Hyde and Hyde/Framework

### Changed
- Formats code to the PSR-2 standard.

- internal: Move Framework tests from the monorepo into the Framework package.
- internal: Rename monorepo workflow `build-test.yml` to `continuous-integration.yml`.
- internal: Change testing namespaces update `phpunit.xml.dist` correspondingly.
- internal: Add static analysis tests to the continuous integration workflow.
- internal: Add matrix test runners to the continuous integration workflow.


## v0.37.2-beta - 2022-06-17

### About

This release brings internal restructuring to the Hyde monorepo,
adding a helper command to manage the new release cycle.

### Added
- Add internal `monorepo:release` command 

### Changed
- Changed to keep only a single `CHANGELOG.md` file for Hyde/Hyde and Hyde/Framework


## v0.37.1-beta - 2022-06-16 - Update validation test

### About

If there are no documentation pages there is no need for an index page, and the test can safely be skipped.

### What's Changed
* v0.37.0-beta - Create custom validator test framework by @caendesilva in https://github.com/hydephp/develop/pull/45
* Skip documentation index validation test if the _docs directory is empty by @caendesilva in https://github.com/hydephp/develop/pull/48


**Full Changelog**: https://github.com/hydephp/develop/compare/v0.36.0-beta...v0.37.1-beta


## v0.37.0-beta - 2022-06-16 - Replace dependency with custom validator implementation

### What's Changed
* v0.37.0-beta - Create custom validator test framework by @caendesilva in https://github.com/hydephp/develop/pull/45


**Full Changelog**: https://github.com/hydephp/develop/compare/v0.36.0-beta...v0.37.0-beta.1


## v0.36.0-beta - 2022-06-16 - Add package auto-discovery

### What's Changed
* Improve transformation of the hyde/hyde composer.json in the monorepo split job by @caendesilva in https://github.com/hydephp/develop/pull/33
* v0.36.x - Add package auto-discovery by @caendesilva in https://github.com/hydephp/develop/pull/35


**Full Changelog**: https://github.com/hydephp/develop/compare/v0.35.0-beta.1...v0.36.0-beta


## v0.35.0-beta - 2022-06-14 - Initial Monorepo Release

### What's Changed

* Restore master project by @caendesilva in https://github.com/hydephp/develop/pull/1
* Merge Hyde/Framework into packages/framework by @caendesilva in https://github.com/hydephp/develop/pull/2
* Refactor test suite, moving tests into Hyde root and updating some of them by @caendesilva in https://github.com/hydephp/develop/pull/3
* Remove default AppServiceProvider.php, fix #5 by @caendesilva in https://github.com/hydephp/develop/pull/6
* Fix #7: Remove unrelated configuration files from the framework package by @caendesilva in https://github.com/hydephp/develop/pull/8
* Refactor bootstrapping process by @caendesilva in https://github.com/hydephp/develop/pull/9
* Remove layover framework test files by @caendesilva in https://github.com/hydephp/develop/pull/10
* Import hydefront package by @caendesilva in https://github.com/hydephp/develop/pull/11
* Import hydephp/realtime-compiler to packages/ by @caendesilva in https://github.com/hydephp/develop/pull/16
* Handle moving of the bootstrap file to provide backwards compatibility for the migration period by @caendesilva in https://github.com/hydephp/develop/pull/17
* Import hydephp/docs by @caendesilva in https://github.com/hydephp/develop/pull/18
* Create readonly mirrors by @caendesilva in https://github.com/hydephp/develop/pull/21
* Add Rocket dashboard subrepository by @caendesilva in https://github.com/hydephp/develop/pull/25
* Work in progress single-file dashboard for the HydeRC by @caendesilva in https://github.com/hydephp/develop/pull/26
* Create dashboard template by @caendesilva in https://github.com/hydephp/develop/pull/27


**Full Changelog**: https://github.com/hydephp/develop/commits/v0.35.0-beta


<!-- CHANGELOG_END -->

---

## Archive (pre v0.35.0)

In v0.35.0 the Hyde project source was moved into the [HydePHP/Develop monorepo](https://github.com/hydephp/develop) where the changelog is now handled. Releases in Hyde/Hyde and Hyde/Framework are synced one-to-one since this change.

- [Hyde/Hyde Archive (pre v0.35.0)](#hydehyde-archive-pre-v0350)
- [Hyde/Framework Archive (pre v0.35.0)](#hydeframework-archive-pre-v0350)

### Hyde/Hyde Archive (pre v0.35.0)



All notable changes to this project will be documented in this file. Dates are displayed in UTC.

Generated by [`auto-changelog`](https://github.com/CookPete/auto-changelog).

#### [v0.34.1-beta](https://github.com/hydephp/hyde/compare/v0.34.0-beta...v0.34.1-beta)

> 11 June 2022

- Bump guzzlehttp/guzzle from 7.4.3 to 7.4.4 [`#187`](https://github.com/hydephp/hyde/pull/187)

#### [v0.34.0-beta](https://github.com/hydephp/hyde/compare/v0.33.0-beta...v0.34.0-beta)

> 6 June 2022

- Update Framework to v0.34.x [`c5c4f05`](https://github.com/hydephp/hyde/commit/c5c4f05fb65306768df1b7db53e41c19c0a34915)
- Update README.md [`6cbcf8b`](https://github.com/hydephp/hyde/commit/6cbcf8b4eb99dde9ac09d94125ccb71c857b5ddd)

#### [v0.33.0-beta](https://github.com/hydephp/hyde/compare/v0.32.3-beta...v0.33.0-beta)

> 4 June 2022


#### [v0.32.3-beta](https://github.com/hydephp/hyde/compare/v0.32.2-beta...v0.32.3-beta)

> 4 June 2022

- Move back hyde/realtime-compiler to hyde/hyde [`#184`](https://github.com/hydephp/hyde/pull/184)
- Update composer.lock [`b36937d`](https://github.com/hydephp/hyde/commit/b36937d5a2c354fd102d5bb4244bb1e167f0dde7)

#### [v0.32.2-beta](https://github.com/hydephp/hyde/compare/v0.32.1-beta...v0.32.2-beta)

> 4 June 2022

- Persist file cache data directory [`347e393`](https://github.com/hydephp/hyde/commit/347e3936f4914c73eb10c9ecf637521dc43d3308)
- Create cache .gitignore [`14e57b6`](https://github.com/hydephp/hyde/commit/14e57b6846e551cf138afc2313254a2c226ecc5f)

#### [v0.32.1-beta](https://github.com/hydephp/hyde/compare/v0.32.0-beta...v0.32.1-beta)

> 4 June 2022

- Update frontend and framework files [`#180`](https://github.com/hydephp/hyde/pull/180)
- Update composer.lock [`62b9b4e`](https://github.com/hydephp/hyde/commit/62b9b4e697fa0687a24f3a50e0700419f10b9b01)
- Automatic build update [`626983a`](https://github.com/hydephp/hyde/commit/626983ae06299d467acdeac07564db603ae017fc)

#### [v0.32.0-beta](https://github.com/hydephp/hyde/compare/v0.31.0-beta...v0.32.0-beta)

> 4 June 2022

- Update composer.lock [`e26171a`](https://github.com/hydephp/hyde/commit/e26171a3f9bda19a589c59f8d06b1432d100459c)
- Remove composer requirements handled by Framework [`b04754b`](https://github.com/hydephp/hyde/commit/b04754b9021011e8e7ae13deb83b3cee97bfc0b2)
- Update Hyde/Framework to v0.32.x [`4cd1161`](https://github.com/hydephp/hyde/commit/4cd11619225acf73971960b7a3caca74abdfc08b)

#### [v0.31.0-beta](https://github.com/hydephp/hyde/compare/v0.30.1-beta...v0.31.0-beta)

> 4 June 2022

- Update frontend and framework files [`#177`](https://github.com/hydephp/hyde/pull/177)
- Update to Framework 0.31.x [`2da64b4`](https://github.com/hydephp/hyde/commit/2da64b47738f08fc4119db43fc90a2c848f2f162)
- Automatic build update [`9a59cb6`](https://github.com/hydephp/hyde/commit/9a59cb60d8f80fc51bd9fe31e86902c4e63667d6)

#### [v0.30.1-beta](https://github.com/hydephp/hyde/compare/v0.30.0-beta...v0.30.1-beta)

> 31 May 2022

- Fix package.json version formatting error [`#175`](https://github.com/hydephp/hyde/pull/175)

#### [v0.30.0-beta](https://github.com/hydephp/hyde/compare/v0.29.0-beta...v0.30.0-beta)

> 31 May 2022

- Update Hyde to v0.30.x [`80d91b5`](https://github.com/hydephp/hyde/commit/80d91b5e050de7ff7eb9e97508f5ccef97d91525)

#### [v0.29.0-beta](https://github.com/hydephp/hyde/compare/v0.28.1-beta...v0.29.0-beta)

> 30 May 2022

- Update frontend and framework files [`#172`](https://github.com/hydephp/hyde/pull/172)
- Fix #169: remove white-space: pre from &lt;code&gt;, allowing it to wrap [`#170`](https://github.com/hydephp/hyde/pull/170)
- Merge pull request #170 from hydephp/Update-tailwind-config-to-allow-code-tags-to-wrap [`#169`](https://github.com/hydephp/hyde/issues/169)
- Fix #169: remove white-space: pre from &lt;code&gt; [`#169`](https://github.com/hydephp/hyde/issues/169)
- Update lock file [`f037c4d`](https://github.com/hydephp/hyde/commit/f037c4d3fd6d677d742ae57c18c4a712e59e6cef)
- Update hyde/realtime-compiler to v1.3.0 [`91e822a`](https://github.com/hydephp/hyde/commit/91e822a29efeb02b6d1d481c0123a8130e6b6685)
- Update to Framework v0.29.0-beta [`9a624de`](https://github.com/hydephp/hyde/commit/9a624de76b573dc5fc9911a4aae907cf9a5f2b1e)

#### [v0.28.1-beta](https://github.com/hydephp/hyde/compare/v0.28.0-beta...v0.28.1-beta)

> 29 May 2022

- Bump guzzlehttp/guzzle from 7.4.2 to 7.4.3 [`#167`](https://github.com/hydephp/hyde/pull/167)

#### [v0.28.0-beta](https://github.com/hydephp/hyde/compare/v0.27.1-beta...v0.28.0-beta)

> 23 May 2022

- Update Hyde to v0.28.x [`16da0b3`](https://github.com/hydephp/hyde/commit/16da0b3fc6791f6c8abd1b31d213a47e9d7bb5cb)
- Create FUNDING.yml [`1272144`](https://github.com/hydephp/hyde/commit/1272144340f0f123db9a3b9e002383409a255050)

#### [v0.27.1-beta](https://github.com/hydephp/hyde/compare/v0.27.0-beta...v0.27.1-beta)

> 21 May 2022

- Upgrade hyde/framework v0.27.5-beta =&gt; v0.27.11-beta [`809c700`](https://github.com/hydephp/hyde/commit/809c7000595af120fa39971d9c5f6770d046c4a5)

#### [v0.27.0-beta](https://github.com/hydephp/hyde/compare/v0.26.0-beta...v0.27.0-beta)

> 19 May 2022

- Update to v0.27.x [`ecc8fd1`](https://github.com/hydephp/hyde/commit/ecc8fd1cf052d4f2ac8ae798c2a8a778a46d605d)

#### [v0.26.0-beta](https://github.com/hydephp/hyde/compare/v0.25.0-beta...v0.26.0-beta)

> 18 May 2022

- Update to v0.26.x [`123bdeb`](https://github.com/hydephp/hyde/commit/123bdebd7d08541507a1ef3f92c5c0ea115f2edc)
- Breaking: Update config to v0.26.x-dev-master [`268b2a6`](https://github.com/hydephp/hyde/commit/268b2a6ed8be4a8f9efa7f977ae9ba25fd963bc3)
- Update framework to dev-master [`ddc37cf`](https://github.com/hydephp/hyde/commit/ddc37cf6d3e1ade1a3a121b165dc75b45e743d72)

#### [v0.25.0-beta](https://github.com/hydephp/hyde/compare/v0.24.1-beta...v0.25.0-beta)

> 17 May 2022

- Update frontend and framework files [`#161`](https://github.com/hydephp/hyde/pull/161)
- Update frontend and framework files [`#159`](https://github.com/hydephp/hyde/pull/159)
- Update to v0.25.x [`497d540`](https://github.com/hydephp/hyde/commit/497d540953c95adc8ec08df9424ff33328477d91)
- Automatic build update [`64c2bd6`](https://github.com/hydephp/hyde/commit/64c2bd6b106f19d0255c0ed2bf599e555a2cdd69)
- Automatic build update [`915cab8`](https://github.com/hydephp/hyde/commit/915cab8802758a7fbb2d31df7d8bfba3d1a781d2)

#### [v0.24.1-beta](https://github.com/hydephp/hyde/compare/v0.24.0-beta...v0.24.1-beta)

> 11 May 2022

- Update frontend and framework files [`#157`](https://github.com/hydephp/hyde/pull/157)
- Disable cache [`8a48e3e`](https://github.com/hydephp/hyde/commit/8a48e3e54bdda7b0568b189fd609bacb05d1298e)
- Update SECURITY.md [`958d92e`](https://github.com/hydephp/hyde/commit/958d92e4782a37b9f655e0fee50ad3941354fce2)
- Bump Hyde/Framework [`cfed837`](https://github.com/hydephp/hyde/commit/cfed837ad3b16b2691d83b4c8af70697df317e9b)

#### [v0.24.0-beta](https://github.com/hydephp/hyde/compare/v0.23.0-beta...v0.24.0-beta)

> 11 May 2022

- Update dependencies for release [`575338d`](https://github.com/hydephp/hyde/commit/575338d6caaafeb60aa14e94286726a1d590ddb5)

#### [v0.23.0-beta](https://github.com/hydephp/hyde/compare/v0.22.0-beta...v0.23.0-beta)

> 6 May 2022

- Update frontend and framework files [`#152`](https://github.com/hydephp/hyde/pull/152)
- Run cache after installing [`25f8581`](https://github.com/hydephp/hyde/commit/25f8581739417ff4e3f642cebdeb2ffca5cd5924)
- Update hyde/framework [`cc66395`](https://github.com/hydephp/hyde/commit/cc6639558289c3cd5c4d6307fbca380016b6ae57)

#### [v0.22.0-beta](https://github.com/hydephp/hyde/compare/v0.21.0-beta...v0.22.0-beta)

> 4 May 2022

- Update frontend and framework files [`#149`](https://github.com/hydephp/hyde/pull/149)
- Fix #146 by adding _pages to Tailwind content [`#148`](https://github.com/hydephp/hyde/pull/148)
- Add back _site to Tailwind content array [`#147`](https://github.com/hydephp/hyde/pull/147)
- Update frontend and framework files [`#143`](https://github.com/hydephp/hyde/pull/143)
- Merge pull request #148 from hydephp/caendesilva-patch-1 [`#146`](https://github.com/hydephp/hyde/issues/146)
- Fix #146 by adding _pages to Tailwind content [`#146`](https://github.com/hydephp/hyde/issues/146)
- Automatic build update [`5f656d0`](https://github.com/hydephp/hyde/commit/5f656d04ea94fc8d9fa63b99d681c561a503d1aa)
- Remove reliance on deprecated service [`71bb359`](https://github.com/hydephp/hyde/commit/71bb359fa959b17f175adff406dd86b9bfa6dfd5)

#### [v0.21.0-beta](https://github.com/hydephp/hyde/compare/v0.20.0-beta...v0.21.0-beta)

> 3 May 2022


#### [v0.20.0-beta](https://github.com/hydephp/hyde/compare/v0.19.0-beta...v0.20.0-beta)

> 3 May 2022

- Update max-width for blog posts [`#139`](https://github.com/hydephp/hyde/pull/139)
- Update config to v0.20.x [`87c6748`](https://github.com/hydephp/hyde/commit/87c6748825247bcc558fdbf1dbdad6cac70748b3)
- Rename workflow and jobs [`c67f2c0`](https://github.com/hydephp/hyde/commit/c67f2c08a25d28a7ec8520a2ccb79e3fa2227c11)

#### [v0.19.0-beta](https://github.com/hydephp/hyde/compare/v0.18.0-beta...v0.19.0-beta)

> 1 May 2022

- Update frontend assets [`#136`](https://github.com/hydephp/hyde/pull/136)
- Update frontend assets [`#134`](https://github.com/hydephp/hyde/pull/134)
- Add Laravel Mix #124 [`#129`](https://github.com/hydephp/hyde/pull/129)
- Fix #127 [`#127`](https://github.com/hydephp/hyde/issues/127)
- Clone repo directly to fix #133 [`#133`](https://github.com/hydephp/hyde/issues/133)
- Fix #131 [`#131`](https://github.com/hydephp/hyde/issues/131)
- Add Laravel Mix [`dc62438`](https://github.com/hydephp/hyde/commit/dc624383bdb4ca8d3e88209dc10c66d2c9e082a1)
- Remove laminas/laminas-text [`fa23c60`](https://github.com/hydephp/hyde/commit/fa23c60cfaa42805dfc6a04efb3794620d0239dc)
- Add PostCSS [`db399c4`](https://github.com/hydephp/hyde/commit/db399c439b0fe8f07ba45566a5d8825545160de7)

#### [v0.18.0-beta](https://github.com/hydephp/hyde/compare/v0.17.1-beta...v0.18.0-beta)

> 29 April 2022

- Fix https://github.com/hydephp/hydefront/issues/1 [`#1`](https://github.com/hydephp/hydefront/issues/1)
- Fix https://github.com/hydephp/hyde/issues/120 [`#120`](https://github.com/hydephp/hyde/issues/120)
- Reset the application only once [`8d2dec7`](https://github.com/hydephp/hyde/commit/8d2dec786d52117e778d6d2ed38595f3a1a887e4)
- Create build-and-update-hydefront.yml [`eca910c`](https://github.com/hydephp/hyde/commit/eca910c7bd45b47b4f4d8a369468c810533fba35)
- Implement https://github.com/hydephp/framework/issues/182 [`f0b6da0`](https://github.com/hydephp/hyde/commit/f0b6da09caa8e906dba549792cc6dfb48fdeee41)

#### [v0.17.1-beta](https://github.com/hydephp/hyde/compare/v0.17.0-beta...v0.17.1-beta)

> 28 April 2022

- Remove compiled files and fix wrong homepage layout [`f92e4b7`](https://github.com/hydephp/hyde/commit/f92e4b7afee871dd69570a6a1f5915a6bc26a041)

#### [v0.17.0-beta](https://github.com/hydephp/hyde/compare/v0.16.1-beta...v0.17.0-beta)

> 28 April 2022

- Remove GitHub test workflows from Hyde/Hyde, moving them into Hyde/Framework  [`#116`](https://github.com/hydephp/hyde/pull/116)
- Move Framework tests to the Hyde/Framework package [`#115`](https://github.com/hydephp/hyde/pull/115)
- Resolve https://github.com/hydephp/framework/issues/186 [`#186`](https://github.com/hydephp/framework/issues/186)
- Move tests to Framework [`eba459c`](https://github.com/hydephp/hyde/commit/eba459c6ea9ce717ae1d7490eeb73b8523c0834a)
- Remove deprecated trait [`87f1659`](https://github.com/hydephp/hyde/commit/87f1659179be5254d6650fed5bd1ded6ce312df5)
- Remove deprecated Setup directory [`f5a9be5`](https://github.com/hydephp/hyde/commit/f5a9be5218b7dc1378928d12bd7fafc80a377b1a)

#### [v0.16.1-beta](https://github.com/hydephp/hyde/compare/v0.16.0-beta...v0.16.1-beta)

> 28 April 2022

- Delete codeql as the JS has moved to HydeFront [`ef7e94e`](https://github.com/hydephp/hyde/commit/ef7e94e07c870e672ef39811addf87964c21df1c)
- Change test coverage to code reports [`b1fd3e9`](https://github.com/hydephp/hyde/commit/b1fd3e94221d1468d932a5eecee729662729fe34)
- Add more reporting outputs [`a4ac8e6`](https://github.com/hydephp/hyde/commit/a4ac8e696e31f7b4f4fd81c1be042853495267d8)

#### [v0.16.0-beta](https://github.com/hydephp/hyde/compare/v0.15.0-beta...v0.16.0-beta)

> 27 April 2022

- Update namespace [`50695fc`](https://github.com/hydephp/hyde/commit/50695fc097f3bab0d4380e6a07e2a87f7b937675)
- 0.15.x Update namespace [`8c084b9`](https://github.com/hydephp/hyde/commit/8c084b9e866f814d16e8085be65d9e0cb28d9663)

#### [v0.15.0-beta](https://github.com/hydephp/hyde/compare/v0.14.0-beta...v0.15.0-beta)

> 27 April 2022

- Remove files moved to CDN [`521d790`](https://github.com/hydephp/hyde/commit/521d79005537edb65ed5e740091385bd1a9d96c3)
- Update tests for removed frontend assets [`fa68c37`](https://github.com/hydephp/hyde/commit/fa68c3718b1454663089e3a53791b6996f5d1a1d)

#### [v0.14.0-beta](https://github.com/hydephp/hyde/compare/v0.13.0-beta...v0.14.0-beta)

> 21 April 2022

- Change update:resources command signature to update:assets [`#100`](https://github.com/hydephp/hyde/pull/100)
- Rename directory resources/frontend to resources/assets [`#99`](https://github.com/hydephp/hyde/pull/99)
- Fix https://github.com/hydephp/framework/issues/156 [`#156`](https://github.com/hydephp/framework/issues/156)
- Publish the assets [`330971d`](https://github.com/hydephp/hyde/commit/330971d30bc77dc8ff89c4b724af6bd6f9600eb3)
- Add the Markdown features tests [`71c0936`](https://github.com/hydephp/hyde/commit/71c093657af227ea7c58167a6ceaca9b291ecf38)
- Update composer dependencies [`8a1ebe4`](https://github.com/hydephp/hyde/commit/8a1ebe4480f9bc6fea553d8136c5c68fcec18b95)

#### [v0.13.0-beta](https://github.com/hydephp/hyde/compare/v0.12.0-beta...v0.13.0-beta)

> 20 April 2022

- Remove BrowserSync and other dependencies [`#93`](https://github.com/hydephp/hyde/pull/93)
- Create the tests [`f30c375`](https://github.com/hydephp/hyde/commit/f30c375c9c1c88182bff58d31ac430ce0029f35b)
- Republish the config [`c290249`](https://github.com/hydephp/hyde/commit/c290249cd52a0cc07211290bb49b4223a4687217)
- Update tests for 0.13.x [`f6de746`](https://github.com/hydephp/hyde/commit/f6de7469594dc3d40a94fa461a201371b0124e63)

#### [v0.12.0-beta](https://github.com/hydephp/hyde/compare/v0.11.0-beta...v0.12.0-beta)

> 19 April 2022

- Clean up Readme [`5eb9e5e`](https://github.com/hydephp/hyde/commit/5eb9e5ee114a55a76984fdd163f683770b53afad)
- Create the test [`7a02299`](https://github.com/hydephp/hyde/commit/7a02299b41ba45ac1b7fc25e0081ae891c136ca2)
- Add Features section [`85e8a4f`](https://github.com/hydephp/hyde/commit/85e8a4fd8275f8cf5b979dfed118d55164ecea92)

#### [v0.11.0-beta](https://github.com/hydephp/hyde/compare/v0.10.0-beta...v0.11.0-beta)

> 17 April 2022

- Add the realtime compiler extension [`90989c1`](https://github.com/hydephp/hyde/commit/90989c13a7cf87ef637a58e545acee16d8607716)
- Streamline Readme [`5860c04`](https://github.com/hydephp/hyde/commit/5860c0447e85571b5ead852ac1dfc5e3ff88fd80)

#### [v0.10.0-beta](https://github.com/hydephp/hyde/compare/v0.9.0-alpha...v0.10.0-beta)

> 12 April 2022

- Add darkmode support [`#86`](https://github.com/hydephp/hyde/pull/86)
- Remove the deprecated and unused service provider [`#85`](https://github.com/hydephp/hyde/pull/85)
- Updates the frontend and adds the tests for https://github.com/hydephp/framework/pull/102 [`#84`](https://github.com/hydephp/hyde/pull/84)
- Refactor tests [`#82`](https://github.com/hydephp/hyde/pull/82)
- Clean up repo [`#79`](https://github.com/hydephp/hyde/pull/79)
- Change blade source directory [`#75`](https://github.com/hydephp/hyde/pull/75)
- Bump composer packages [`#72`](https://github.com/hydephp/hyde/pull/72)
- Companion branch to https://github.com/hydephp/framework/pull/84 [`#71`](https://github.com/hydephp/hyde/pull/71)
- Internal build service refactor tie in [`#65`](https://github.com/hydephp/hyde/pull/65)
- Remove versioning from matrix, fix https://github.com/hydephp/framework/issues/93 [`#93`](https://github.com/hydephp/framework/issues/93)
- Publish the compiled assets [`7a24814`](https://github.com/hydephp/hyde/commit/7a248146f4ce3ba2296171af26760a141cbd912f)
- Update tests for Build Service refactor [`06c8048`](https://github.com/hydephp/hyde/commit/06c80480a6a5fc2221e4fd3d457c06a3748cbedb)
- Update the test [`874c2a4`](https://github.com/hydephp/hyde/commit/874c2a41aebaab4510e70e2430dfb283607129b1)

#### [v0.9.0-alpha](https://github.com/hydephp/hyde/compare/v0.8.0-alpha...v0.9.0-alpha)

> 7 April 2022

- Change where and how stylesheets and scripts are stored and handled [`#63`](https://github.com/hydephp/hyde/pull/63)
- Move the resource files [`fb3b660`](https://github.com/hydephp/hyde/commit/fb3b660bd5377d60658bdd83ac38a6bbab80fe0e)
- Add the test [`51d99b2`](https://github.com/hydephp/hyde/commit/51d99b2e0d752266d4cf6161cb6c5b57ada153de)
- Publish the resources [`bf3b20d`](https://github.com/hydephp/hyde/commit/bf3b20d99d62b913d8d96bd6250e47de8e2a126a)

#### [v0.8.0-alpha](https://github.com/hydephp/hyde/compare/v0.7.3-alpha...v0.8.0-alpha)

> 3 April 2022

- Clean up test code and fix mismatched test namespace [`#59`](https://github.com/hydephp/hyde/pull/59)
- Update the navigation menu frontend [`#58`](https://github.com/hydephp/hyde/pull/58)
- Add Changelog.md [`9bff522`](https://github.com/hydephp/hyde/commit/9bff522faa4970d5742d3238f11f0d3b0335fa77)
- Create CODE_OF_CONDUCT.md [`ffde383`](https://github.com/hydephp/hyde/commit/ffde383cdd51d9e8a691f3d17c7d09fb5d174a33)
- Create a test runner with a backup feature [`605ed46`](https://github.com/hydephp/hyde/commit/605ed463809e7da716512709017f8a62b8d93167)

#### [v0.7.3-alpha](https://github.com/hydephp/hyde/compare/v0.7.2-alpha...v0.7.3-alpha)

> 1 April 2022

- Fix outdated welcome page links [`323ea17`](https://github.com/hydephp/hyde/commit/323ea176294f517a335e0c8ee7e1c1af0b46981d)

#### [v0.7.2-alpha](https://github.com/hydephp/hyde/compare/v0.7.1-alpha...v0.7.2-alpha)

> 1 April 2022

- Create the test [`0a8a00e`](https://github.com/hydephp/hyde/commit/0a8a00e9b6516f655495dc0fd1365a92283917ef)
- Create the test [`f445bd5`](https://github.com/hydephp/hyde/commit/f445bd57aff02d1619320ecd5dcbea9a09112c68)
- Implement the --force option [`2fe366c`](https://github.com/hydephp/hyde/commit/2fe366cfc7ee418eeb4305cfa4dfecac0053a0ab)

#### [v0.7.1-alpha](https://github.com/hydephp/hyde/compare/v0.7.0-alpha...v0.7.1-alpha)

> 1 April 2022

- Add SASS as a dev dependency [`#55`](https://github.com/hydephp/hyde/pull/55)

#### [v0.7.0-alpha](https://github.com/hydephp/hyde/compare/v0.6.0-alpha...v0.7.0-alpha)

> 1 April 2022

- Remove _authors and _drafts directories #48 [`#53`](https://github.com/hydephp/hyde/pull/53)
- Create the first two tests [`fdd197c`](https://github.com/hydephp/hyde/commit/fdd197c0e8ef6657f289ac3a3c20dbc654a6c9f8)
- Create the test [`6c43c41`](https://github.com/hydephp/hyde/commit/6c43c414a2bb029e61160067c5f479d357271c98)
- Update author yml config path [`67af952`](https://github.com/hydephp/hyde/commit/67af952e2d5f5c909e68ec8138a601c8349fe61c)

#### [v0.6.0-alpha](https://github.com/hydephp/hyde/compare/v0.5.0-alpha...v0.6.0-alpha)

> 30 March 2022

- Move scripts into app.js [`#51`](https://github.com/hydephp/hyde/pull/51)
- Update command class names [`#49`](https://github.com/hydephp/hyde/pull/49)
- Update to latest Framework version [`24d666d`](https://github.com/hydephp/hyde/commit/24d666d4d326dfcab92e7a21aca7c0d0e551897a)
- Add the test [`3554c33`](https://github.com/hydephp/hyde/commit/3554c332756e7b44dad0921f45cb00075519125f)
- 0.6.0 Add the test [`0e99c56`](https://github.com/hydephp/hyde/commit/0e99c569e7fe8bb866890e7869bf5de74a987eab)

#### [v0.5.0-alpha](https://github.com/hydephp/hyde/compare/v0.4.1-alpha...v0.5.0-alpha)

> 25 March 2022

- Remove legacy test [`7cee208`](https://github.com/hydephp/hyde/commit/7cee2080f57a3d8bc9cd4a6479ab71486dfdabf6)
- Add tests for installer [`dfed2d2`](https://github.com/hydephp/hyde/commit/dfed2d2ee55bf51694f138f8aa1e7ef2794c7fbf)
- #37 Add more tests: DebugCommand [`ab1758f`](https://github.com/hydephp/hyde/commit/ab1758fb5781b92e6814382b2e0613ad8ab27fd7)

#### [v0.4.1-alpha](https://github.com/hydephp/hyde/compare/v0.4.0-alpha...v0.4.1-alpha)

> 25 March 2022

- Bump minimist from 1.2.5 to 1.2.6 [`#47`](https://github.com/hydephp/hyde/pull/47)
- #37 Add more tests: HydeServiceProvider [`ae8673f`](https://github.com/hydephp/hyde/commit/ae8673f6ae4afde43395e52ea2023a48b3bf73b4)
- Inline the stream variable to fix missing file error [`bca234c`](https://github.com/hydephp/hyde/commit/bca234c40ba35f3d90c4a4cb756d75070938ec9d)
- Update to Framework 0.5.1 [`449e051`](https://github.com/hydephp/hyde/commit/449e0511e43b9b735ca4cc0cea6e3da037c8c572)

#### [v0.4.0-alpha](https://github.com/hydephp/hyde/compare/v0.3.3-alpha...v0.4.0-alpha)

> 24 March 2022

- 0.4.0 Update which adds several new tests tying into framework v0.5.0 [`#46`](https://github.com/hydephp/hyde/pull/46)
- Format tests to PSR2 [`e08aba6`](https://github.com/hydephp/hyde/commit/e08aba6ef4d7214990dc5f8f3869761e61ee553f)
- Create test for publish homepage command [`4e0f828`](https://github.com/hydephp/hyde/commit/4e0f828bc7284c38c10e46ed1e47a48b7c316c60)
- Update framework version to tie into new release [`e4944c8`](https://github.com/hydephp/hyde/commit/e4944c8442a992b26585d8933fe0d01282a5ee7e)

#### [v0.3.3-alpha](https://github.com/hydephp/hyde/compare/v0.3.2-alpha...v0.3.3-alpha)

> 23 March 2022

- Unlock framework version to patch error in last release [`4423513`](https://github.com/hydephp/hyde/commit/4423513ba82672c4bf19042330e8d684559209bb)
- Update config [`a480b0a`](https://github.com/hydephp/hyde/commit/a480b0a876b260d7a6e271713ad5489fb99581e2)

#### [v0.3.2-alpha](https://github.com/hydephp/hyde/compare/v0.3.1-alpha...v0.3.2-alpha)

> 23 March 2022

- Increase link contrast to fix accessibility issue [`#45`](https://github.com/hydephp/hyde/pull/45)
- Add the Site URL setting [`05211b9`](https://github.com/hydephp/hyde/commit/05211b9c55859588ba402b48c38c5d5e2fdd21a5)
- Update config [`8c0d331`](https://github.com/hydephp/hyde/commit/8c0d33158941579cf309847e865c8a0dda3772ad)
- Remove dev files from gitignore [`f52d471`](https://github.com/hydephp/hyde/commit/f52d4718b7764e4e379cd931bbd195be4369ffba)

#### [v0.3.1-alpha](https://github.com/hydephp/hyde/compare/v0.3.0-alpha...v0.3.1-alpha)

> 23 March 2022

- Replace the default empty blog listing index page with a new welcome screen [`#44`](https://github.com/hydephp/hyde/pull/44)
- Replace the default page [`d747290`](https://github.com/hydephp/hyde/commit/d74729050fa36d988b36a978cedaba1bf3e77a4f)
- Add the links [`b8cd49c`](https://github.com/hydephp/hyde/commit/b8cd49c2927c70b0c11e6d990c47adebdcdba8e4)
- Add info about the new build --clean option [`efca81f`](https://github.com/hydephp/hyde/commit/efca81f9d222a8409bdd079f67d1048e48c9d30a)

#### [v0.3.0-alpha](https://github.com/hydephp/hyde/compare/v0.2.1-alpha...v0.3.0-alpha)

> 22 March 2022

- v0.3 - Hyde Core Separation - Contains breaking changes [`#36`](https://github.com/hydephp/hyde/pull/36)
- Hyde Core Separation - Contains breaking changes [`#35`](https://github.com/hydephp/hyde/pull/35)
- Allow the view source directory to be modified at runtime [`#34`](https://github.com/hydephp/hyde/pull/34)
- Add a path helper to unify path referencing [`#33`](https://github.com/hydephp/hyde/pull/33)
- Successfully moved Core into temporary package [`d5a8dc1`](https://github.com/hydephp/hyde/commit/d5a8dc15db87a980144fe3330d778ad69e9e61aa)
- Move app font to vendor [`e43da1d`](https://github.com/hydephp/hyde/commit/e43da1d1845f2837af0273df59f9f8623cce8b2b)
- Remove legacy stubs and test [`8740cc2`](https://github.com/hydephp/hyde/commit/8740cc2996fc9e66df40b2ff6b0f58ec0c32fc34)

#### [v0.2.1-alpha](https://github.com/hydephp/hyde/compare/v0.2.0-alpha...v0.2.1-alpha)

> 21 March 2022

- Add a customizable footer [`#31`](https://github.com/hydephp/hyde/pull/31)
- Adds a customizable footer [`09813cf`](https://github.com/hydephp/hyde/commit/09813cf6810a8e94e8b4301e9c460aa794ad656d)
- Clarify comments in configuration file [`09a7e64`](https://github.com/hydephp/hyde/commit/09a7e6480db8ff72af02db85d160c656ca19fee7)
- Compile frontend assets [`fdb68d5`](https://github.com/hydephp/hyde/commit/fdb68d537e7dd671c033c295815a7c9994e5381b)

#### [v0.2.0-alpha](https://github.com/hydephp/hyde/compare/v0.1.1-pre.patch...v0.2.0-alpha)

> 21 March 2022

- Add responsive navigation to resolve #7 [`#30`](https://github.com/hydephp/hyde/pull/30)
- Add support for images [`#29`](https://github.com/hydephp/hyde/pull/29)
- Fix bug #22 where the feed was not sorting the posts by date [`#28`](https://github.com/hydephp/hyde/pull/28)
- Overhaul the navigation menu to add configuration options [`#27`](https://github.com/hydephp/hyde/pull/27)
- Improve the front matter parser to fix #21 [`#23`](https://github.com/hydephp/hyde/pull/23)
- Check for the app env in the .env file [`#20`](https://github.com/hydephp/hyde/pull/20)
- Add the Torchlight badge automatically [`#19`](https://github.com/hydephp/hyde/pull/19)
- #14 Add publishable 404 pages [`#18`](https://github.com/hydephp/hyde/pull/18)
- Create Validator command to help catch any issues in the setup [`#17`](https://github.com/hydephp/hyde/pull/17)
- Merge pull request #30 from hydephp/7-feature-make-the-navigation-menu-responsive [`#7`](https://github.com/hydephp/hyde/issues/7)
- Add a navigation menu blacklist, fixes #26 [`#26`](https://github.com/hydephp/hyde/issues/26)
- Fix #25, automatically add link to docs [`#25`](https://github.com/hydephp/hyde/issues/25)
- Merge pull request #23 from hydephp/21-bug-front-matter-parser-not-stripping-quotes [`#21`](https://github.com/hydephp/hyde/issues/21)
- Improve the front matter parser to fix #21 [`#21`](https://github.com/hydephp/hyde/issues/21)
- Fix #15, remove redundant values from created file [`#15`](https://github.com/hydephp/hyde/issues/15)
- Add the stubs [`5416fd2`](https://github.com/hydephp/hyde/commit/5416fd22198cc3e5912911aa8547e3a3aa92f734)
- Add tests [`9284a5a`](https://github.com/hydephp/hyde/commit/9284a5a037c8a6afd72dca12d4109b308a432d0b)
- Implement  #16, add custom navigation links [`1007d0d`](https://github.com/hydephp/hyde/commit/1007d0de0a15064157ad7bf4bb801abfb1d2281e)

#### [v0.1.1-pre.patch](https://github.com/hydephp/hyde/compare/v0.1.1-pre...v0.1.1-pre.patch)

> 19 March 2022

- Patches #12, Sev2 Bug: Compiler not using Markdown [`ad640de`](https://github.com/hydephp/hyde/commit/ad640de7bc603330846e025588ea477df55f3962)

#### [v0.1.1-pre](https://github.com/hydephp/hyde/compare/v0.1.0-pre...v0.1.1-pre)

> 19 March 2022

- Merge 1.x [`#2`](https://github.com/hydephp/hyde/pull/2)
- Fix #6, handle missing docs index [`#6`](https://github.com/hydephp/hyde/issues/6)
- Update installation instructions [`785a450`](https://github.com/hydephp/hyde/commit/785a450c2f72faeb3c87a4863e3a27564eece60a)
- Add command for making arbitrary navigation links [`3970d57`](https://github.com/hydephp/hyde/commit/3970d5712da4478b5ce2adb828e7cedd1b443526)
- Create codeql-analysis.yml [`5a6f7ad`](https://github.com/hydephp/hyde/commit/5a6f7ad1ae218a1138f955faf569fe9aecb54e2f)

#### v0.1.0-pre

> 18 March 2022

- Delete _pages directory [`#1`](https://github.com/hydephp/hyde/pull/1)
- Initial Commit [`109bddb`](https://github.com/hydephp/hyde/commit/109bddb7b6144ba704e283c220754759276f1a23)
- Add Torchlight support [`300e06f`](https://github.com/hydephp/hyde/commit/300e06fc6d8600ed8db1b3407a500b5189236eff)
- Add the Logo [`1d06347`](https://github.com/hydephp/hyde/commit/1d063479460fdb4cf621f606b2beafaa7d7d0c61)

### Hyde/Framework Archive (pre v0.35.0)


All notable changes to this project will be documented in this file. Dates are displayed in UTC.

Generated by [`auto-changelog`](https://github.com/CookPete/auto-changelog).

#### [v0.34.0](https://github.com/hydephp/framework/compare/v0.33.0-beta...v0.34.0)

> 6 June 2022

- Deprecate Hyde::features(), use Hyde::hasFeature() instead [`#523`](https://github.com/hydephp/framework/pull/523)
- Create image link helper, fix #434 [`#522`](https://github.com/hydephp/framework/pull/522)
- Create a PageModel contract and helpers to get parsed model collections [`#521`](https://github.com/hydephp/framework/pull/521)
- Merge pull request #522 from hydephp/create-image-file-object [`#434`](https://github.com/hydephp/framework/issues/434)
- Add image path helper, fix #434 [`#434`](https://github.com/hydephp/framework/issues/434)
- Fix #516 Add Composer validation to the test suite [`#516`](https://github.com/hydephp/framework/issues/516)
- Move the static::all() helper to AbstractPage [`c726ad7`](https://github.com/hydephp/framework/commit/c726ad73cf30eff59bc2425f8c35eacbe499f2e4)
- Create MarkdownPost::latest() [`e6d9e4a`](https://github.com/hydephp/framework/commit/e6d9e4a1b2689e58cef44d7109c0594bc3df972f)
- Implement MarkdownPost::all() [`cda2010`](https://github.com/hydephp/framework/commit/cda201052547935d545869d651bc297f45617011)

#### [v0.33.0-beta](https://github.com/hydephp/framework/compare/v0.32.1-beta...v0.33.0-beta)

> 4 June 2022


#### [v0.32.1-beta](https://github.com/hydephp/framework/compare/v0.32.0-beta...v0.32.1-beta)

> 4 June 2022

- Move back hyde/realtime-compiler to hyde/hyde [`#517`](https://github.com/hydephp/framework/pull/517)
- Update composer.lock [`246da42`](https://github.com/hydephp/framework/commit/246da42b693a07175e861bf653763cfa9af42ec2)
- Update composer.lock [`9e835b6`](https://github.com/hydephp/framework/commit/9e835b6cec2ef64fb81d9378a3bab3c090f460bf)

#### [v0.32.0-beta](https://github.com/hydephp/framework/compare/v0.31.1-beta...v0.32.0-beta)

> 4 June 2022

- Refactor to use Laravel cache helper instead of custom implementation [`#514`](https://github.com/hydephp/framework/pull/514)
- Improve metadata for featured post images [`#512`](https://github.com/hydephp/framework/pull/512)
- Skip generating auxiliary files in the main built loop when there is no underlying content [`#511`](https://github.com/hydephp/framework/pull/511)
- Fix: #506: Move ext-simplexml in composer.json to suggest as it is not a strict dependency [`#510`](https://github.com/hydephp/framework/pull/510)
- Rewrite Realtime Compiler [`#508`](https://github.com/hydephp/framework/pull/508)
- Fix #496: Missing image "contentUrl" metadata [`#496`](https://github.com/hydephp/framework/issues/496)
- Don't create search files when there are no pages [`#482`](https://github.com/hydephp/framework/issues/482)
- Update Hyde Realtime Compiler to v2.0 [`f917319`](https://github.com/hydephp/framework/commit/f917319149bfce3249f9921b6bc3ecf0a6307f42)
- Delete RELEASE-NOTES-DRAFT.md [`9853526`](https://github.com/hydephp/framework/commit/9853526ec23b8fe7a325126d8e740e354a1b4eb2)
- Remove pre-check as package is always included [`076a1be`](https://github.com/hydephp/framework/commit/076a1bef2ae68117d092b38d9ee8d6f2fef64172)

#### [v0.31.1-beta](https://github.com/hydephp/framework/compare/v0.31.0-beta...v0.31.1-beta)

> 3 June 2022


#### [v0.31.0-beta](https://github.com/hydephp/framework/compare/v0.30.1-beta...v0.31.0-beta)

> 2 June 2022

- Fix #499: Make the search dialog positioning fixed [`#503`](https://github.com/hydephp/framework/pull/503)
- Make documentation pages smarter [`#501`](https://github.com/hydephp/framework/pull/501)
- Link to markdown source files [`#498`](https://github.com/hydephp/framework/pull/498)
- Fix #490 Make heading permalinks visible [`#493`](https://github.com/hydephp/framework/pull/493)
- Add Markdown Post/Preprocessors  [`#488`](https://github.com/hydephp/framework/pull/488)
- Merge pull request #503 from hydephp/499-make-the-search-menu-dialog-position-fixed [`#499`](https://github.com/hydephp/framework/issues/499)
- Fix #499: Make the search dialog positioning fixed [`#499`](https://github.com/hydephp/framework/issues/499)
- Merge pull request #493 from hydephp/make-heading-permalinks-visible [`#490`](https://github.com/hydephp/framework/issues/490)
- Fix #490 Make heading permalinks visible [`#490`](https://github.com/hydephp/framework/issues/490)
- Merge unit tests into single feature test [`c455d1c`](https://github.com/hydephp/framework/commit/c455d1c0246d9361fd2115528ce616ea797915ea)
- Use the same static transformation instead of DOM [`bdba273`](https://github.com/hydephp/framework/commit/bdba27386df05a46ca27071601aed1f6f3f00b59)
- Document the edit button feature [`dc0d9d7`](https://github.com/hydephp/framework/commit/dc0d9d750e0b61701557472ebd1ce1b1e556058a)

#### [v0.30.1-beta](https://github.com/hydephp/framework/compare/v0.30.0-beta...v0.30.1-beta)

> 31 May 2022

- Fix support for outputting documentation pages to root output directory [`#480`](https://github.com/hydephp/framework/pull/480)
- Fix https://github.com/hydephp/framework/issues/462#issuecomment-1142408337 [`#462`](https://github.com/hydephp/framework/issues/462)
- Fix bug #462 caused by trailing slash in docs path [`6be5055`](https://github.com/hydephp/framework/commit/6be5055633b4ef9be358fdc82dfcc5fc1aad068b)

#### [v0.30.0-beta](https://github.com/hydephp/framework/compare/v0.29.5-beta...v0.30.0-beta)

> 31 May 2022

- Add inline Blade support to markdown [`#478`](https://github.com/hydephp/framework/pull/478)
- Create page and document Blade-supported Markdown [`0d7ae0f`](https://github.com/hydephp/framework/commit/0d7ae0f213eba74a61257f9207f184169a36127d)
- Add base tests [`ae4b0dc`](https://github.com/hydephp/framework/commit/ae4b0dc24568483ed2be4330c290839f4382571a)
- Sketch out the service class [`4b88214`](https://github.com/hydephp/framework/commit/4b8821447f7375d2cae20a685b76a8102972ee40)

#### [v0.29.5-beta](https://github.com/hydephp/framework/compare/v0.29.4-beta...v0.29.5-beta)

> 31 May 2022

- Bump HydeFront to v1.10 [`0f28947`](https://github.com/hydephp/framework/commit/0f28947f2b197177b1b30626d161408d46f71335)

#### [v0.29.4-beta](https://github.com/hydephp/framework/compare/v0.29.3-beta...v0.29.4-beta)

> 30 May 2022

- Add color-scheme meta, fix #460 [`#460`](https://github.com/hydephp/framework/issues/460)
- Try to figure out why Codecov is not working [`9d3371c`](https://github.com/hydephp/framework/commit/9d3371cab5606c280261c2f3e209beeff3289f5a)
- Revert codecov changes [`b253969`](https://github.com/hydephp/framework/commit/b2539690fa4d013b06082a162f05816eff99e6bd)

#### [v0.29.3-beta](https://github.com/hydephp/framework/compare/v0.29.2-beta...v0.29.3-beta)

> 30 May 2022

- Fix Bug #471: og:title and twitter:title should use the page title, and only use config one as fallback [`#473`](https://github.com/hydephp/framework/pull/473)
- Fix bug #471, make title metadata dynamic [`b9ac1c8`](https://github.com/hydephp/framework/commit/b9ac1c8d1fa0c484d2d95fad891c2c3c5c7f039c)
- Make dynamic meta title use title property instead [`6aaa612`](https://github.com/hydephp/framework/commit/6aaa612b80600ae4ef8136fb779623b66206119b)

#### [v0.29.2-beta](https://github.com/hydephp/framework/compare/v0.29.1-beta...v0.29.2-beta)

> 30 May 2022

- Add !important to style override [`3e28b1d`](https://github.com/hydephp/framework/commit/3e28b1dcd91802596edf5dfa454fe2178432688f)

#### [v0.29.1-beta](https://github.com/hydephp/framework/compare/v0.29.0-beta...v0.29.1-beta)

> 30 May 2022

- Use the config defined output path [`927072e`](https://github.com/hydephp/framework/commit/927072e725624d39239845a681e744e2d309694c)
- Update Readme heading to "The Core Framework" [`7a89486`](https://github.com/hydephp/framework/commit/7a89486509ea68071cb5268956dd771766bf327a)

#### [v0.29.0-beta](https://github.com/hydephp/framework/compare/v0.28.1-beta...v0.29.0-beta)

> 30 May 2022

- Load HydeFront v1.9.x needed for HydeSearch [`#468`](https://github.com/hydephp/framework/pull/468)
- Make the search feature configurable and toggleable [`#467`](https://github.com/hydephp/framework/pull/467)
- Add the HydeSearch frontend integration for documentation pages [`#465`](https://github.com/hydephp/framework/pull/465)
- Create the backend search index generation for documentation pages [`#459`](https://github.com/hydephp/framework/pull/459)
- Bump guzzlehttp/guzzle from 7.4.2 to 7.4.3 [`#456`](https://github.com/hydephp/framework/pull/456)
- Refactor inline styles to HydeFront Sass [`86fff1d`](https://github.com/hydephp/framework/commit/86fff1d9dc7f5d5e5ca171cf79517af0d2fb1639)
- Begin sketching out the class [`ed131bd`](https://github.com/hydephp/framework/commit/ed131bd4196afbcf1684bb999c5a7fe98d1948b8)
- Extract search widget to component [`420f662`](https://github.com/hydephp/framework/commit/420f662a3040cc4c0f3f8e48d6a350686fb02803)

#### [v0.28.1-beta](https://github.com/hydephp/framework/compare/v0.28.0-beta-pre...v0.28.1-beta)

> 25 May 2022

- Fix #450: Add custom exceptions [`#454`](https://github.com/hydephp/framework/pull/454)
- Refactor author configuration system [`#449`](https://github.com/hydephp/framework/pull/449)
- Merge pull request #454 from hydephp/450-add-custom-exceptions [`#450`](https://github.com/hydephp/framework/issues/450)
- Remove AuthorService [`9f9d64d`](https://github.com/hydephp/framework/commit/9f9d64dc4f232e6c0a695088cd43dc28f8535fc3)
- Clean up code [`f8452b9`](https://github.com/hydephp/framework/commit/f8452b9d697505733f147bf3f59e92abfb307727)
- Create FileConflictException [`02d534c`](https://github.com/hydephp/framework/commit/02d534cd801ed19fac264373685c30b3f6858c34)

#### [v0.28.0-beta-pre](https://github.com/hydephp/framework/compare/v0.28.0-beta...v0.28.0-beta-pre)

> 22 May 2022

#### [v0.28.0-beta](https://github.com/hydephp/framework/compare/v0.27.12-beta...v0.28.0-beta)

> 23 May 2022

- Refactor author configuration system [`#449`](https://github.com/hydephp/framework/pull/449)
- Refactor configuration to use snake_case for all options, and extract documentation settings to own file [`#444`](https://github.com/hydephp/framework/pull/444)
- Remove AuthorService [`9f9d64d`](https://github.com/hydephp/framework/commit/9f9d64dc4f232e6c0a695088cd43dc28f8535fc3)
- Extract documentation configuration options to docs.php [`92b9ae5`](https://github.com/hydephp/framework/commit/92b9ae5fc4f2c7743206ebcfce48d81e4df7746d)
- Use the snake_case config format [`f578855`](https://github.com/hydephp/framework/commit/f578855047113c3181c9869f1ec9d4d521c3bd62)

#### [v0.27.12-beta](https://github.com/hydephp/framework/compare/v0.27.11-beta...v0.27.12-beta)

> 22 May 2022

- Code cleanup without affecting functionality  [`#440`](https://github.com/hydephp/framework/pull/440)
- Add missing return type declarations [`684b792`](https://github.com/hydephp/framework/commit/684b792796e330c958a312d914057771eb72f2da)
- Add PHPDoc comments with @throws tags [`ae44806`](https://github.com/hydephp/framework/commit/ae44806cb3c23249bc68a39bd1ede6fa0c4e8e56)

#### [v0.27.11-beta](https://github.com/hydephp/framework/compare/v0.27.10-beta...v0.27.11-beta)

> 21 May 2022

- Fix #429: Add page priorities to sitemap generation [`#437`](https://github.com/hydephp/framework/pull/437)
- Merge pull request #437 from hydephp/add-dynamic-page-priorities-for-sitemap [`#429`](https://github.com/hydephp/framework/issues/429)
- Add page priority support [`0bfbbba`](https://github.com/hydephp/framework/commit/0bfbbba07fd8d1720fe6a693089e62dbc0dc018a)

#### [v0.27.10-beta](https://github.com/hydephp/framework/compare/v0.27.9-beta...v0.27.10-beta)

> 20 May 2022

- Improve RSS image handling and feed and sitemap generation processes [`#435`](https://github.com/hydephp/framework/pull/435)
- Create HydeBuildRssFeedCommand.php [`ac4788f`](https://github.com/hydephp/framework/commit/ac4788f987cb517d51a6d0a4fddc5684777c9a0a)
- Create build:sitemap command [`82c73a3`](https://github.com/hydephp/framework/commit/82c73a392350dff171b496220d8d1f70d363102d)
- Fetch information for local images [`a10c1c3`](https://github.com/hydephp/framework/commit/a10c1c361852154e9eb52947b003a65ede09c3ef)

#### [v0.27.9-beta](https://github.com/hydephp/framework/compare/v0.27.8-beta...v0.27.9-beta)

> 20 May 2022

- Rename and restructure internal hooks [`0562ae3`](https://github.com/hydephp/framework/commit/0562ae3558363afddfeb63a7148f967940ed4966)
- Update test code formatting [`1a9dcaf`](https://github.com/hydephp/framework/commit/1a9dcaf670a9757985013c7c3a3e01fa93f75579)
- Add sitemap link test [`9ba7b10`](https://github.com/hydephp/framework/commit/9ba7b109560881867ee9ba81a5e37bb10b370616)

#### [v0.27.8-beta](https://github.com/hydephp/framework/compare/v0.27.7-beta...v0.27.8-beta)

> 19 May 2022

- Update the tests [`a80593e`](https://github.com/hydephp/framework/commit/a80593e1ac6fc79c3d78ea2d736c89955e6b6805)

#### [v0.27.7-beta](https://github.com/hydephp/framework/compare/v0.27.6-beta...v0.27.7-beta)

> 19 May 2022

- Normalize the site URL [`a4b9ce7`](https://github.com/hydephp/framework/commit/a4b9ce7a32321e3e67df5aaed477fbfc54c6c524)

#### [v0.27.6-beta](https://github.com/hydephp/framework/compare/v0.27.5-beta...v0.27.6-beta)

> 19 May 2022

- Add deployment documentation [`4b188f2`](https://github.com/hydephp/framework/commit/4b188f20848e87cd3b3e77af9cdde5b373e2e4d3)
- Merge sections to be more compact [`baadd48`](https://github.com/hydephp/framework/commit/baadd4891d719123720f8bc79a1a82a4837e547e)
- Restructure document flow [`40f4a3d`](https://github.com/hydephp/framework/commit/40f4a3d37b835b40b392f5f72a4ab46563df5042)

#### [v0.27.5-beta](https://github.com/hydephp/framework/compare/v0.27.4-beta...v0.27.5-beta)

> 19 May 2022

- Fix bug where categorized documentation sidebar items were not sorted [`#422`](https://github.com/hydephp/framework/pull/422)
- Fix #367: Add upcoming documentation files [`#367`](https://github.com/hydephp/framework/issues/367)
- Create building-your-site.md [`6989bd5`](https://github.com/hydephp/framework/commit/6989bd59d33d84cebf3e0ef134f4107d149c6fd5)
- Update documentation page orders [`b38c58b`](https://github.com/hydephp/framework/commit/b38c58bba32312d932d1a005b3015b3ce9dd7329)

#### [v0.27.4-beta](https://github.com/hydephp/framework/compare/v0.27.3-beta...v0.27.4-beta)

> 19 May 2022

- Fix #419: Add meta links to the RSS feed [`#419`](https://github.com/hydephp/framework/issues/419)
- Refactor internal helpers to be public static [`283e5d2`](https://github.com/hydephp/framework/commit/283e5d2154862f114e82f1e5e036924d449e7ebf)
- Add page slug for compatibility, fixing bug where Blade pages did not get canonical link tags [`d3ac8e4`](https://github.com/hydephp/framework/commit/d3ac8e492bb01ba538111ba8c7f4dfb48cbc5785)

#### [v0.27.3-beta](https://github.com/hydephp/framework/compare/v0.27.2-beta...v0.27.3-beta)

> 19 May 2022

- Add unit test for fluent Markdown post helpers [`2a3b90b`](https://github.com/hydephp/framework/commit/2a3b90bbf2ffab9709a49447b9a4aa80cd14ca9e)
- Add Author::getName() unit test [`64616a6`](https://github.com/hydephp/framework/commit/64616a6d24d8335e890bde35c8fafa37ef9bb4ba)
- Change RSS feed default filename to feed.xml [`d545b07`](https://github.com/hydephp/framework/commit/d545b07130cb58c42cb9701b3c2322ac133e617e)

#### [v0.27.2-beta](https://github.com/hydephp/framework/compare/v0.27.1-beta...v0.27.2-beta)

> 19 May 2022

- Add RSS feed for Markdown blog posts [`#413`](https://github.com/hydephp/framework/pull/413)
- Add the RSSFeedService test [`a21596f`](https://github.com/hydephp/framework/commit/a21596f68792d313c551789f713950a6c2410975)
- Add the initial channel items [`9cb9b30`](https://github.com/hydephp/framework/commit/9cb9b302662de3d1dc80ba0ea09a48c3a53f2e78)
- Update sitemap tests and add rss feed tests [`fe93f5b`](https://github.com/hydephp/framework/commit/fe93f5b7cd1dea1f3bbb5a851b8185e5288f50de)

#### [v0.27.1-beta](https://github.com/hydephp/framework/compare/v0.27.0-beta...v0.27.1-beta)

> 18 May 2022

- Fix #403: Remove @HydeConfigVersion annotation from config/hyde.php [`#408`](https://github.com/hydephp/framework/pull/408)
- Merge pull request #408 from hydephp/remove-hydeconfigversion-annotation-from-hyde-config [`#403`](https://github.com/hydephp/framework/issues/403)
- Remove HydeConfigVersion annotation [`84b1602`](https://github.com/hydephp/framework/commit/84b1602fc3280ef66637799c8aaa9d9513c3142c)

#### [v0.27.0-beta](https://github.com/hydephp/framework/compare/v0.26.0-beta...v0.27.0-beta)

> 18 May 2022

- Add sitemap.xml generation [`#404`](https://github.com/hydephp/framework/pull/404)
- Add SitemapService tests [`ce5d8ed`](https://github.com/hydephp/framework/commit/ce5d8ed089546a8262e637d3ce399bf190672ba0)
- Refactor shared code into new helper [`46f41d6`](https://github.com/hydephp/framework/commit/46f41d6848a5562006f4290aa00df221d25d815a)
- Create basic sitemap generator [`1f66928`](https://github.com/hydephp/framework/commit/1f669282d727042df5074f0182bf5e0563d07a91)

#### [v0.26.0-beta](https://github.com/hydephp/framework/compare/v0.25.0-beta...v0.26.0-beta)

> 18 May 2022

- Fix #398: Remove the deprecated Metadata model [`#400`](https://github.com/hydephp/framework/pull/400)
- Fix #379: Extract menu logo to component [`#396`](https://github.com/hydephp/framework/pull/396)
- Update helper namespaces [`#395`](https://github.com/hydephp/framework/pull/395)
- Fix #385: Move page parsers into models/parsers namespace [`#394`](https://github.com/hydephp/framework/pull/394)
- Remove redundancy and merge Meta and Metadata models #384 [`#390`](https://github.com/hydephp/framework/pull/390)
- Unify the $page property and add a fluent metadata helper  [`#388`](https://github.com/hydephp/framework/pull/388)
- Merge pull request #400 from hydephp/398-remove-legacy-metadata-model [`#398`](https://github.com/hydephp/framework/issues/398)
- Merge pull request #396 from hydephp/extract-navigation-menu-logo-to-component-to-make-it-easier-to-customize [`#379`](https://github.com/hydephp/framework/issues/379)
- Fix #379: Extract menu logo to component [`#379`](https://github.com/hydephp/framework/issues/379) [`#379`](https://github.com/hydephp/framework/issues/379)
- Merge pull request #394 from hydephp/385-move-page-parsers-into-a-namespace [`#385`](https://github.com/hydephp/framework/issues/385)
- Fix #385: Move page parsers into a namespace [`#385`](https://github.com/hydephp/framework/issues/385)
- Fix #382: Unify the $page property [`#382`](https://github.com/hydephp/framework/issues/382)
- Fix #375, Add config option to add og:properties [`#375`](https://github.com/hydephp/framework/issues/375)
- Extract metadata helpers to concern [`72b1356`](https://github.com/hydephp/framework/commit/72b1356298ae0537356a88630e144df07fc6adf8)
- Add test for, and improve Meta helper [`15ccd27`](https://github.com/hydephp/framework/commit/15ccd271706ddf38f8011287ed28f04a60cd4076)
- Refactor concern to not be dependent on Metadata model [`b247bb0`](https://github.com/hydephp/framework/commit/b247bb0627dc481c08bb8e47f7c38ec57816154a)

#### [v0.25.0-beta](https://github.com/hydephp/framework/compare/v0.24.0-beta...v0.25.0-beta)

> 17 May 2022

- Load asset service from the service container [`#373`](https://github.com/hydephp/framework/pull/373)
- Rename --pretty option to --run-prettier to distinguish it better in build command  [`#368`](https://github.com/hydephp/framework/pull/368)
- Allow site output directory to be customized [`#362`](https://github.com/hydephp/framework/pull/362)
- Configuration and autodiscovery improvements [`#340`](https://github.com/hydephp/framework/pull/340)
- Add configurable "pretty URLs" [`#354`](https://github.com/hydephp/framework/pull/354)
- Add sidebar config offset, fix #307 [`#348`](https://github.com/hydephp/framework/pull/348)
- Change BuildService to DiscoveryService [`#347`](https://github.com/hydephp/framework/pull/347)
- Fix #361 Rename --pretty option to --run-prettier [`#361`](https://github.com/hydephp/framework/issues/361)
- Fix #350, Use the model path properties [`#350`](https://github.com/hydephp/framework/issues/350)
- Add option for pretty urls fix #330 [`#330`](https://github.com/hydephp/framework/issues/330)
- Rewrite index docs path to pretty url, fix #353 [`#353`](https://github.com/hydephp/framework/issues/353)
- Fix #330, Create helper to make pretty URLs if enabled [`#330`](https://github.com/hydephp/framework/issues/330)
- Merge pull request #348 from hydephp/add-sidebar-priority-offset-for-config-defined-values [`#307`](https://github.com/hydephp/framework/issues/307)
- Add sidebar config offset, fix #307 [`#307`](https://github.com/hydephp/framework/issues/307)
- Fix #343 [`#343`](https://github.com/hydephp/framework/issues/343)
- Restructure the tests [`41bd056`](https://github.com/hydephp/framework/commit/41bd0560fb014e3a042909e3162e2a2da28c0b77)
- Add helpers to make it easier to refactor source paths [`10e145e`](https://github.com/hydephp/framework/commit/10e145ea345d2aca22c81ec15d7af073c5ee803c)
- Utalize the $sourceDirectory property in build services [`9d9cbff`](https://github.com/hydephp/framework/commit/9d9cbff800d1422461dfcee6f3983662c51c5606)

#### [v0.24.0-beta](https://github.com/hydephp/framework/compare/v0.23.5-beta...v0.24.0-beta)

> 11 May 2022

- Add documentation sidebar category labels, fixes #309 [`#326`](https://github.com/hydephp/framework/pull/326)
- Merge pull request #326 from hydephp/309-add-documentation-sidebar-category-labels [`#309`](https://github.com/hydephp/framework/issues/309)
- Sketch out the files for the category integration [`d6c81bb`](https://github.com/hydephp/framework/commit/d6c81bbcce78f0d72f131f49e1c61716e0cd26d6)
- Implement category creation [`70448b1`](https://github.com/hydephp/framework/commit/70448b14ac6d8be3c8162ec78d12901f7a5c7579)
- Set category of uncategorized items [`9f0feb3`](https://github.com/hydephp/framework/commit/9f0feb364a0fa8be9401a5453d8a1ded4b0ae40a)

#### [v0.23.5-beta](https://github.com/hydephp/framework/compare/v0.23.4-beta...v0.23.5-beta)

> 11 May 2022

- Add back skip to content button to Lagrafo docs layout, fix #300 [`#322`](https://github.com/hydephp/framework/pull/322)
- Change max prose width of markdown pages to match blog posts, fix #303 [`#321`](https://github.com/hydephp/framework/pull/321)
- Fix #153, bug where config option uses app name instead of Hyde name. [`#320`](https://github.com/hydephp/framework/pull/320)
- Add option to mark site as installed, fix #289 [`#289`](https://github.com/hydephp/framework/issues/289)
- Merge pull request #322 from hydephp/300-add-back-skip-to-content-button-to-lagrafo-docs-layout [`#300`](https://github.com/hydephp/framework/issues/300)
- Add skip to content button docs layout, fix #300 [`#300`](https://github.com/hydephp/framework/issues/300)
- Merge pull request #321 from hydephp/303-change-max-width-of-markdown-pages-to-match-blog-posts [`#303`](https://github.com/hydephp/framework/issues/303)
- Change max width to match blog posts, fix #303 [`#303`](https://github.com/hydephp/framework/issues/303)
- Merge pull request #320 from hydephp/294-fix-bug-where-config-option-uses-app-name-instead-of-hyde-name [`#153`](https://github.com/hydephp/framework/issues/153)
- #153 Fix bug where config option uses app name instead of Hyde name. [`c90977c`](https://github.com/hydephp/framework/commit/c90977cf942cad214b8ea8218be3d5773d1fc633)
- Update install command for new site name syntax [`0687351`](https://github.com/hydephp/framework/commit/06873511064dd2b5ed2faa6ff1ad87c3210185ea)

#### [v0.23.4-beta](https://github.com/hydephp/framework/compare/v0.23.3-beta...v0.23.4-beta)

> 11 May 2022

- Refactor post excerpt component to be less reliant on directly using front matter and add view test [`#318`](https://github.com/hydephp/framework/pull/318)
- Formatting: Add newline after console output when running build without API calls, fix #313 [`#316`](https://github.com/hydephp/framework/pull/316)
- Fix #314, add background color fallback to documentation page body [`#315`](https://github.com/hydephp/framework/pull/315)
- Restructure and format component, fix #306 [`#306`](https://github.com/hydephp/framework/issues/306)
- Merge pull request #316 from hydephp/313-formatting-add-newline-after-disabling-external-api-calls-in-build-command [`#313`](https://github.com/hydephp/framework/issues/313)
- Formatting: Add newline after --no-api info, fix #313 [`#313`](https://github.com/hydephp/framework/issues/313)
- Merge pull request #315 from hydephp/314-add-dark-mode-background-to-body-in-documentation-pages-to-prevent-fouc [`#314`](https://github.com/hydephp/framework/issues/314)
- Fix #314, add background color fallback to docs body [`#314`](https://github.com/hydephp/framework/issues/314)
- Implement hidden: true front matter to hide documentation pages from sidebar, fix #310 [`#310`](https://github.com/hydephp/framework/issues/310)
- Create ArticleExcerptViewTest.php [`4a3ecaa`](https://github.com/hydephp/framework/commit/4a3ecaa02134583c36d3b8685fa5005f586f4293)
- Add tests for the fluent date-author string [`30f7f67`](https://github.com/hydephp/framework/commit/30f7f6762c6481c148908c26a5930f6e2daf1d80)

#### [v0.23.3-beta](https://github.com/hydephp/framework/compare/v0.23.2-beta...v0.23.3-beta)

> 10 May 2022

- Fix #310, allow documentation pages to be hidden from sidebar using front matter [`#311`](https://github.com/hydephp/framework/pull/311)
- Merge pull request #311 from hydephp/310-implement-hidden-true-front-matter-to-hide-documentation-pages-from-sidebar [`#310`](https://github.com/hydephp/framework/issues/310)
- Fix #310, allow items to be hidden from sidebar with front matter [`#310`](https://github.com/hydephp/framework/issues/310)

#### [v0.23.2-beta](https://github.com/hydephp/framework/compare/v0.23.1-beta...v0.23.2-beta)

> 7 May 2022

- Refactor documentation sidebar internals [`#299`](https://github.com/hydephp/framework/pull/299)
- Create feature test for the new sidebar service [`0adf948`](https://github.com/hydephp/framework/commit/0adf94889c36e0b77fb63018221b16c7f1fc8374)
- Remove deprecated action [`063a85a`](https://github.com/hydephp/framework/commit/063a85aa8979fa5780ba5622c9d9f395c2c159b3)
- Create the sidebar models [`fbcae7c`](https://github.com/hydephp/framework/commit/fbcae7cacd100267440b362a97f97d7bbdee09a9)

#### [v0.23.1-beta](https://github.com/hydephp/framework/compare/v0.23.0-beta...v0.23.1-beta)

> 6 May 2022

- Add the test helper files [`3cd5a56`](https://github.com/hydephp/framework/commit/3cd5a56aec24fde17bc1a40c6760d6fc24db3113)
- Test description has warning for out of date config [`a90c0b1`](https://github.com/hydephp/framework/commit/a90c0b17663683737cea8fa75dd3d3d39e743f66)
- Delete .run directory [`8cd71fc`](https://github.com/hydephp/framework/commit/8cd71fc4f98efb514c9995a665e5f47f839fa940)

#### [v0.23.0-beta](https://github.com/hydephp/framework/compare/v0.22.0-beta...v0.23.0-beta)

> 6 May 2022

- Refactor docs layout to use Lagrafo instead of Laradocgen [`#292`](https://github.com/hydephp/framework/pull/292)
- Port lagrafo (wip) [`6ca2309`](https://github.com/hydephp/framework/commit/6ca230964211c79fe19df5954a65ad846500ba5e)
- Move all head tags into blade component [`3093ebf`](https://github.com/hydephp/framework/commit/3093ebf65556e185649a40fd8459caa3fa250d7d)
- Use the Hyde layout [`e09e301`](https://github.com/hydephp/framework/commit/e09e301dba196f6d3336a3f9cf8a265c8939af6c)

#### [v0.22.0-beta](https://github.com/hydephp/framework/compare/v0.21.6-beta...v0.22.0-beta)

> 5 May 2022

- Update HydeFront version to v1.5.x [`#287`](https://github.com/hydephp/framework/pull/287)
- Refactor script interactions [`#286`](https://github.com/hydephp/framework/pull/286)
- Hide the install command once it has been run, fix #280 [`#280`](https://github.com/hydephp/framework/issues/280)
- Hide the install command once it has been run, fix #280 [`#280`](https://github.com/hydephp/framework/issues/280)
- Replace onclick with element IDs [`e97d545`](https://github.com/hydephp/framework/commit/e97d5457117e4980425d12fea97bb0dc81eae904)
- Move dark mode switch [`9f6fdf8`](https://github.com/hydephp/framework/commit/9f6fdf83561f4f4e1f8d2e5d4b44e0a923963c94)

#### [v0.21.6-beta](https://github.com/hydephp/framework/compare/v0.21.5-beta...v0.21.6-beta)

> 4 May 2022

- Create installer command, fix #149 [`#279`](https://github.com/hydephp/framework/pull/279)
- Merge pull request #279 from hydephp/149-create-installer-command [`#149`](https://github.com/hydephp/framework/issues/149)
- Create Install command that can publish a homepage [`b890eb7`](https://github.com/hydephp/framework/commit/b890eb790fddc7ad8e23785b3677e304343b6616)
- Use installer to set the site name in config [`3f0c843`](https://github.com/hydephp/framework/commit/3f0c843955b8dbfa0cc14879771c50397670cae0)
- Use installer to set the site URL in config [`d5f56ac`](https://github.com/hydephp/framework/commit/d5f56ac20d82eb362363b382695c016157f66e42)

#### [v0.21.5-beta](https://github.com/hydephp/framework/compare/v0.21.4-beta...v0.21.5-beta)

> 3 May 2022

- Update the test to fix updated exception output and remove comments [`cd5a70d`](https://github.com/hydephp/framework/commit/cd5a70d3f8a7b9cf0d97e584191d35ebc642cf5a)

#### [v0.21.4-beta](https://github.com/hydephp/framework/compare/v0.21.3-beta...v0.21.4-beta)

> 3 May 2022

- Fix #231 [`#231`](https://github.com/hydephp/framework/issues/231)

#### [v0.21.3-beta](https://github.com/hydephp/framework/compare/v0.21.2-beta...v0.21.3-beta)

> 3 May 2022

- Allow documentation pages to be scaffolded using the make:page command [`#273`](https://github.com/hydephp/framework/pull/273)
- Allow documentation pages to be scaffolded using the command [`7bbe012`](https://github.com/hydephp/framework/commit/7bbe0123f0e7b609954ca8e52216d19453c96f1a)

#### [v0.21.2-beta](https://github.com/hydephp/framework/compare/v0.21.1-beta...v0.21.2-beta)

> 3 May 2022

- Send a non-intrusive warning when the config file is out of date [`#270`](https://github.com/hydephp/framework/pull/270)
- Create crude action to check if a config file is up to date [`e31210f`](https://github.com/hydephp/framework/commit/e31210f055dea4ca6d76750b9b2ad24c61c05850)
- Create FileCacheServiceTest [`d9141cc`](https://github.com/hydephp/framework/commit/d9141cca4125c055f927c53edf7bf2b7bde9c9d0)
- Add the test [`ee4a64d`](https://github.com/hydephp/framework/commit/ee4a64d9a22314339b002bbd856b2f79c08bffea)

#### [v0.21.1-beta](https://github.com/hydephp/framework/compare/v0.21.0-beta...v0.21.1-beta)

> 3 May 2022

- Create filecache at runtime instead of relying on a JSON file that needs to be up to date [`#265`](https://github.com/hydephp/framework/pull/265)
- Create the filecache at runtime, resolves #243, #246 [`#243`](https://github.com/hydephp/framework/issues/243)
- Remove deprecated filecache store and generator [`7a1eb32`](https://github.com/hydephp/framework/commit/7a1eb32aae22f749611ed95bc6b2fb1fce36bd20)
- Remove "Update Filecache" workflow [`81564c0`](https://github.com/hydephp/framework/commit/81564c0d19ca6d622a4949830e2007ed10731e99)
- Remove legacy try/catch [`34733dd`](https://github.com/hydephp/framework/commit/34733ddfb5a53463688ae20f1357f09b8aec33f2)

#### [v0.21.0-beta](https://github.com/hydephp/framework/compare/v0.20.0-beta...v0.21.0-beta)

> 3 May 2022

- Always empty the _site directory when running the static site build command [`#262`](https://github.com/hydephp/framework/pull/262)
- Always purge output directory when running builder [`a86ad7d`](https://github.com/hydephp/framework/commit/a86ad7d56cbe42bc4541224d951cdf349b5a84ed)

#### [v0.20.0-beta](https://github.com/hydephp/framework/compare/v0.19.0-beta...v0.20.0-beta)

> 2 May 2022

- Update Filecache [`#258`](https://github.com/hydephp/framework/pull/258)
- Remove HydeFront from being bundled as a subrepo [`#257`](https://github.com/hydephp/framework/pull/257)
- Change the action used to create pull requests [`#255`](https://github.com/hydephp/framework/pull/255)
- Exclude files starting with an  underscore from being compiled into pages, fix #220 [`#254`](https://github.com/hydephp/framework/pull/254)
- Create .gitattributes, fixes #223 [`#250`](https://github.com/hydephp/framework/pull/250)
- Deprecate filecache.json and related services [`#248`](https://github.com/hydephp/framework/pull/248)
- Allow documentation sidebar header name to be changed [`#245`](https://github.com/hydephp/framework/pull/245)
- Update Filecache [`#242`](https://github.com/hydephp/framework/pull/242)
- Fix bugs in article and excerpts not fluently constructing descriptions [`#241`](https://github.com/hydephp/framework/pull/241)
- Handle undefined array key title in article-excerpt.blade.php  [`#238`](https://github.com/hydephp/framework/pull/238)
- Fix test matrix not fetching proper branch on PRs [`#235`](https://github.com/hydephp/framework/pull/235)
- Fix sidebar ordering bug by using null coalescing operator instead of elvis operator [`#234`](https://github.com/hydephp/framework/pull/234)
- Add unit test for hasDarkmode, fix #259 [`#259`](https://github.com/hydephp/framework/issues/259)
- Add the test, resolves #259 [`#259`](https://github.com/hydephp/framework/issues/259)
- Merge pull request #254 from hydephp/220-exclude-files-starting-with-an-_underscore-from-being-compiled-into-pages [`#220`](https://github.com/hydephp/framework/issues/220)
- Merge pull request #250 from hydephp/add-gitattributes [`#223`](https://github.com/hydephp/framework/issues/223)
- Create .gitattributes, fixes #223 [`#223`](https://github.com/hydephp/framework/issues/223)
- Make category nullable, fixes #230 [`#230`](https://github.com/hydephp/framework/issues/230)
- Fix #240 [`#240`](https://github.com/hydephp/framework/issues/240)
- Handle undefined array key, fixes #229 [`#229`](https://github.com/hydephp/framework/issues/229)
- Remove the HydeFront subrepo [`d406202`](https://github.com/hydephp/framework/commit/d406202d5f24d0cb543ac02fd2b9dc980c86d966)
- Add test to ensure that post front matter can be omitted [`875c6d4`](https://github.com/hydephp/framework/commit/875c6d46b822a7e5d02b1f281ca00189a222d06b)
- Exclude files starting with an _underscore from being discovered [`0dcdcb6`](https://github.com/hydephp/framework/commit/0dcdcb6a35969094533429345a0108915db388f4)

#### [v0.19.0-beta](https://github.com/hydephp/framework/compare/v0.18.0-beta...v0.19.0-beta)

> 1 May 2022

- Update Filecache [`#226`](https://github.com/hydephp/framework/pull/226)
- Add config option to disable dark mode [`#225`](https://github.com/hydephp/framework/pull/225)
- Update Filecache [`#222`](https://github.com/hydephp/framework/pull/222)
- Refactor assets managing, allowing for Laravel Mix, removing CDN support for Tailwind [`#221`](https://github.com/hydephp/framework/pull/221)
- Fix #211 [`#211`](https://github.com/hydephp/framework/issues/211)
- Add test and clean up docs for HasMetadata [`976cb6c`](https://github.com/hydephp/framework/commit/976cb6c39c2bc7fffcbe160987fa8ba08146f9b0)
- Revert "Update update-filecache.yml" [`abc21e7`](https://github.com/hydephp/framework/commit/abc21e7fcf07d28dc09b99afdafd2764c131936c)
- Update update-filecache.yml [`c25196a`](https://github.com/hydephp/framework/commit/c25196aebb77e8f052a604681523b54f3fc978b7)

#### [v0.18.0-beta](https://github.com/hydephp/framework/compare/v0.17.0-beta...v0.18.0-beta)

> 29 April 2022

- Update Filecache [`#201`](https://github.com/hydephp/framework/pull/201)
- Update Filecache [`#199`](https://github.com/hydephp/framework/pull/199)
- Update Filecache [`#197`](https://github.com/hydephp/framework/pull/197)
- Change priority of stylesheets [`#195`](https://github.com/hydephp/framework/pull/195)
- Update Filecache [`#194`](https://github.com/hydephp/framework/pull/194)
- Switch jsDelivr source to NPM, fix #200 [`#200`](https://github.com/hydephp/framework/issues/200)
- Update dependencies [`b505726`](https://github.com/hydephp/framework/commit/b5057268abd0a9b0aa128cc169e606d1a7a4ebfb)
- Switch to using TypeScript [`6fa9e6c`](https://github.com/hydephp/framework/commit/6fa9e6c4a762f16eac328648d9ad15dc977e4097)
- Create service class to help with #182 [`fb0033c`](https://github.com/hydephp/framework/commit/fb0033c4a9da66e7ee6dcdd9b8a137fe37c82a2f)

#### [v0.17.0-beta](https://github.com/hydephp/framework/compare/v0.16.1-beta...v0.17.0-beta)

> 28 April 2022

- Add the code reports workflow [`#191`](https://github.com/hydephp/framework/pull/191)
- Move test suite actions to framework [`#190`](https://github.com/hydephp/framework/pull/190)
- Merge with master [`#189`](https://github.com/hydephp/framework/pull/189)
- Add matrix tests [`#188`](https://github.com/hydephp/framework/pull/188)
- Move part one of the test suite [`#187`](https://github.com/hydephp/framework/pull/187)
- Move Framework tests from Hyde/Hyde to the Hyde/Framework package [`#185`](https://github.com/hydephp/framework/pull/185)
- Move tests from Hyde to Framework [`22ca673`](https://github.com/hydephp/framework/commit/22ca6731a489b576f578186cd777df4bda9e52d0)
- Format YAML [`e6da9ad`](https://github.com/hydephp/framework/commit/e6da9ada1f83c3e2540dec9f719ce59f2169bcf0)
- Add the workflow [`b20cbd6`](https://github.com/hydephp/framework/commit/b20cbd6c9341c5f0666fdda25ebb472bc512654a)

#### [v0.16.1-beta](https://github.com/hydephp/framework/compare/v0.16.0-beta...v0.16.1-beta)

> 28 April 2022

- Manage asset logic in service class [`c72905f`](https://github.com/hydephp/framework/commit/c72905fcbe8bfd748ec84536e836e8fe154230ec)

#### [v0.16.0-beta](https://github.com/hydephp/framework/compare/v0.15.0-beta...v0.16.0-beta)

> 27 April 2022

- Refactor internal codebase by sorting traits into relevant namespaces [`#175`](https://github.com/hydephp/framework/pull/175)
- Refactor: Move Hyde facade methods to traits [`9b5e4ca`](https://github.com/hydephp/framework/commit/9b5e4ca31a21a858c26c712f73021504ab99b019)
- Refactor: Update namespaces [`96c73aa`](https://github.com/hydephp/framework/commit/96c73aa01946e5f6b862dbf66ffd974d65a3b97f)
- Docs: Remove PHPDocs [`ef2f446`](https://github.com/hydephp/framework/commit/ef2f44604e61e109dcf6d03e96a4ab20cbce8b81)

#### [v0.15.0-beta](https://github.com/hydephp/framework/compare/v0.14.0-beta...v0.15.0-beta)

> 27 April 2022

- Update Filecache [`#170`](https://github.com/hydephp/framework/pull/170)
- Merge HydeFront v1.3.1 [`727c8f3`](https://github.com/hydephp/framework/commit/727c8f3b96f595b6b8a13ba7427106765583ce4c)
- Remove asset publishing commands [`0f49d16`](https://github.com/hydephp/framework/commit/0f49d16105d211df7990ec6f75c042c4bf530071)
- Rework internals, loading styles from CDN [`c5283c0`](https://github.com/hydephp/framework/commit/c5283c011b078a28117477a201ac56a1179dcf1b)

#### [v0.14.0-beta](https://github.com/hydephp/framework/compare/v0.13.0-beta...v0.14.0-beta)

> 21 April 2022

- Update Filecache [`#154`](https://github.com/hydephp/framework/pull/154)
- Change update:resources command signature to update:assets [`#153`](https://github.com/hydephp/framework/pull/153)
- Update Filecache [`#152`](https://github.com/hydephp/framework/pull/152)
- Change resources/frontend to resources/assets [`#151`](https://github.com/hydephp/framework/pull/151)
- Update Filecache [`#148`](https://github.com/hydephp/framework/pull/148)
- Update Filecache [`#147`](https://github.com/hydephp/framework/pull/147)
- Overhaul the Markdown Converter Service to make it easier to customize and extend [`#146`](https://github.com/hydephp/framework/pull/146)
- Refactor to fix https://github.com/hydephp/framework/issues/161 [`#161`](https://github.com/hydephp/framework/issues/161)
- Fix https://github.com/hydephp/framework/issues/156 [`#156`](https://github.com/hydephp/framework/issues/156)
- Move frontend files to resources/assets [`e850367`](https://github.com/hydephp/framework/commit/e85036765df5ce1398da370c50b489bd72bef797)
- Add back asset files [`bd218df`](https://github.com/hydephp/framework/commit/bd218df813c8f1496edc09500016bb21be5164b5)
- Merge with Hydefront [`8b477de`](https://github.com/hydephp/framework/commit/8b477de5793194bb9e5c4c39dee762b0f7934930)

#### [v0.13.0-beta](https://github.com/hydephp/framework/compare/v0.12.0-beta...v0.13.0-beta)

> 20 April 2022

- Update Filecache [`#141`](https://github.com/hydephp/framework/pull/141)
- Add table of contents to the documentation page sidebar [`#140`](https://github.com/hydephp/framework/pull/140)
- Add the table of contents to the frontend [`f728810`](https://github.com/hydephp/framework/commit/f728810ff34cb6a5b9f88552f5ca58b27d61e0dc)
- Add the table of contents generation [`2c4c1b9`](https://github.com/hydephp/framework/commit/2c4c1b9a7a45d527a876474af4c692bdeec1b502)
- Allow table of contents to be disabled in config [`fc9cba1`](https://github.com/hydephp/framework/commit/fc9cba16e92baf584c360e0b6a230a7e99c605e9)

#### [v0.12.0-beta](https://github.com/hydephp/framework/compare/v0.11.0-beta...v0.12.0-beta)

> 19 April 2022

- Update Filecache [`#135`](https://github.com/hydephp/framework/pull/135)
- Update Filecache [`#134`](https://github.com/hydephp/framework/pull/134)
- Allow author array data to be added in front matter [`#133`](https://github.com/hydephp/framework/pull/133)
- Strip front matter from documentation pages [`#130`](https://github.com/hydephp/framework/pull/130)
- Add trait to handle Authors in the data layer [`62f3793`](https://github.com/hydephp/framework/commit/62f3793138a108478a72e8e8176c8ca0c680be20)
- Update the views to move logic to data layer [`2ebc62c`](https://github.com/hydephp/framework/commit/2ebc62c0927ee13e1a01395e59a2316b0f826427)
- Parse the documentation pages using the fileservice [`041bf98`](https://github.com/hydephp/framework/commit/041bf98d8b20b6874cfd8c2edc7fa43bb88d2844)

#### [v0.11.0-beta](https://github.com/hydephp/framework/compare/v0.10.0-beta...v0.11.0-beta)

> 17 April 2022

- Add command for the new realtime compiler [`9be80eb`](https://github.com/hydephp/framework/commit/9be80eb34ed1415654465d4cd1b485d17086f59d)
- Allow the host and port to be specified [`e54a394`](https://github.com/hydephp/framework/commit/e54a394665213d712a6ce30cec98a84045d42738)

#### [v0.10.0-beta](https://github.com/hydephp/framework/compare/v0.9.0-beta...v0.10.0-beta)

> 12 April 2022

- Update Filecache [`#124`](https://github.com/hydephp/framework/pull/124)
- Update Filecache [`#122`](https://github.com/hydephp/framework/pull/122)
- Update Filecache [`#120`](https://github.com/hydephp/framework/pull/120)
- Update Filecache [`#118`](https://github.com/hydephp/framework/pull/118)
- Update Filecache [`#117`](https://github.com/hydephp/framework/pull/117)
- Add darkmode support and refactor blade components [`#116`](https://github.com/hydephp/framework/pull/116)
- Add skip to content link [`#113`](https://github.com/hydephp/framework/pull/113)
- Update the welcome page to be more accessible [`#112`](https://github.com/hydephp/framework/pull/112)
- Remove the deprecated and unused service provider [`#108`](https://github.com/hydephp/framework/pull/108)
- Update Blade components, internal data handling, add a11y features [`#102`](https://github.com/hydephp/framework/pull/102)
- Refactor tests [`#98`](https://github.com/hydephp/framework/pull/98)
- Deprecate internal abstract class HydeBasePublishingCommand [`#97`](https://github.com/hydephp/framework/pull/97)
- Update and simplify the command and rename signature from publish:configs to update:configs, making overwriting files the default. [`#95`](https://github.com/hydephp/framework/pull/95)
- Change blade source directory to _pages [`#90`](https://github.com/hydephp/framework/pull/90)
- Fix line ending sequence issue in checksums [`#86`](https://github.com/hydephp/framework/pull/86)
- Refactor internal file handling logic to be more intelligent to provide a safer, more intuitive, user experience  [`#84`](https://github.com/hydephp/framework/pull/84)
- Fix improper article ID usage - remember to re-publish styles [`#81`](https://github.com/hydephp/framework/pull/81)
- Fix #63, update component to show formatted dates [`#80`](https://github.com/hydephp/framework/pull/80)
- Update Spatie YAML Front Matter Package to fix #36 [`#79`](https://github.com/hydephp/framework/pull/79)
- Add base styles to documentation layout [`#77`](https://github.com/hydephp/framework/pull/77)
- Refactor code to extend base classes and remove shared code [`#74`](https://github.com/hydephp/framework/pull/74)
- Refactor the backend structure of the static page builder command process [`#72`](https://github.com/hydephp/framework/pull/72)
- Supply `_media` as the path argument in the `hyde:rebuild` command to copy all media files. [`#71`](https://github.com/hydephp/framework/pull/71)
- Add more relevant targets for the skip to content link, fix #123 [`#123`](https://github.com/hydephp/framework/issues/123)
- Add the image model, fix #100 [`#100`](https://github.com/hydephp/framework/issues/100)
- Merge pull request #80 from hydephp/63-fix-up-the-post-date-component-to-show-the-readable-name [`#63`](https://github.com/hydephp/framework/issues/63)
- Fix #63, update component to show formatted dates [`#63`](https://github.com/hydephp/framework/issues/63)
- Merge pull request #79 from hydephp/36-spatie-yaml-front-matter-package-not-properly-handling-markdown-documents-with-markdown-inside [`#36`](https://github.com/hydephp/framework/issues/36)
- Compress CSS, 5.48 KB to 3.37 KB (38.56%) [`d7f2054`](https://github.com/hydephp/framework/commit/d7f2054420f6c8a6ac786a705e2a0fc472bc4b92)
- Update dependencies [`f851978`](https://github.com/hydephp/framework/commit/f851978e0e2bf733a933504880333aebfd052fb1)
- Remove the deprecated and now unused base command [`0f137c8`](https://github.com/hydephp/framework/commit/0f137c8303cc6041011b82f80a67906b2bccfc8a)

#### [v0.9.0-beta](https://github.com/hydephp/framework/compare/v0.8.1-beta...v0.9.0-beta)

> 7 April 2022

- Rework how frontend assets (stylesheets and main script) are handled [`#69`](https://github.com/hydephp/framework/pull/69)
- Move the resource files [`7c70467`](https://github.com/hydephp/framework/commit/7c70467499c429d99813e095f0e775bf74ff0c68)
- Add the update frontend resources command [`551df0a`](https://github.com/hydephp/framework/commit/551df0a3813963aaecad3b11e5d7c1f15248241a)
- Add the action to publish the frontend resources [`e2c82fb`](https://github.com/hydephp/framework/commit/e2c82fbc6dda89c6144c949d92f1d8b147f4ab69)

#### [v0.8.1-beta](https://github.com/hydephp/framework/compare/v0.8.0-beta...v0.8.1-beta)

> 3 April 2022

- Add --no-api option to disable Torchlight at runtime, fix #53 [`#53`](https://github.com/hydephp/framework/issues/53)
- Add Changelog.md [`fe2fdf8`](https://github.com/hydephp/framework/commit/fe2fdf8e4e3a43cfcde766ac84bbcbb2c55d4890)
- Create CODE_OF_CONDUCT.md [`9361d1d`](https://github.com/hydephp/framework/commit/9361d1df2615048f01448ab26ef09e5b2de75eb0)
- Create CONTRIBUTING.md [`a581146`](https://github.com/hydephp/framework/commit/a5811466c4ee67ea5ab4b819959ab80984da6770)

#### [v0.8.0-beta](https://github.com/hydephp/framework/compare/v0.7.5-alpha...v0.8.0-beta)

> 2 April 2022

- Rewrite main navigation menu [`#60`](https://github.com/hydephp/framework/pull/60)
- Fix #59, unify sidebar elements [`#59`](https://github.com/hydephp/framework/issues/59)
- Unify the navigation menu [`f0e6cfc`](https://github.com/hydephp/framework/commit/f0e6cfc28eae7c0325a89ab0cce4ab67329e3be5)
- Add the interaction [`c5b4f7e`](https://github.com/hydephp/framework/commit/c5b4f7eb71166bce556b19ddf84861798ea2bda4)

#### [v0.7.5-alpha](https://github.com/hydephp/framework/compare/v0.7.4-alpha...v0.7.5-alpha)

> 2 April 2022

- Fix broken meta url in schema prop [`b54cfe4`](https://github.com/hydephp/framework/commit/b54cfe4a1aa1441584cd0b209fcb89a99fa4ce7a)
- Fix broken meta url in schema prop [`80b5523`](https://github.com/hydephp/framework/commit/80b552305c3d5730a951ae2f5115bed21c9a4b84)

#### [v0.7.4-alpha](https://github.com/hydephp/framework/compare/v0.7.3-alpha...v0.7.4-alpha)

> 1 April 2022

- Fix bug #47 [`b7cdaf6`](https://github.com/hydephp/framework/commit/b7cdaf67e626855c3df7513dd0b58a563f9030be)

#### [v0.7.3-alpha](https://github.com/hydephp/framework/compare/v0.7.2-alpha...v0.7.3-alpha)

> 1 April 2022

- Fix #58 [`#58`](https://github.com/hydephp/framework/issues/58)

#### [v0.7.2-alpha](https://github.com/hydephp/framework/compare/v0.7.1-alpha...v0.7.2-alpha)

> 1 April 2022

- Create new command to scaffold pages [`#55`](https://github.com/hydephp/framework/pull/55)
- Create the action [`b788de2`](https://github.com/hydephp/framework/commit/b788de22a3175c3b09eadf15249d152026f0a160)
- Create the command [`eac5258`](https://github.com/hydephp/framework/commit/eac5258268a152496cf10bff05a23aa2977617eb)
- Clean up and format code [`dc5c5ee`](https://github.com/hydephp/framework/commit/dc5c5eef20df88b729bf749004001a0832d31302)

#### [v0.7.1-alpha](https://github.com/hydephp/framework/compare/v0.7.0-alpha...v0.7.1-alpha)

> 1 April 2022

- Add a favicon link automatically if the file exists [`#54`](https://github.com/hydephp/framework/pull/54)
- Create LICENSE.md [`57d4a1b`](https://github.com/hydephp/framework/commit/57d4a1b6122e7fcef021d84bff76a97b53424d0a)
- Use getPrettyVersion for composer version [`7569fb7`](https://github.com/hydephp/framework/commit/7569fb7616bcbaa22b30aad00bf559cb81578feb)
- Change version to the (pretty) framework version [`973cc74`](https://github.com/hydephp/framework/commit/973cc7414c8a398801e2cb52364f9eb44269cf3e)

#### [v0.7.0-alpha](https://github.com/hydephp/framework/compare/v0.6.2-alpha...v0.7.0-alpha)

> 1 April 2022

- Fix bug #47 StaticPageBuilder not able to create nested documentation directories [`#51`](https://github.com/hydephp/framework/pull/51)
- Remove _authors and _drafts directories #48 [`#49`](https://github.com/hydephp/framework/pull/49)
- Delete phpdoc.dist.xml [`b28afb7`](https://github.com/hydephp/framework/commit/b28afb712f7ea522e1fb9b2175223812d910b3a0)
- Remove _data directory [`a11ff92`](https://github.com/hydephp/framework/commit/a11ff9266ff3086c4e7a3ed17f7320e90cbd8788)
- Update author yml config path [`e0578bb`](https://github.com/hydephp/framework/commit/e0578bb8938c48b62540573fa88240932e629b4f)

#### [v0.6.2-alpha](https://github.com/hydephp/framework/compare/v0.6.1-alpha...v0.6.2-alpha)

> 30 March 2022

- Fix the documentation page header link [`#46`](https://github.com/hydephp/framework/pull/46)
- Use the indexpath basename for the doc header [`e188eb5`](https://github.com/hydephp/framework/commit/e188eb54f7d5c4fdc784fc16ffd7a60ad9ab458c)

#### [v0.6.1-alpha](https://github.com/hydephp/framework/compare/v0.6.0-alpha...v0.6.1-alpha)

> 30 March 2022

- Use relative path helper for links [`#45`](https://github.com/hydephp/framework/pull/45)
- Add support for nesting the documentation pages [`#42`](https://github.com/hydephp/framework/pull/42)

#### [v0.6.0-alpha](https://github.com/hydephp/framework/compare/v0.5.3-alpha...v0.6.0-alpha)

> 30 March 2022

- Fix the 404 route bug [`#41`](https://github.com/hydephp/framework/pull/41)
- #38 Add a rebuild command to the Hyde CLI to rebuild a specific file [`#39`](https://github.com/hydephp/framework/pull/39)
- Move scripts into app.js [`#35`](https://github.com/hydephp/framework/pull/35)
- #32 refactor command class names to be consistent [`#33`](https://github.com/hydephp/framework/pull/33)
- Add internal PHPDoc class descriptions [`#30`](https://github.com/hydephp/framework/pull/30)
- Require Torchlight [`#27`](https://github.com/hydephp/framework/pull/27)
- Restructure backend models [`#26`](https://github.com/hydephp/framework/pull/26)
- Rework how Markdown files are handled to improve maintainability and testing [`#25`](https://github.com/hydephp/framework/pull/25)
- 0.6.0 Remove support for Front Matter in Markdown Pages [`#24`](https://github.com/hydephp/framework/pull/24)
- Fix #21 by dynamically routing to the docs index [`#23`](https://github.com/hydephp/framework/pull/23)
- Merge pull request #23 from hydephp/21-bug-documentation-sidebar-header-should-link-to-readme-if-that-exists-but-an-index-does-not [`#21`](https://github.com/hydephp/framework/issues/21)
- Fix #21 by dynamically routing to the docs index [`#21`](https://github.com/hydephp/framework/issues/21)
- Add PHPUnit [`0d59ea0`](https://github.com/hydephp/framework/commit/0d59ea032a8b2be2f5c09db06563ab504e233d05)
- Create the HydeRebuildStaticSiteCommand [`92b1d20`](https://github.com/hydephp/framework/commit/92b1d20069482f851ee18629a0845a69e8f5a43a)
- Refactor to use the MarkdownFileService [`48a27a2`](https://github.com/hydephp/framework/commit/48a27a2799fd6a27e3bfa55417c2eb7fda3a4c43)

#### [v0.5.3-alpha](https://github.com/hydephp/framework/compare/v0.5.2-alpha...v0.5.3-alpha)

> 26 March 2022

- Remove deprecated methods [`#19`](https://github.com/hydephp/framework/pull/19)
- Make the command extend the base command [`eaba9da`](https://github.com/hydephp/framework/commit/eaba9dac5a9849804ccfdfc2798129fbe5cb0daf)
- Remove deprecated class [`24753c1`](https://github.com/hydephp/framework/commit/24753c1776c5f887baed82c93f02b632032ffde1)
- Format to PSR2 [`8307b65`](https://github.com/hydephp/framework/commit/8307b65087f73c3bbb40ecc7eb469db83c7777be)

#### [v0.5.2-alpha](https://github.com/hydephp/framework/compare/v0.5.1-alpha...v0.5.2-alpha)

> 25 March 2022

- Remove the Hyde installer [`#18`](https://github.com/hydephp/framework/pull/18)
- 0.6.x Remove deprecated command [`#17`](https://github.com/hydephp/framework/pull/17)
- Improve Docgen Feature by allowing the output directory to be dynamically changed [`#16`](https://github.com/hydephp/framework/pull/16)
- Rework installer prompts and fix wrong directory [`c15a4ac`](https://github.com/hydephp/framework/commit/c15a4acdf76e71221f3ba4c8d028ce2d0a7e3b0a)
- Allow the documentation output directory to be changed [`6cf07a3`](https://github.com/hydephp/framework/commit/6cf07a35aa3517d6691da3bb0ded266dea0e812a)
- Allow the homepage argument to be set from cli [`ab8dedd`](https://github.com/hydephp/framework/commit/ab8deddbebd73e458712cbde51a8c40a33fae38e)

#### [v0.5.1-alpha](https://github.com/hydephp/framework/compare/v0.5.0-alpha...v0.5.1-alpha)

> 24 March 2022

- Fix visual bug caused by setting max-width on body instead of article [`#15`](https://github.com/hydephp/framework/pull/15)
- Load commands in service provider instead of config/commands.php [`#13`](https://github.com/hydephp/framework/pull/13)
- Load commands in service provider instead of config [`46397fd`](https://github.com/hydephp/framework/commit/46397fd28e6cec25ec92ce44e047183b87346331)

#### [v0.5.0-alpha](https://github.com/hydephp/framework/compare/v0.4.3-alpha...v0.5.0-alpha)

> 24 March 2022

- Merge 0.5.0 into Master - Adds a multitude of new tests, code refactors and quality of life features [`#12`](https://github.com/hydephp/framework/pull/12)
- Sync branch with Master [`#11`](https://github.com/hydephp/framework/pull/11)
- Merge 0.5.x progress [`#10`](https://github.com/hydephp/framework/pull/10)
- Add _data directory and Authors object as well as stubs to aid in testing [`#9`](https://github.com/hydephp/framework/pull/9)
- Add required depedency to framework [`e5f0ec5`](https://github.com/hydephp/framework/commit/e5f0ec58df1163ef1de85a0b3233a347c45be136)
- Implement the Authors backend feature [`d7679f5`](https://github.com/hydephp/framework/commit/d7679f5b8d9ac900229a91d59099974cb82568e1)
- Add Commonmark as an explicit dependency [`bf915b1`](https://github.com/hydephp/framework/commit/bf915b130f418433ee2b47cc158229614883b090)

#### [v0.4.3-alpha](https://github.com/hydephp/framework/compare/v0.4.2-alpha...v0.4.3-alpha)

> 23 March 2022

- Add bindings for the package versions [`a9ce58d`](https://github.com/hydephp/framework/commit/a9ce58d2a9583866c05451ecf0da1dac4f84260b)
- Get version from facade [`465bafc`](https://github.com/hydephp/framework/commit/465bafc59fd0d20c5df91148d148d4c89a36e988)
- Replace Git version with Hyde version [`bcb7357`](https://github.com/hydephp/framework/commit/bcb7357f637138239bbee3ece007ff45564718bd)

#### [v0.4.2-alpha](https://github.com/hydephp/framework/compare/v0.4.1-alpha...v0.4.2-alpha)

> 23 March 2022

- v0.4.2-alpha Adds new meta tags and more data rich HTML [`#8`](https://github.com/hydephp/framework/pull/8)
- Add new meta tag options [`78a74c7`](https://github.com/hydephp/framework/commit/78a74c7c5342d6a8b528134022ba822e506cb12e)
- Add the Site URL feature, remember to update config! [`ee2f5c6`](https://github.com/hydephp/framework/commit/ee2f5c6b542ec3eb20412a8ef718b11cc1a9e23c)
- Add more rich HTML content [`8eb6778`](https://github.com/hydephp/framework/commit/8eb677849a655a30dffe5bfb3d48921ff4b24821)

#### [v0.4.1-alpha](https://github.com/hydephp/framework/compare/v0.4.0-alpha...v0.4.1-alpha)

> 22 March 2022

- Add the Hyde::getLatestPosts() shorthand to get the latest posts collection [`#4`](https://github.com/hydephp/framework/pull/4)
- Add new options to the build command to improve the user experience  [`#3`](https://github.com/hydephp/framework/pull/3)
- Remove progress bar from empty collections [`40d3203`](https://github.com/hydephp/framework/commit/40d3203d5494d37cea1b921f2a4447bc924d18d7)
- Add option to remove old files before building [`2650997`](https://github.com/hydephp/framework/commit/26509974c02a0c2d14f6fec490bdedc89a9b7725)
- Add options to automatically build frontend assets [`f789c2f`](https://github.com/hydephp/framework/commit/f789c2fc840e5bbffbf1df2b6a56576a846d48f5)

#### [v0.4.0-alpha](https://github.com/hydephp/framework/compare/v0.3.1-alpha...v0.4.0-alpha)

> 22 March 2022

- Add the console logo font [`2683a4b`](https://github.com/hydephp/framework/commit/2683a4b06d6ea646d2d3f6eaab32746df8a02da0)
- Add the config files [`47e9044`](https://github.com/hydephp/framework/commit/47e9044c3f63a02c8c5858d0a32861031126387c)
- Add the 404 page [`962cbe2`](https://github.com/hydephp/framework/commit/962cbe2886f2815a5c46de56b73e594cd3b12d1b)

#### [v0.3.1-alpha](https://github.com/hydephp/framework/compare/v0.3.0-alpha...v0.3.1-alpha)

> 22 March 2022

- Delete vendor directory [`4f96627`](https://github.com/hydephp/framework/commit/4f96627679a2e6de95520010a6f1bc98f30bca9f)
- 0.3.1 Move commands to framework [`70dd8df`](https://github.com/hydephp/framework/commit/70dd8df956e7fc1bc1c9b67a14e2b23a8fea4d76)
- Add php 8 require, and suggest hyde/hyde [`a8ff6ad`](https://github.com/hydephp/framework/commit/a8ff6ad9b3db7fe5bf69c638dd03b21309b85e42)

#### v0.3.0-alpha

> 21 March 2022

- Add the Core files (with temporary namespace) [`816ad3a`](https://github.com/hydephp/framework/commit/816ad3a24e5f95dff5aa1f1cfd581764fd1a1389)
- Initial Commit [`fa00787`](https://github.com/hydephp/framework/commit/fa007876e36ca6588147b05d44f927d7e8fbf997)
- Successfully move namespace Core to Framework [`0c9160f`](https://github.com/hydephp/framework/commit/0c9160f33124701e6ed21a1e5b2bd70f46aaa65a)<|MERGE_RESOLUTION|>--- conflicted
+++ resolved
@@ -39,22 +39,16 @@
 - Changed namespace for Hyde/Framework tests from `Hyde\Testing\Framework` to `Hyde\Framework\Testing`
 - Directories are created when needed, instead of each time the service provider boots up
 - internal: Add back codecov.io to pull request tests https://github.com/hydephp/develop/issues/37
-<<<<<<< HEAD
 - internal: Refactor test that interact with the filesystem to be more granular
-=======
 - internal: Update Monorepo structure to move persisted data for the Hyde package into the packages directory
->>>>>>> ff0f9ec1
 
 ### Deprecated
 - for soon-to-be removed features.
 
 ### Removed
 - Removed the Hyde::getLatestPosts() helper which was deprecated in v0.34.x and was replaced with MarkdownPost::getLatestPosts()
-<<<<<<< HEAD
 - Removes the long deprecated CreatesDefaultDirectories class
-=======
 - internal: Removed composer update script
->>>>>>> ff0f9ec1
 
 ### Fixed
 - Add changelog to export-ignore, https://github.com/hydephp/framework/issues/537
