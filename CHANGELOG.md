<!-- NOTE FOR EDITORS: -->
<!-- Part of this file is machine edited, please leave the comment markers as they are. 
	 Also, please make sure to keep an empty line before and after each marker. -->

# Changelog
All notable changes to this project will be documented in this file.

The format is based on [Keep a Changelog](https://keepachangelog.com/en/1.0.0/),
and this project adheres to [Semantic Versioning](https://semver.org/spec/v2.0.0.html).

<!-- UNRELEASED_START -->

## [Unreleased] - YYYY-MM-DD

### About

Keep an Unreleased section at the top to track upcoming changes.

This serves two purposes:

1. People can see what changes they might expect in upcoming releases
2. At release time, you can move the Unreleased section changes into a new release version section.

### Added
- Added Hyde::makeTitle() helper, an improved version of Hyde::titleFromSlug()

### Changed
<<<<<<< HEAD
- Update default HydeFront version to v1.12.x
=======
- Updates the codebase to use the new Hyde::makeTitle() helper
>>>>>>> 7e774982

### Deprecated
- Deprecated Hyde::titleFromSlug(), use Hyde::makeTitle() instead

### Removed
- Remove unused `$withoutNavigation` variable from the app layout

### Fixed
- Fix style bug https://github.com/hydephp/develop/issues/117, Hyde title helper should not capitalize non-principal words

### Security
- in case of vulnerabilities.

<!-- UNRELEASED_END -->

---

### Changelog

<!-- CHANGELOG_START -->


## v0.43.0-beta - 2022-06-25 - File-based Collections

### Added
- Added configuration option `hyde.media_extensions` to allow you to specify additional comma separated media file types. https://github.com/hydephp/develop/issues/39
- Adds a safer config option `hyde.output_directory` for customizing the output directory
- Adds a file-based way to create and interact with collections, https://hydephp.com/docs/master/collections


### Removed
- Removed the `--pretty` build command option which was deprecated in v0.25.x
- Removed deprecated internal AssetManager trait which was replaced with the Asset facade

### Fixed
- HydeRC: Fixes a bug in the auxiliary exception handler leading to unintentional recursion causing out of memory errors in both the browser and the PHP server.


## v0.42.0-beta - 2022-06-24

### Added
- Added a `@section` hook to the docs layout to allow yielding content
- HydeRC: Add ping route to check if a HydeRC server is running https://github.com/hydephp/realtime-compiler/issues/9
- internal: Added an HtmlResponse object to the realtime compiler

### Changed
- Change the the Prettier integration to only modify HTML files https://github.com/hydephp/develop/issues/102
- Change how the `docs/search.html` page is rendered, by handling page logic in the view, to decouple it from the build search command

### Fixed
- HydeRC: Rewrite request docs to docs/index to fix https://github.com/hydephp/realtime-compiler/issues/10 
- Fix bug https://github.com/hydephp/develop/issues/93 where styles were missing on search.html when changing the output directory to root


## v0.41.0-beta - 2022-06-24 - Add an Asset facade

### About

This release refactors and improves the Asset Service, adding auto-configuration features and a new Asset facade.

#### Using the Asset facade in Blade views

Instead of the long syntax `Hyde::assetManager()` you can now use the `Asset` facade directly. See this example, which both do the exact same thing using the same underlying service:

```blade
Hyde::assetManager()->hasMediaFile('app.css')
Asset::hasMediaFile('app.css')
```

If you don't know what any of this means, good news! You don't have to worry about it. Hyde's got your back.

### Added
- Added feature to dynamically load hyde.css and hyde.js if they exist locally
- Added the Asset facade to be used instead of `Hyde::assetManager()`
- Added the Asset facade as a class alias to `config/app.css`

### Changed
- Changed `scripts.blade.php` and `styles.blade.php` to use the Asset facade

### Deprecated
- Deprecated AssetManager.php (`Hyde::assetManager()`). Use the Asset facade instead



## v0.40.0-beta - 2022-06-22

### Added
- Added back the AppServiceProvider
- Added system for defining easy to use post-build hooks https://github.com/hydephp/develop/issues/79
- Added configuration option to exclude documentation pages from showing up in the JSON search index

### Changed
- Changelog files in the documentation source directory are now ignored by the JSON search index by default
- Adds a fallback which removes the search modal popup and redirects to the search.html page when the dialogue element is not supported.

### Deprecated
- Deprecate the site_output_path option in the Hyde config file. Will be handled by the HydeServiceProvider.

### Removed
- Removed the deprecated bootstrap directory
- Removed default .gitkeep from the _site directory

### Security
- Bump guzzlehttp/guzzle from 7.4.4 to 7.4.5

## v0.39.0-beta - 2022-06-20

### Added
- Added a helper to all page models to get an array of all its source files https://github.com/hydephp/develop/issues/44
- Added a helper to all page models to parse source files directly into an object https://github.com/hydephp/develop/issues/40
- Adds the MarkdownDocumentContract interface to markdown based pages to keep a consistent and predictable state
- Adds .gitkeep files to persist empty directories
- internal: Add more tests
- internal: Add packages/hyde/composer.json for persisted data instead of removed update script

### Changed
- Changed welcome page title https://github.com/hydephp/develop/issues/52
- Add `rel="nofollow"` to the image author links https://github.com/hydephp/develop/issues/19
- Changed the default position of the automatic navigation menu link to the right, also making it configurable
- Renamed deprecated Hyde::docsDirectory() helper to suggested Hyde::getDocumentationOutputDirectory()
- Makes the constructor arguments for Markdown page models optional https://github.com/hydephp/develop/issues/65
- Added the Hyde/Framework composer.lock to .gitignore as we keep a master lock file in the monorepo
- Changed namespace for Hyde/Framework tests from `Hyde\Testing\Framework` to `Hyde\Framework\Testing`
- Directories are created when needed, instead of each time the service provider boots up
- internal: Add back codecov.io to pull request tests https://github.com/hydephp/develop/issues/37
- internal: Refactor test that interact with the filesystem to be more granular
- internal: Update Monorepo structure to move persisted data for the Hyde package into the packages directory

### Removed
- Removed the Hyde::getLatestPosts() helper which was deprecated in v0.34.x and was replaced with MarkdownPost::getLatestPosts()
- Removes the long deprecated CreatesDefaultDirectories class
- internal: Removed composer update script

### Fixed
- Add changelog to export-ignore, https://github.com/hydephp/framework/issues/537


## v0.38.0-beta - 2022-06-18

### About

This release refactors the test suite, compartmentalizing test code into the respective package directories. 
This does not affect the behavior of the library, but it does affect how package developers run the test suites.

### Added
- internal: Adds high level tests for the Hyde package.
- internal: Add GitHub test workflows for Hyde/Hyde and Hyde/Framework

### Changed
- Formats code to the PSR-2 standard.

- internal: Move Framework tests from the monorepo into the Framework package.
- internal: Rename monorepo workflow `build-test.yml` to `continuous-integration.yml`.
- internal: Change testing namespaces update `phpunit.xml.dist` correspondingly.
- internal: Add static analysis tests to the continuous integration workflow.
- internal: Add matrix test runners to the continuous integration workflow.


## v0.37.2-beta - 2022-06-17

### About

This release brings internal restructuring to the Hyde monorepo,
adding a helper command to manage the new release cycle.

### Added
- Add internal `monorepo:release` command 

### Changed
- Changed to keep only a single `CHANGELOG.md` file for Hyde/Hyde and Hyde/Framework


## v0.37.1-beta - 2022-06-16 - Update validation test

### About

If there are no documentation pages there is no need for an index page, and the test can safely be skipped.

### What's Changed
* v0.37.0-beta - Create custom validator test framework by @caendesilva in https://github.com/hydephp/develop/pull/45
* Skip documentation index validation test if the _docs directory is empty by @caendesilva in https://github.com/hydephp/develop/pull/48


**Full Changelog**: https://github.com/hydephp/develop/compare/v0.36.0-beta...v0.37.1-beta


## v0.37.0-beta - 2022-06-16 - Replace dependency with custom validator implementation

### What's Changed
* v0.37.0-beta - Create custom validator test framework by @caendesilva in https://github.com/hydephp/develop/pull/45


**Full Changelog**: https://github.com/hydephp/develop/compare/v0.36.0-beta...v0.37.0-beta.1


## v0.36.0-beta - 2022-06-16 - Add package auto-discovery

### What's Changed
* Improve transformation of the hyde/hyde composer.json in the monorepo split job by @caendesilva in https://github.com/hydephp/develop/pull/33
* v0.36.x - Add package auto-discovery by @caendesilva in https://github.com/hydephp/develop/pull/35


**Full Changelog**: https://github.com/hydephp/develop/compare/v0.35.0-beta.1...v0.36.0-beta


## v0.35.0-beta - 2022-06-14 - Initial Monorepo Release

### What's Changed

* Restore master project by @caendesilva in https://github.com/hydephp/develop/pull/1
* Merge Hyde/Framework into packages/framework by @caendesilva in https://github.com/hydephp/develop/pull/2
* Refactor test suite, moving tests into Hyde root and updating some of them by @caendesilva in https://github.com/hydephp/develop/pull/3
* Remove default AppServiceProvider.php, fix #5 by @caendesilva in https://github.com/hydephp/develop/pull/6
* Fix #7: Remove unrelated configuration files from the framework package by @caendesilva in https://github.com/hydephp/develop/pull/8
* Refactor bootstrapping process by @caendesilva in https://github.com/hydephp/develop/pull/9
* Remove layover framework test files by @caendesilva in https://github.com/hydephp/develop/pull/10
* Import hydefront package by @caendesilva in https://github.com/hydephp/develop/pull/11
* Import hydephp/realtime-compiler to packages/ by @caendesilva in https://github.com/hydephp/develop/pull/16
* Handle moving of the bootstrap file to provide backwards compatibility for the migration period by @caendesilva in https://github.com/hydephp/develop/pull/17
* Import hydephp/docs by @caendesilva in https://github.com/hydephp/develop/pull/18
* Create readonly mirrors by @caendesilva in https://github.com/hydephp/develop/pull/21
* Add Rocket dashboard subrepository by @caendesilva in https://github.com/hydephp/develop/pull/25
* Work in progress single-file dashboard for the HydeRC by @caendesilva in https://github.com/hydephp/develop/pull/26
* Create dashboard template by @caendesilva in https://github.com/hydephp/develop/pull/27


**Full Changelog**: https://github.com/hydephp/develop/commits/v0.35.0-beta


<!-- CHANGELOG_END -->

---

## Archive (pre v0.35.0)

In v0.35.0 the Hyde project source was moved into the [HydePHP/Develop monorepo](https://github.com/hydephp/develop) where the changelog is now handled. Releases in Hyde/Hyde and Hyde/Framework are synced one-to-one since this change.

- [Hyde/Hyde Archive (pre v0.35.0)](#hydehyde-archive-pre-v0350)
- [Hyde/Framework Archive (pre v0.35.0)](#hydeframework-archive-pre-v0350)

### Hyde/Hyde Archive (pre v0.35.0)



All notable changes to this project will be documented in this file. Dates are displayed in UTC.

Generated by [`auto-changelog`](https://github.com/CookPete/auto-changelog).

#### [v0.34.1-beta](https://github.com/hydephp/hyde/compare/v0.34.0-beta...v0.34.1-beta)

> 11 June 2022

- Bump guzzlehttp/guzzle from 7.4.3 to 7.4.4 [`#187`](https://github.com/hydephp/hyde/pull/187)

#### [v0.34.0-beta](https://github.com/hydephp/hyde/compare/v0.33.0-beta...v0.34.0-beta)

> 6 June 2022

- Update Framework to v0.34.x [`c5c4f05`](https://github.com/hydephp/hyde/commit/c5c4f05fb65306768df1b7db53e41c19c0a34915)
- Update README.md [`6cbcf8b`](https://github.com/hydephp/hyde/commit/6cbcf8b4eb99dde9ac09d94125ccb71c857b5ddd)

#### [v0.33.0-beta](https://github.com/hydephp/hyde/compare/v0.32.3-beta...v0.33.0-beta)

> 4 June 2022


#### [v0.32.3-beta](https://github.com/hydephp/hyde/compare/v0.32.2-beta...v0.32.3-beta)

> 4 June 2022

- Move back hyde/realtime-compiler to hyde/hyde [`#184`](https://github.com/hydephp/hyde/pull/184)
- Update composer.lock [`b36937d`](https://github.com/hydephp/hyde/commit/b36937d5a2c354fd102d5bb4244bb1e167f0dde7)

#### [v0.32.2-beta](https://github.com/hydephp/hyde/compare/v0.32.1-beta...v0.32.2-beta)

> 4 June 2022

- Persist file cache data directory [`347e393`](https://github.com/hydephp/hyde/commit/347e3936f4914c73eb10c9ecf637521dc43d3308)
- Create cache .gitignore [`14e57b6`](https://github.com/hydephp/hyde/commit/14e57b6846e551cf138afc2313254a2c226ecc5f)

#### [v0.32.1-beta](https://github.com/hydephp/hyde/compare/v0.32.0-beta...v0.32.1-beta)

> 4 June 2022

- Update frontend and framework files [`#180`](https://github.com/hydephp/hyde/pull/180)
- Update composer.lock [`62b9b4e`](https://github.com/hydephp/hyde/commit/62b9b4e697fa0687a24f3a50e0700419f10b9b01)
- Automatic build update [`626983a`](https://github.com/hydephp/hyde/commit/626983ae06299d467acdeac07564db603ae017fc)

#### [v0.32.0-beta](https://github.com/hydephp/hyde/compare/v0.31.0-beta...v0.32.0-beta)

> 4 June 2022

- Update composer.lock [`e26171a`](https://github.com/hydephp/hyde/commit/e26171a3f9bda19a589c59f8d06b1432d100459c)
- Remove composer requirements handled by Framework [`b04754b`](https://github.com/hydephp/hyde/commit/b04754b9021011e8e7ae13deb83b3cee97bfc0b2)
- Update Hyde/Framework to v0.32.x [`4cd1161`](https://github.com/hydephp/hyde/commit/4cd11619225acf73971960b7a3caca74abdfc08b)

#### [v0.31.0-beta](https://github.com/hydephp/hyde/compare/v0.30.1-beta...v0.31.0-beta)

> 4 June 2022

- Update frontend and framework files [`#177`](https://github.com/hydephp/hyde/pull/177)
- Update to Framework 0.31.x [`2da64b4`](https://github.com/hydephp/hyde/commit/2da64b47738f08fc4119db43fc90a2c848f2f162)
- Automatic build update [`9a59cb6`](https://github.com/hydephp/hyde/commit/9a59cb60d8f80fc51bd9fe31e86902c4e63667d6)

#### [v0.30.1-beta](https://github.com/hydephp/hyde/compare/v0.30.0-beta...v0.30.1-beta)

> 31 May 2022

- Fix package.json version formatting error [`#175`](https://github.com/hydephp/hyde/pull/175)

#### [v0.30.0-beta](https://github.com/hydephp/hyde/compare/v0.29.0-beta...v0.30.0-beta)

> 31 May 2022

- Update Hyde to v0.30.x [`80d91b5`](https://github.com/hydephp/hyde/commit/80d91b5e050de7ff7eb9e97508f5ccef97d91525)

#### [v0.29.0-beta](https://github.com/hydephp/hyde/compare/v0.28.1-beta...v0.29.0-beta)

> 30 May 2022

- Update frontend and framework files [`#172`](https://github.com/hydephp/hyde/pull/172)
- Fix #169: remove white-space: pre from &lt;code&gt;, allowing it to wrap [`#170`](https://github.com/hydephp/hyde/pull/170)
- Merge pull request #170 from hydephp/Update-tailwind-config-to-allow-code-tags-to-wrap [`#169`](https://github.com/hydephp/hyde/issues/169)
- Fix #169: remove white-space: pre from &lt;code&gt; [`#169`](https://github.com/hydephp/hyde/issues/169)
- Update lock file [`f037c4d`](https://github.com/hydephp/hyde/commit/f037c4d3fd6d677d742ae57c18c4a712e59e6cef)
- Update hyde/realtime-compiler to v1.3.0 [`91e822a`](https://github.com/hydephp/hyde/commit/91e822a29efeb02b6d1d481c0123a8130e6b6685)
- Update to Framework v0.29.0-beta [`9a624de`](https://github.com/hydephp/hyde/commit/9a624de76b573dc5fc9911a4aae907cf9a5f2b1e)

#### [v0.28.1-beta](https://github.com/hydephp/hyde/compare/v0.28.0-beta...v0.28.1-beta)

> 29 May 2022

- Bump guzzlehttp/guzzle from 7.4.2 to 7.4.3 [`#167`](https://github.com/hydephp/hyde/pull/167)

#### [v0.28.0-beta](https://github.com/hydephp/hyde/compare/v0.27.1-beta...v0.28.0-beta)

> 23 May 2022

- Update Hyde to v0.28.x [`16da0b3`](https://github.com/hydephp/hyde/commit/16da0b3fc6791f6c8abd1b31d213a47e9d7bb5cb)
- Create FUNDING.yml [`1272144`](https://github.com/hydephp/hyde/commit/1272144340f0f123db9a3b9e002383409a255050)

#### [v0.27.1-beta](https://github.com/hydephp/hyde/compare/v0.27.0-beta...v0.27.1-beta)

> 21 May 2022

- Upgrade hyde/framework v0.27.5-beta =&gt; v0.27.11-beta [`809c700`](https://github.com/hydephp/hyde/commit/809c7000595af120fa39971d9c5f6770d046c4a5)

#### [v0.27.0-beta](https://github.com/hydephp/hyde/compare/v0.26.0-beta...v0.27.0-beta)

> 19 May 2022

- Update to v0.27.x [`ecc8fd1`](https://github.com/hydephp/hyde/commit/ecc8fd1cf052d4f2ac8ae798c2a8a778a46d605d)

#### [v0.26.0-beta](https://github.com/hydephp/hyde/compare/v0.25.0-beta...v0.26.0-beta)

> 18 May 2022

- Update to v0.26.x [`123bdeb`](https://github.com/hydephp/hyde/commit/123bdebd7d08541507a1ef3f92c5c0ea115f2edc)
- Breaking: Update config to v0.26.x-dev-master [`268b2a6`](https://github.com/hydephp/hyde/commit/268b2a6ed8be4a8f9efa7f977ae9ba25fd963bc3)
- Update framework to dev-master [`ddc37cf`](https://github.com/hydephp/hyde/commit/ddc37cf6d3e1ade1a3a121b165dc75b45e743d72)

#### [v0.25.0-beta](https://github.com/hydephp/hyde/compare/v0.24.1-beta...v0.25.0-beta)

> 17 May 2022

- Update frontend and framework files [`#161`](https://github.com/hydephp/hyde/pull/161)
- Update frontend and framework files [`#159`](https://github.com/hydephp/hyde/pull/159)
- Update to v0.25.x [`497d540`](https://github.com/hydephp/hyde/commit/497d540953c95adc8ec08df9424ff33328477d91)
- Automatic build update [`64c2bd6`](https://github.com/hydephp/hyde/commit/64c2bd6b106f19d0255c0ed2bf599e555a2cdd69)
- Automatic build update [`915cab8`](https://github.com/hydephp/hyde/commit/915cab8802758a7fbb2d31df7d8bfba3d1a781d2)

#### [v0.24.1-beta](https://github.com/hydephp/hyde/compare/v0.24.0-beta...v0.24.1-beta)

> 11 May 2022

- Update frontend and framework files [`#157`](https://github.com/hydephp/hyde/pull/157)
- Disable cache [`8a48e3e`](https://github.com/hydephp/hyde/commit/8a48e3e54bdda7b0568b189fd609bacb05d1298e)
- Update SECURITY.md [`958d92e`](https://github.com/hydephp/hyde/commit/958d92e4782a37b9f655e0fee50ad3941354fce2)
- Bump Hyde/Framework [`cfed837`](https://github.com/hydephp/hyde/commit/cfed837ad3b16b2691d83b4c8af70697df317e9b)

#### [v0.24.0-beta](https://github.com/hydephp/hyde/compare/v0.23.0-beta...v0.24.0-beta)

> 11 May 2022

- Update dependencies for release [`575338d`](https://github.com/hydephp/hyde/commit/575338d6caaafeb60aa14e94286726a1d590ddb5)

#### [v0.23.0-beta](https://github.com/hydephp/hyde/compare/v0.22.0-beta...v0.23.0-beta)

> 6 May 2022

- Update frontend and framework files [`#152`](https://github.com/hydephp/hyde/pull/152)
- Run cache after installing [`25f8581`](https://github.com/hydephp/hyde/commit/25f8581739417ff4e3f642cebdeb2ffca5cd5924)
- Update hyde/framework [`cc66395`](https://github.com/hydephp/hyde/commit/cc6639558289c3cd5c4d6307fbca380016b6ae57)

#### [v0.22.0-beta](https://github.com/hydephp/hyde/compare/v0.21.0-beta...v0.22.0-beta)

> 4 May 2022

- Update frontend and framework files [`#149`](https://github.com/hydephp/hyde/pull/149)
- Fix #146 by adding _pages to Tailwind content [`#148`](https://github.com/hydephp/hyde/pull/148)
- Add back _site to Tailwind content array [`#147`](https://github.com/hydephp/hyde/pull/147)
- Update frontend and framework files [`#143`](https://github.com/hydephp/hyde/pull/143)
- Merge pull request #148 from hydephp/caendesilva-patch-1 [`#146`](https://github.com/hydephp/hyde/issues/146)
- Fix #146 by adding _pages to Tailwind content [`#146`](https://github.com/hydephp/hyde/issues/146)
- Automatic build update [`5f656d0`](https://github.com/hydephp/hyde/commit/5f656d04ea94fc8d9fa63b99d681c561a503d1aa)
- Remove reliance on deprecated service [`71bb359`](https://github.com/hydephp/hyde/commit/71bb359fa959b17f175adff406dd86b9bfa6dfd5)

#### [v0.21.0-beta](https://github.com/hydephp/hyde/compare/v0.20.0-beta...v0.21.0-beta)

> 3 May 2022


#### [v0.20.0-beta](https://github.com/hydephp/hyde/compare/v0.19.0-beta...v0.20.0-beta)

> 3 May 2022

- Update max-width for blog posts [`#139`](https://github.com/hydephp/hyde/pull/139)
- Update config to v0.20.x [`87c6748`](https://github.com/hydephp/hyde/commit/87c6748825247bcc558fdbf1dbdad6cac70748b3)
- Rename workflow and jobs [`c67f2c0`](https://github.com/hydephp/hyde/commit/c67f2c08a25d28a7ec8520a2ccb79e3fa2227c11)

#### [v0.19.0-beta](https://github.com/hydephp/hyde/compare/v0.18.0-beta...v0.19.0-beta)

> 1 May 2022

- Update frontend assets [`#136`](https://github.com/hydephp/hyde/pull/136)
- Update frontend assets [`#134`](https://github.com/hydephp/hyde/pull/134)
- Add Laravel Mix #124 [`#129`](https://github.com/hydephp/hyde/pull/129)
- Fix #127 [`#127`](https://github.com/hydephp/hyde/issues/127)
- Clone repo directly to fix #133 [`#133`](https://github.com/hydephp/hyde/issues/133)
- Fix #131 [`#131`](https://github.com/hydephp/hyde/issues/131)
- Add Laravel Mix [`dc62438`](https://github.com/hydephp/hyde/commit/dc624383bdb4ca8d3e88209dc10c66d2c9e082a1)
- Remove laminas/laminas-text [`fa23c60`](https://github.com/hydephp/hyde/commit/fa23c60cfaa42805dfc6a04efb3794620d0239dc)
- Add PostCSS [`db399c4`](https://github.com/hydephp/hyde/commit/db399c439b0fe8f07ba45566a5d8825545160de7)

#### [v0.18.0-beta](https://github.com/hydephp/hyde/compare/v0.17.1-beta...v0.18.0-beta)

> 29 April 2022

- Fix https://github.com/hydephp/hydefront/issues/1 [`#1`](https://github.com/hydephp/hydefront/issues/1)
- Fix https://github.com/hydephp/hyde/issues/120 [`#120`](https://github.com/hydephp/hyde/issues/120)
- Reset the application only once [`8d2dec7`](https://github.com/hydephp/hyde/commit/8d2dec786d52117e778d6d2ed38595f3a1a887e4)
- Create build-and-update-hydefront.yml [`eca910c`](https://github.com/hydephp/hyde/commit/eca910c7bd45b47b4f4d8a369468c810533fba35)
- Implement https://github.com/hydephp/framework/issues/182 [`f0b6da0`](https://github.com/hydephp/hyde/commit/f0b6da09caa8e906dba549792cc6dfb48fdeee41)

#### [v0.17.1-beta](https://github.com/hydephp/hyde/compare/v0.17.0-beta...v0.17.1-beta)

> 28 April 2022

- Remove compiled files and fix wrong homepage layout [`f92e4b7`](https://github.com/hydephp/hyde/commit/f92e4b7afee871dd69570a6a1f5915a6bc26a041)

#### [v0.17.0-beta](https://github.com/hydephp/hyde/compare/v0.16.1-beta...v0.17.0-beta)

> 28 April 2022

- Remove GitHub test workflows from Hyde/Hyde, moving them into Hyde/Framework  [`#116`](https://github.com/hydephp/hyde/pull/116)
- Move Framework tests to the Hyde/Framework package [`#115`](https://github.com/hydephp/hyde/pull/115)
- Resolve https://github.com/hydephp/framework/issues/186 [`#186`](https://github.com/hydephp/framework/issues/186)
- Move tests to Framework [`eba459c`](https://github.com/hydephp/hyde/commit/eba459c6ea9ce717ae1d7490eeb73b8523c0834a)
- Remove deprecated trait [`87f1659`](https://github.com/hydephp/hyde/commit/87f1659179be5254d6650fed5bd1ded6ce312df5)
- Remove deprecated Setup directory [`f5a9be5`](https://github.com/hydephp/hyde/commit/f5a9be5218b7dc1378928d12bd7fafc80a377b1a)

#### [v0.16.1-beta](https://github.com/hydephp/hyde/compare/v0.16.0-beta...v0.16.1-beta)

> 28 April 2022

- Delete codeql as the JS has moved to HydeFront [`ef7e94e`](https://github.com/hydephp/hyde/commit/ef7e94e07c870e672ef39811addf87964c21df1c)
- Change test coverage to code reports [`b1fd3e9`](https://github.com/hydephp/hyde/commit/b1fd3e94221d1468d932a5eecee729662729fe34)
- Add more reporting outputs [`a4ac8e6`](https://github.com/hydephp/hyde/commit/a4ac8e696e31f7b4f4fd81c1be042853495267d8)

#### [v0.16.0-beta](https://github.com/hydephp/hyde/compare/v0.15.0-beta...v0.16.0-beta)

> 27 April 2022

- Update namespace [`50695fc`](https://github.com/hydephp/hyde/commit/50695fc097f3bab0d4380e6a07e2a87f7b937675)
- 0.15.x Update namespace [`8c084b9`](https://github.com/hydephp/hyde/commit/8c084b9e866f814d16e8085be65d9e0cb28d9663)

#### [v0.15.0-beta](https://github.com/hydephp/hyde/compare/v0.14.0-beta...v0.15.0-beta)

> 27 April 2022

- Remove files moved to CDN [`521d790`](https://github.com/hydephp/hyde/commit/521d79005537edb65ed5e740091385bd1a9d96c3)
- Update tests for removed frontend assets [`fa68c37`](https://github.com/hydephp/hyde/commit/fa68c3718b1454663089e3a53791b6996f5d1a1d)

#### [v0.14.0-beta](https://github.com/hydephp/hyde/compare/v0.13.0-beta...v0.14.0-beta)

> 21 April 2022

- Change update:resources command signature to update:assets [`#100`](https://github.com/hydephp/hyde/pull/100)
- Rename directory resources/frontend to resources/assets [`#99`](https://github.com/hydephp/hyde/pull/99)
- Fix https://github.com/hydephp/framework/issues/156 [`#156`](https://github.com/hydephp/framework/issues/156)
- Publish the assets [`330971d`](https://github.com/hydephp/hyde/commit/330971d30bc77dc8ff89c4b724af6bd6f9600eb3)
- Add the Markdown features tests [`71c0936`](https://github.com/hydephp/hyde/commit/71c093657af227ea7c58167a6ceaca9b291ecf38)
- Update composer dependencies [`8a1ebe4`](https://github.com/hydephp/hyde/commit/8a1ebe4480f9bc6fea553d8136c5c68fcec18b95)

#### [v0.13.0-beta](https://github.com/hydephp/hyde/compare/v0.12.0-beta...v0.13.0-beta)

> 20 April 2022

- Remove BrowserSync and other dependencies [`#93`](https://github.com/hydephp/hyde/pull/93)
- Create the tests [`f30c375`](https://github.com/hydephp/hyde/commit/f30c375c9c1c88182bff58d31ac430ce0029f35b)
- Republish the config [`c290249`](https://github.com/hydephp/hyde/commit/c290249cd52a0cc07211290bb49b4223a4687217)
- Update tests for 0.13.x [`f6de746`](https://github.com/hydephp/hyde/commit/f6de7469594dc3d40a94fa461a201371b0124e63)

#### [v0.12.0-beta](https://github.com/hydephp/hyde/compare/v0.11.0-beta...v0.12.0-beta)

> 19 April 2022

- Clean up Readme [`5eb9e5e`](https://github.com/hydephp/hyde/commit/5eb9e5ee114a55a76984fdd163f683770b53afad)
- Create the test [`7a02299`](https://github.com/hydephp/hyde/commit/7a02299b41ba45ac1b7fc25e0081ae891c136ca2)
- Add Features section [`85e8a4f`](https://github.com/hydephp/hyde/commit/85e8a4fd8275f8cf5b979dfed118d55164ecea92)

#### [v0.11.0-beta](https://github.com/hydephp/hyde/compare/v0.10.0-beta...v0.11.0-beta)

> 17 April 2022

- Add the realtime compiler extension [`90989c1`](https://github.com/hydephp/hyde/commit/90989c13a7cf87ef637a58e545acee16d8607716)
- Streamline Readme [`5860c04`](https://github.com/hydephp/hyde/commit/5860c0447e85571b5ead852ac1dfc5e3ff88fd80)

#### [v0.10.0-beta](https://github.com/hydephp/hyde/compare/v0.9.0-alpha...v0.10.0-beta)

> 12 April 2022

- Add darkmode support [`#86`](https://github.com/hydephp/hyde/pull/86)
- Remove the deprecated and unused service provider [`#85`](https://github.com/hydephp/hyde/pull/85)
- Updates the frontend and adds the tests for https://github.com/hydephp/framework/pull/102 [`#84`](https://github.com/hydephp/hyde/pull/84)
- Refactor tests [`#82`](https://github.com/hydephp/hyde/pull/82)
- Clean up repo [`#79`](https://github.com/hydephp/hyde/pull/79)
- Change blade source directory [`#75`](https://github.com/hydephp/hyde/pull/75)
- Bump composer packages [`#72`](https://github.com/hydephp/hyde/pull/72)
- Companion branch to https://github.com/hydephp/framework/pull/84 [`#71`](https://github.com/hydephp/hyde/pull/71)
- Internal build service refactor tie in [`#65`](https://github.com/hydephp/hyde/pull/65)
- Remove versioning from matrix, fix https://github.com/hydephp/framework/issues/93 [`#93`](https://github.com/hydephp/framework/issues/93)
- Publish the compiled assets [`7a24814`](https://github.com/hydephp/hyde/commit/7a248146f4ce3ba2296171af26760a141cbd912f)
- Update tests for Build Service refactor [`06c8048`](https://github.com/hydephp/hyde/commit/06c80480a6a5fc2221e4fd3d457c06a3748cbedb)
- Update the test [`874c2a4`](https://github.com/hydephp/hyde/commit/874c2a41aebaab4510e70e2430dfb283607129b1)

#### [v0.9.0-alpha](https://github.com/hydephp/hyde/compare/v0.8.0-alpha...v0.9.0-alpha)

> 7 April 2022

- Change where and how stylesheets and scripts are stored and handled [`#63`](https://github.com/hydephp/hyde/pull/63)
- Move the resource files [`fb3b660`](https://github.com/hydephp/hyde/commit/fb3b660bd5377d60658bdd83ac38a6bbab80fe0e)
- Add the test [`51d99b2`](https://github.com/hydephp/hyde/commit/51d99b2e0d752266d4cf6161cb6c5b57ada153de)
- Publish the resources [`bf3b20d`](https://github.com/hydephp/hyde/commit/bf3b20d99d62b913d8d96bd6250e47de8e2a126a)

#### [v0.8.0-alpha](https://github.com/hydephp/hyde/compare/v0.7.3-alpha...v0.8.0-alpha)

> 3 April 2022

- Clean up test code and fix mismatched test namespace [`#59`](https://github.com/hydephp/hyde/pull/59)
- Update the navigation menu frontend [`#58`](https://github.com/hydephp/hyde/pull/58)
- Add Changelog.md [`9bff522`](https://github.com/hydephp/hyde/commit/9bff522faa4970d5742d3238f11f0d3b0335fa77)
- Create CODE_OF_CONDUCT.md [`ffde383`](https://github.com/hydephp/hyde/commit/ffde383cdd51d9e8a691f3d17c7d09fb5d174a33)
- Create a test runner with a backup feature [`605ed46`](https://github.com/hydephp/hyde/commit/605ed463809e7da716512709017f8a62b8d93167)

#### [v0.7.3-alpha](https://github.com/hydephp/hyde/compare/v0.7.2-alpha...v0.7.3-alpha)

> 1 April 2022

- Fix outdated welcome page links [`323ea17`](https://github.com/hydephp/hyde/commit/323ea176294f517a335e0c8ee7e1c1af0b46981d)

#### [v0.7.2-alpha](https://github.com/hydephp/hyde/compare/v0.7.1-alpha...v0.7.2-alpha)

> 1 April 2022

- Create the test [`0a8a00e`](https://github.com/hydephp/hyde/commit/0a8a00e9b6516f655495dc0fd1365a92283917ef)
- Create the test [`f445bd5`](https://github.com/hydephp/hyde/commit/f445bd57aff02d1619320ecd5dcbea9a09112c68)
- Implement the --force option [`2fe366c`](https://github.com/hydephp/hyde/commit/2fe366cfc7ee418eeb4305cfa4dfecac0053a0ab)

#### [v0.7.1-alpha](https://github.com/hydephp/hyde/compare/v0.7.0-alpha...v0.7.1-alpha)

> 1 April 2022

- Add SASS as a dev dependency [`#55`](https://github.com/hydephp/hyde/pull/55)

#### [v0.7.0-alpha](https://github.com/hydephp/hyde/compare/v0.6.0-alpha...v0.7.0-alpha)

> 1 April 2022

- Remove _authors and _drafts directories #48 [`#53`](https://github.com/hydephp/hyde/pull/53)
- Create the first two tests [`fdd197c`](https://github.com/hydephp/hyde/commit/fdd197c0e8ef6657f289ac3a3c20dbc654a6c9f8)
- Create the test [`6c43c41`](https://github.com/hydephp/hyde/commit/6c43c414a2bb029e61160067c5f479d357271c98)
- Update author yml config path [`67af952`](https://github.com/hydephp/hyde/commit/67af952e2d5f5c909e68ec8138a601c8349fe61c)

#### [v0.6.0-alpha](https://github.com/hydephp/hyde/compare/v0.5.0-alpha...v0.6.0-alpha)

> 30 March 2022

- Move scripts into app.js [`#51`](https://github.com/hydephp/hyde/pull/51)
- Update command class names [`#49`](https://github.com/hydephp/hyde/pull/49)
- Update to latest Framework version [`24d666d`](https://github.com/hydephp/hyde/commit/24d666d4d326dfcab92e7a21aca7c0d0e551897a)
- Add the test [`3554c33`](https://github.com/hydephp/hyde/commit/3554c332756e7b44dad0921f45cb00075519125f)
- 0.6.0 Add the test [`0e99c56`](https://github.com/hydephp/hyde/commit/0e99c569e7fe8bb866890e7869bf5de74a987eab)

#### [v0.5.0-alpha](https://github.com/hydephp/hyde/compare/v0.4.1-alpha...v0.5.0-alpha)

> 25 March 2022

- Remove legacy test [`7cee208`](https://github.com/hydephp/hyde/commit/7cee2080f57a3d8bc9cd4a6479ab71486dfdabf6)
- Add tests for installer [`dfed2d2`](https://github.com/hydephp/hyde/commit/dfed2d2ee55bf51694f138f8aa1e7ef2794c7fbf)
- #37 Add more tests: DebugCommand [`ab1758f`](https://github.com/hydephp/hyde/commit/ab1758fb5781b92e6814382b2e0613ad8ab27fd7)

#### [v0.4.1-alpha](https://github.com/hydephp/hyde/compare/v0.4.0-alpha...v0.4.1-alpha)

> 25 March 2022

- Bump minimist from 1.2.5 to 1.2.6 [`#47`](https://github.com/hydephp/hyde/pull/47)
- #37 Add more tests: HydeServiceProvider [`ae8673f`](https://github.com/hydephp/hyde/commit/ae8673f6ae4afde43395e52ea2023a48b3bf73b4)
- Inline the stream variable to fix missing file error [`bca234c`](https://github.com/hydephp/hyde/commit/bca234c40ba35f3d90c4a4cb756d75070938ec9d)
- Update to Framework 0.5.1 [`449e051`](https://github.com/hydephp/hyde/commit/449e0511e43b9b735ca4cc0cea6e3da037c8c572)

#### [v0.4.0-alpha](https://github.com/hydephp/hyde/compare/v0.3.3-alpha...v0.4.0-alpha)

> 24 March 2022

- 0.4.0 Update which adds several new tests tying into framework v0.5.0 [`#46`](https://github.com/hydephp/hyde/pull/46)
- Format tests to PSR2 [`e08aba6`](https://github.com/hydephp/hyde/commit/e08aba6ef4d7214990dc5f8f3869761e61ee553f)
- Create test for publish homepage command [`4e0f828`](https://github.com/hydephp/hyde/commit/4e0f828bc7284c38c10e46ed1e47a48b7c316c60)
- Update framework version to tie into new release [`e4944c8`](https://github.com/hydephp/hyde/commit/e4944c8442a992b26585d8933fe0d01282a5ee7e)

#### [v0.3.3-alpha](https://github.com/hydephp/hyde/compare/v0.3.2-alpha...v0.3.3-alpha)

> 23 March 2022

- Unlock framework version to patch error in last release [`4423513`](https://github.com/hydephp/hyde/commit/4423513ba82672c4bf19042330e8d684559209bb)
- Update config [`a480b0a`](https://github.com/hydephp/hyde/commit/a480b0a876b260d7a6e271713ad5489fb99581e2)

#### [v0.3.2-alpha](https://github.com/hydephp/hyde/compare/v0.3.1-alpha...v0.3.2-alpha)

> 23 March 2022

- Increase link contrast to fix accessibility issue [`#45`](https://github.com/hydephp/hyde/pull/45)
- Add the Site URL setting [`05211b9`](https://github.com/hydephp/hyde/commit/05211b9c55859588ba402b48c38c5d5e2fdd21a5)
- Update config [`8c0d331`](https://github.com/hydephp/hyde/commit/8c0d33158941579cf309847e865c8a0dda3772ad)
- Remove dev files from gitignore [`f52d471`](https://github.com/hydephp/hyde/commit/f52d4718b7764e4e379cd931bbd195be4369ffba)

#### [v0.3.1-alpha](https://github.com/hydephp/hyde/compare/v0.3.0-alpha...v0.3.1-alpha)

> 23 March 2022

- Replace the default empty blog listing index page with a new welcome screen [`#44`](https://github.com/hydephp/hyde/pull/44)
- Replace the default page [`d747290`](https://github.com/hydephp/hyde/commit/d74729050fa36d988b36a978cedaba1bf3e77a4f)
- Add the links [`b8cd49c`](https://github.com/hydephp/hyde/commit/b8cd49c2927c70b0c11e6d990c47adebdcdba8e4)
- Add info about the new build --clean option [`efca81f`](https://github.com/hydephp/hyde/commit/efca81f9d222a8409bdd079f67d1048e48c9d30a)

#### [v0.3.0-alpha](https://github.com/hydephp/hyde/compare/v0.2.1-alpha...v0.3.0-alpha)

> 22 March 2022

- v0.3 - Hyde Core Separation - Contains breaking changes [`#36`](https://github.com/hydephp/hyde/pull/36)
- Hyde Core Separation - Contains breaking changes [`#35`](https://github.com/hydephp/hyde/pull/35)
- Allow the view source directory to be modified at runtime [`#34`](https://github.com/hydephp/hyde/pull/34)
- Add a path helper to unify path referencing [`#33`](https://github.com/hydephp/hyde/pull/33)
- Successfully moved Core into temporary package [`d5a8dc1`](https://github.com/hydephp/hyde/commit/d5a8dc15db87a980144fe3330d778ad69e9e61aa)
- Move app font to vendor [`e43da1d`](https://github.com/hydephp/hyde/commit/e43da1d1845f2837af0273df59f9f8623cce8b2b)
- Remove legacy stubs and test [`8740cc2`](https://github.com/hydephp/hyde/commit/8740cc2996fc9e66df40b2ff6b0f58ec0c32fc34)

#### [v0.2.1-alpha](https://github.com/hydephp/hyde/compare/v0.2.0-alpha...v0.2.1-alpha)

> 21 March 2022

- Add a customizable footer [`#31`](https://github.com/hydephp/hyde/pull/31)
- Adds a customizable footer [`09813cf`](https://github.com/hydephp/hyde/commit/09813cf6810a8e94e8b4301e9c460aa794ad656d)
- Clarify comments in configuration file [`09a7e64`](https://github.com/hydephp/hyde/commit/09a7e6480db8ff72af02db85d160c656ca19fee7)
- Compile frontend assets [`fdb68d5`](https://github.com/hydephp/hyde/commit/fdb68d537e7dd671c033c295815a7c9994e5381b)

#### [v0.2.0-alpha](https://github.com/hydephp/hyde/compare/v0.1.1-pre.patch...v0.2.0-alpha)

> 21 March 2022

- Add responsive navigation to resolve #7 [`#30`](https://github.com/hydephp/hyde/pull/30)
- Add support for images [`#29`](https://github.com/hydephp/hyde/pull/29)
- Fix bug #22 where the feed was not sorting the posts by date [`#28`](https://github.com/hydephp/hyde/pull/28)
- Overhaul the navigation menu to add configuration options [`#27`](https://github.com/hydephp/hyde/pull/27)
- Improve the front matter parser to fix #21 [`#23`](https://github.com/hydephp/hyde/pull/23)
- Check for the app env in the .env file [`#20`](https://github.com/hydephp/hyde/pull/20)
- Add the Torchlight badge automatically [`#19`](https://github.com/hydephp/hyde/pull/19)
- #14 Add publishable 404 pages [`#18`](https://github.com/hydephp/hyde/pull/18)
- Create Validator command to help catch any issues in the setup [`#17`](https://github.com/hydephp/hyde/pull/17)
- Merge pull request #30 from hydephp/7-feature-make-the-navigation-menu-responsive [`#7`](https://github.com/hydephp/hyde/issues/7)
- Add a navigation menu blacklist, fixes #26 [`#26`](https://github.com/hydephp/hyde/issues/26)
- Fix #25, automatically add link to docs [`#25`](https://github.com/hydephp/hyde/issues/25)
- Merge pull request #23 from hydephp/21-bug-front-matter-parser-not-stripping-quotes [`#21`](https://github.com/hydephp/hyde/issues/21)
- Improve the front matter parser to fix #21 [`#21`](https://github.com/hydephp/hyde/issues/21)
- Fix #15, remove redundant values from created file [`#15`](https://github.com/hydephp/hyde/issues/15)
- Add the stubs [`5416fd2`](https://github.com/hydephp/hyde/commit/5416fd22198cc3e5912911aa8547e3a3aa92f734)
- Add tests [`9284a5a`](https://github.com/hydephp/hyde/commit/9284a5a037c8a6afd72dca12d4109b308a432d0b)
- Implement  #16, add custom navigation links [`1007d0d`](https://github.com/hydephp/hyde/commit/1007d0de0a15064157ad7bf4bb801abfb1d2281e)

#### [v0.1.1-pre.patch](https://github.com/hydephp/hyde/compare/v0.1.1-pre...v0.1.1-pre.patch)

> 19 March 2022

- Patches #12, Sev2 Bug: Compiler not using Markdown [`ad640de`](https://github.com/hydephp/hyde/commit/ad640de7bc603330846e025588ea477df55f3962)

#### [v0.1.1-pre](https://github.com/hydephp/hyde/compare/v0.1.0-pre...v0.1.1-pre)

> 19 March 2022

- Merge 1.x [`#2`](https://github.com/hydephp/hyde/pull/2)
- Fix #6, handle missing docs index [`#6`](https://github.com/hydephp/hyde/issues/6)
- Update installation instructions [`785a450`](https://github.com/hydephp/hyde/commit/785a450c2f72faeb3c87a4863e3a27564eece60a)
- Add command for making arbitrary navigation links [`3970d57`](https://github.com/hydephp/hyde/commit/3970d5712da4478b5ce2adb828e7cedd1b443526)
- Create codeql-analysis.yml [`5a6f7ad`](https://github.com/hydephp/hyde/commit/5a6f7ad1ae218a1138f955faf569fe9aecb54e2f)

#### v0.1.0-pre

> 18 March 2022

- Delete _pages directory [`#1`](https://github.com/hydephp/hyde/pull/1)
- Initial Commit [`109bddb`](https://github.com/hydephp/hyde/commit/109bddb7b6144ba704e283c220754759276f1a23)
- Add Torchlight support [`300e06f`](https://github.com/hydephp/hyde/commit/300e06fc6d8600ed8db1b3407a500b5189236eff)
- Add the Logo [`1d06347`](https://github.com/hydephp/hyde/commit/1d063479460fdb4cf621f606b2beafaa7d7d0c61)

### Hyde/Framework Archive (pre v0.35.0)


All notable changes to this project will be documented in this file. Dates are displayed in UTC.

Generated by [`auto-changelog`](https://github.com/CookPete/auto-changelog).

#### [v0.34.0](https://github.com/hydephp/framework/compare/v0.33.0-beta...v0.34.0)

> 6 June 2022

- Deprecate Hyde::features(), use Hyde::hasFeature() instead [`#523`](https://github.com/hydephp/framework/pull/523)
- Create image link helper, fix #434 [`#522`](https://github.com/hydephp/framework/pull/522)
- Create a PageModel contract and helpers to get parsed model collections [`#521`](https://github.com/hydephp/framework/pull/521)
- Merge pull request #522 from hydephp/create-image-file-object [`#434`](https://github.com/hydephp/framework/issues/434)
- Add image path helper, fix #434 [`#434`](https://github.com/hydephp/framework/issues/434)
- Fix #516 Add Composer validation to the test suite [`#516`](https://github.com/hydephp/framework/issues/516)
- Move the static::all() helper to AbstractPage [`c726ad7`](https://github.com/hydephp/framework/commit/c726ad73cf30eff59bc2425f8c35eacbe499f2e4)
- Create MarkdownPost::latest() [`e6d9e4a`](https://github.com/hydephp/framework/commit/e6d9e4a1b2689e58cef44d7109c0594bc3df972f)
- Implement MarkdownPost::all() [`cda2010`](https://github.com/hydephp/framework/commit/cda201052547935d545869d651bc297f45617011)

#### [v0.33.0-beta](https://github.com/hydephp/framework/compare/v0.32.1-beta...v0.33.0-beta)

> 4 June 2022


#### [v0.32.1-beta](https://github.com/hydephp/framework/compare/v0.32.0-beta...v0.32.1-beta)

> 4 June 2022

- Move back hyde/realtime-compiler to hyde/hyde [`#517`](https://github.com/hydephp/framework/pull/517)
- Update composer.lock [`246da42`](https://github.com/hydephp/framework/commit/246da42b693a07175e861bf653763cfa9af42ec2)
- Update composer.lock [`9e835b6`](https://github.com/hydephp/framework/commit/9e835b6cec2ef64fb81d9378a3bab3c090f460bf)

#### [v0.32.0-beta](https://github.com/hydephp/framework/compare/v0.31.1-beta...v0.32.0-beta)

> 4 June 2022

- Refactor to use Laravel cache helper instead of custom implementation [`#514`](https://github.com/hydephp/framework/pull/514)
- Improve metadata for featured post images [`#512`](https://github.com/hydephp/framework/pull/512)
- Skip generating auxiliary files in the main built loop when there is no underlying content [`#511`](https://github.com/hydephp/framework/pull/511)
- Fix: #506: Move ext-simplexml in composer.json to suggest as it is not a strict dependency [`#510`](https://github.com/hydephp/framework/pull/510)
- Rewrite Realtime Compiler [`#508`](https://github.com/hydephp/framework/pull/508)
- Fix #496: Missing image "contentUrl" metadata [`#496`](https://github.com/hydephp/framework/issues/496)
- Don't create search files when there are no pages [`#482`](https://github.com/hydephp/framework/issues/482)
- Update Hyde Realtime Compiler to v2.0 [`f917319`](https://github.com/hydephp/framework/commit/f917319149bfce3249f9921b6bc3ecf0a6307f42)
- Delete RELEASE-NOTES-DRAFT.md [`9853526`](https://github.com/hydephp/framework/commit/9853526ec23b8fe7a325126d8e740e354a1b4eb2)
- Remove pre-check as package is always included [`076a1be`](https://github.com/hydephp/framework/commit/076a1bef2ae68117d092b38d9ee8d6f2fef64172)

#### [v0.31.1-beta](https://github.com/hydephp/framework/compare/v0.31.0-beta...v0.31.1-beta)

> 3 June 2022


#### [v0.31.0-beta](https://github.com/hydephp/framework/compare/v0.30.1-beta...v0.31.0-beta)

> 2 June 2022

- Fix #499: Make the search dialog positioning fixed [`#503`](https://github.com/hydephp/framework/pull/503)
- Make documentation pages smarter [`#501`](https://github.com/hydephp/framework/pull/501)
- Link to markdown source files [`#498`](https://github.com/hydephp/framework/pull/498)
- Fix #490 Make heading permalinks visible [`#493`](https://github.com/hydephp/framework/pull/493)
- Add Markdown Post/Preprocessors  [`#488`](https://github.com/hydephp/framework/pull/488)
- Merge pull request #503 from hydephp/499-make-the-search-menu-dialog-position-fixed [`#499`](https://github.com/hydephp/framework/issues/499)
- Fix #499: Make the search dialog positioning fixed [`#499`](https://github.com/hydephp/framework/issues/499)
- Merge pull request #493 from hydephp/make-heading-permalinks-visible [`#490`](https://github.com/hydephp/framework/issues/490)
- Fix #490 Make heading permalinks visible [`#490`](https://github.com/hydephp/framework/issues/490)
- Merge unit tests into single feature test [`c455d1c`](https://github.com/hydephp/framework/commit/c455d1c0246d9361fd2115528ce616ea797915ea)
- Use the same static transformation instead of DOM [`bdba273`](https://github.com/hydephp/framework/commit/bdba27386df05a46ca27071601aed1f6f3f00b59)
- Document the edit button feature [`dc0d9d7`](https://github.com/hydephp/framework/commit/dc0d9d750e0b61701557472ebd1ce1b1e556058a)

#### [v0.30.1-beta](https://github.com/hydephp/framework/compare/v0.30.0-beta...v0.30.1-beta)

> 31 May 2022

- Fix support for outputting documentation pages to root output directory [`#480`](https://github.com/hydephp/framework/pull/480)
- Fix https://github.com/hydephp/framework/issues/462#issuecomment-1142408337 [`#462`](https://github.com/hydephp/framework/issues/462)
- Fix bug #462 caused by trailing slash in docs path [`6be5055`](https://github.com/hydephp/framework/commit/6be5055633b4ef9be358fdc82dfcc5fc1aad068b)

#### [v0.30.0-beta](https://github.com/hydephp/framework/compare/v0.29.5-beta...v0.30.0-beta)

> 31 May 2022

- Add inline Blade support to markdown [`#478`](https://github.com/hydephp/framework/pull/478)
- Create page and document Blade-supported Markdown [`0d7ae0f`](https://github.com/hydephp/framework/commit/0d7ae0f213eba74a61257f9207f184169a36127d)
- Add base tests [`ae4b0dc`](https://github.com/hydephp/framework/commit/ae4b0dc24568483ed2be4330c290839f4382571a)
- Sketch out the service class [`4b88214`](https://github.com/hydephp/framework/commit/4b8821447f7375d2cae20a685b76a8102972ee40)

#### [v0.29.5-beta](https://github.com/hydephp/framework/compare/v0.29.4-beta...v0.29.5-beta)

> 31 May 2022

- Bump HydeFront to v1.10 [`0f28947`](https://github.com/hydephp/framework/commit/0f28947f2b197177b1b30626d161408d46f71335)

#### [v0.29.4-beta](https://github.com/hydephp/framework/compare/v0.29.3-beta...v0.29.4-beta)

> 30 May 2022

- Add color-scheme meta, fix #460 [`#460`](https://github.com/hydephp/framework/issues/460)
- Try to figure out why Codecov is not working [`9d3371c`](https://github.com/hydephp/framework/commit/9d3371cab5606c280261c2f3e209beeff3289f5a)
- Revert codecov changes [`b253969`](https://github.com/hydephp/framework/commit/b2539690fa4d013b06082a162f05816eff99e6bd)

#### [v0.29.3-beta](https://github.com/hydephp/framework/compare/v0.29.2-beta...v0.29.3-beta)

> 30 May 2022

- Fix Bug #471: og:title and twitter:title should use the page title, and only use config one as fallback [`#473`](https://github.com/hydephp/framework/pull/473)
- Fix bug #471, make title metadata dynamic [`b9ac1c8`](https://github.com/hydephp/framework/commit/b9ac1c8d1fa0c484d2d95fad891c2c3c5c7f039c)
- Make dynamic meta title use title property instead [`6aaa612`](https://github.com/hydephp/framework/commit/6aaa612b80600ae4ef8136fb779623b66206119b)

#### [v0.29.2-beta](https://github.com/hydephp/framework/compare/v0.29.1-beta...v0.29.2-beta)

> 30 May 2022

- Add !important to style override [`3e28b1d`](https://github.com/hydephp/framework/commit/3e28b1dcd91802596edf5dfa454fe2178432688f)

#### [v0.29.1-beta](https://github.com/hydephp/framework/compare/v0.29.0-beta...v0.29.1-beta)

> 30 May 2022

- Use the config defined output path [`927072e`](https://github.com/hydephp/framework/commit/927072e725624d39239845a681e744e2d309694c)
- Update Readme heading to "The Core Framework" [`7a89486`](https://github.com/hydephp/framework/commit/7a89486509ea68071cb5268956dd771766bf327a)

#### [v0.29.0-beta](https://github.com/hydephp/framework/compare/v0.28.1-beta...v0.29.0-beta)

> 30 May 2022

- Load HydeFront v1.9.x needed for HydeSearch [`#468`](https://github.com/hydephp/framework/pull/468)
- Make the search feature configurable and toggleable [`#467`](https://github.com/hydephp/framework/pull/467)
- Add the HydeSearch frontend integration for documentation pages [`#465`](https://github.com/hydephp/framework/pull/465)
- Create the backend search index generation for documentation pages [`#459`](https://github.com/hydephp/framework/pull/459)
- Bump guzzlehttp/guzzle from 7.4.2 to 7.4.3 [`#456`](https://github.com/hydephp/framework/pull/456)
- Refactor inline styles to HydeFront Sass [`86fff1d`](https://github.com/hydephp/framework/commit/86fff1d9dc7f5d5e5ca171cf79517af0d2fb1639)
- Begin sketching out the class [`ed131bd`](https://github.com/hydephp/framework/commit/ed131bd4196afbcf1684bb999c5a7fe98d1948b8)
- Extract search widget to component [`420f662`](https://github.com/hydephp/framework/commit/420f662a3040cc4c0f3f8e48d6a350686fb02803)

#### [v0.28.1-beta](https://github.com/hydephp/framework/compare/v0.28.0-beta-pre...v0.28.1-beta)

> 25 May 2022

- Fix #450: Add custom exceptions [`#454`](https://github.com/hydephp/framework/pull/454)
- Refactor author configuration system [`#449`](https://github.com/hydephp/framework/pull/449)
- Merge pull request #454 from hydephp/450-add-custom-exceptions [`#450`](https://github.com/hydephp/framework/issues/450)
- Remove AuthorService [`9f9d64d`](https://github.com/hydephp/framework/commit/9f9d64dc4f232e6c0a695088cd43dc28f8535fc3)
- Clean up code [`f8452b9`](https://github.com/hydephp/framework/commit/f8452b9d697505733f147bf3f59e92abfb307727)
- Create FileConflictException [`02d534c`](https://github.com/hydephp/framework/commit/02d534cd801ed19fac264373685c30b3f6858c34)

#### [v0.28.0-beta-pre](https://github.com/hydephp/framework/compare/v0.28.0-beta...v0.28.0-beta-pre)

> 22 May 2022

#### [v0.28.0-beta](https://github.com/hydephp/framework/compare/v0.27.12-beta...v0.28.0-beta)

> 23 May 2022

- Refactor author configuration system [`#449`](https://github.com/hydephp/framework/pull/449)
- Refactor configuration to use snake_case for all options, and extract documentation settings to own file [`#444`](https://github.com/hydephp/framework/pull/444)
- Remove AuthorService [`9f9d64d`](https://github.com/hydephp/framework/commit/9f9d64dc4f232e6c0a695088cd43dc28f8535fc3)
- Extract documentation configuration options to docs.php [`92b9ae5`](https://github.com/hydephp/framework/commit/92b9ae5fc4f2c7743206ebcfce48d81e4df7746d)
- Use the snake_case config format [`f578855`](https://github.com/hydephp/framework/commit/f578855047113c3181c9869f1ec9d4d521c3bd62)

#### [v0.27.12-beta](https://github.com/hydephp/framework/compare/v0.27.11-beta...v0.27.12-beta)

> 22 May 2022

- Code cleanup without affecting functionality  [`#440`](https://github.com/hydephp/framework/pull/440)
- Add missing return type declarations [`684b792`](https://github.com/hydephp/framework/commit/684b792796e330c958a312d914057771eb72f2da)
- Add PHPDoc comments with @throws tags [`ae44806`](https://github.com/hydephp/framework/commit/ae44806cb3c23249bc68a39bd1ede6fa0c4e8e56)

#### [v0.27.11-beta](https://github.com/hydephp/framework/compare/v0.27.10-beta...v0.27.11-beta)

> 21 May 2022

- Fix #429: Add page priorities to sitemap generation [`#437`](https://github.com/hydephp/framework/pull/437)
- Merge pull request #437 from hydephp/add-dynamic-page-priorities-for-sitemap [`#429`](https://github.com/hydephp/framework/issues/429)
- Add page priority support [`0bfbbba`](https://github.com/hydephp/framework/commit/0bfbbba07fd8d1720fe6a693089e62dbc0dc018a)

#### [v0.27.10-beta](https://github.com/hydephp/framework/compare/v0.27.9-beta...v0.27.10-beta)

> 20 May 2022

- Improve RSS image handling and feed and sitemap generation processes [`#435`](https://github.com/hydephp/framework/pull/435)
- Create HydeBuildRssFeedCommand.php [`ac4788f`](https://github.com/hydephp/framework/commit/ac4788f987cb517d51a6d0a4fddc5684777c9a0a)
- Create build:sitemap command [`82c73a3`](https://github.com/hydephp/framework/commit/82c73a392350dff171b496220d8d1f70d363102d)
- Fetch information for local images [`a10c1c3`](https://github.com/hydephp/framework/commit/a10c1c361852154e9eb52947b003a65ede09c3ef)

#### [v0.27.9-beta](https://github.com/hydephp/framework/compare/v0.27.8-beta...v0.27.9-beta)

> 20 May 2022

- Rename and restructure internal hooks [`0562ae3`](https://github.com/hydephp/framework/commit/0562ae3558363afddfeb63a7148f967940ed4966)
- Update test code formatting [`1a9dcaf`](https://github.com/hydephp/framework/commit/1a9dcaf670a9757985013c7c3a3e01fa93f75579)
- Add sitemap link test [`9ba7b10`](https://github.com/hydephp/framework/commit/9ba7b109560881867ee9ba81a5e37bb10b370616)

#### [v0.27.8-beta](https://github.com/hydephp/framework/compare/v0.27.7-beta...v0.27.8-beta)

> 19 May 2022

- Update the tests [`a80593e`](https://github.com/hydephp/framework/commit/a80593e1ac6fc79c3d78ea2d736c89955e6b6805)

#### [v0.27.7-beta](https://github.com/hydephp/framework/compare/v0.27.6-beta...v0.27.7-beta)

> 19 May 2022

- Normalize the site URL [`a4b9ce7`](https://github.com/hydephp/framework/commit/a4b9ce7a32321e3e67df5aaed477fbfc54c6c524)

#### [v0.27.6-beta](https://github.com/hydephp/framework/compare/v0.27.5-beta...v0.27.6-beta)

> 19 May 2022

- Add deployment documentation [`4b188f2`](https://github.com/hydephp/framework/commit/4b188f20848e87cd3b3e77af9cdde5b373e2e4d3)
- Merge sections to be more compact [`baadd48`](https://github.com/hydephp/framework/commit/baadd4891d719123720f8bc79a1a82a4837e547e)
- Restructure document flow [`40f4a3d`](https://github.com/hydephp/framework/commit/40f4a3d37b835b40b392f5f72a4ab46563df5042)

#### [v0.27.5-beta](https://github.com/hydephp/framework/compare/v0.27.4-beta...v0.27.5-beta)

> 19 May 2022

- Fix bug where categorized documentation sidebar items were not sorted [`#422`](https://github.com/hydephp/framework/pull/422)
- Fix #367: Add upcoming documentation files [`#367`](https://github.com/hydephp/framework/issues/367)
- Create building-your-site.md [`6989bd5`](https://github.com/hydephp/framework/commit/6989bd59d33d84cebf3e0ef134f4107d149c6fd5)
- Update documentation page orders [`b38c58b`](https://github.com/hydephp/framework/commit/b38c58bba32312d932d1a005b3015b3ce9dd7329)

#### [v0.27.4-beta](https://github.com/hydephp/framework/compare/v0.27.3-beta...v0.27.4-beta)

> 19 May 2022

- Fix #419: Add meta links to the RSS feed [`#419`](https://github.com/hydephp/framework/issues/419)
- Refactor internal helpers to be public static [`283e5d2`](https://github.com/hydephp/framework/commit/283e5d2154862f114e82f1e5e036924d449e7ebf)
- Add page slug for compatibility, fixing bug where Blade pages did not get canonical link tags [`d3ac8e4`](https://github.com/hydephp/framework/commit/d3ac8e492bb01ba538111ba8c7f4dfb48cbc5785)

#### [v0.27.3-beta](https://github.com/hydephp/framework/compare/v0.27.2-beta...v0.27.3-beta)

> 19 May 2022

- Add unit test for fluent Markdown post helpers [`2a3b90b`](https://github.com/hydephp/framework/commit/2a3b90bbf2ffab9709a49447b9a4aa80cd14ca9e)
- Add Author::getName() unit test [`64616a6`](https://github.com/hydephp/framework/commit/64616a6d24d8335e890bde35c8fafa37ef9bb4ba)
- Change RSS feed default filename to feed.xml [`d545b07`](https://github.com/hydephp/framework/commit/d545b07130cb58c42cb9701b3c2322ac133e617e)

#### [v0.27.2-beta](https://github.com/hydephp/framework/compare/v0.27.1-beta...v0.27.2-beta)

> 19 May 2022

- Add RSS feed for Markdown blog posts [`#413`](https://github.com/hydephp/framework/pull/413)
- Add the RSSFeedService test [`a21596f`](https://github.com/hydephp/framework/commit/a21596f68792d313c551789f713950a6c2410975)
- Add the initial channel items [`9cb9b30`](https://github.com/hydephp/framework/commit/9cb9b302662de3d1dc80ba0ea09a48c3a53f2e78)
- Update sitemap tests and add rss feed tests [`fe93f5b`](https://github.com/hydephp/framework/commit/fe93f5b7cd1dea1f3bbb5a851b8185e5288f50de)

#### [v0.27.1-beta](https://github.com/hydephp/framework/compare/v0.27.0-beta...v0.27.1-beta)

> 18 May 2022

- Fix #403: Remove @HydeConfigVersion annotation from config/hyde.php [`#408`](https://github.com/hydephp/framework/pull/408)
- Merge pull request #408 from hydephp/remove-hydeconfigversion-annotation-from-hyde-config [`#403`](https://github.com/hydephp/framework/issues/403)
- Remove HydeConfigVersion annotation [`84b1602`](https://github.com/hydephp/framework/commit/84b1602fc3280ef66637799c8aaa9d9513c3142c)

#### [v0.27.0-beta](https://github.com/hydephp/framework/compare/v0.26.0-beta...v0.27.0-beta)

> 18 May 2022

- Add sitemap.xml generation [`#404`](https://github.com/hydephp/framework/pull/404)
- Add SitemapService tests [`ce5d8ed`](https://github.com/hydephp/framework/commit/ce5d8ed089546a8262e637d3ce399bf190672ba0)
- Refactor shared code into new helper [`46f41d6`](https://github.com/hydephp/framework/commit/46f41d6848a5562006f4290aa00df221d25d815a)
- Create basic sitemap generator [`1f66928`](https://github.com/hydephp/framework/commit/1f669282d727042df5074f0182bf5e0563d07a91)

#### [v0.26.0-beta](https://github.com/hydephp/framework/compare/v0.25.0-beta...v0.26.0-beta)

> 18 May 2022

- Fix #398: Remove the deprecated Metadata model [`#400`](https://github.com/hydephp/framework/pull/400)
- Fix #379: Extract menu logo to component [`#396`](https://github.com/hydephp/framework/pull/396)
- Update helper namespaces [`#395`](https://github.com/hydephp/framework/pull/395)
- Fix #385: Move page parsers into models/parsers namespace [`#394`](https://github.com/hydephp/framework/pull/394)
- Remove redundancy and merge Meta and Metadata models #384 [`#390`](https://github.com/hydephp/framework/pull/390)
- Unify the $page property and add a fluent metadata helper  [`#388`](https://github.com/hydephp/framework/pull/388)
- Merge pull request #400 from hydephp/398-remove-legacy-metadata-model [`#398`](https://github.com/hydephp/framework/issues/398)
- Merge pull request #396 from hydephp/extract-navigation-menu-logo-to-component-to-make-it-easier-to-customize [`#379`](https://github.com/hydephp/framework/issues/379)
- Fix #379: Extract menu logo to component [`#379`](https://github.com/hydephp/framework/issues/379) [`#379`](https://github.com/hydephp/framework/issues/379)
- Merge pull request #394 from hydephp/385-move-page-parsers-into-a-namespace [`#385`](https://github.com/hydephp/framework/issues/385)
- Fix #385: Move page parsers into a namespace [`#385`](https://github.com/hydephp/framework/issues/385)
- Fix #382: Unify the $page property [`#382`](https://github.com/hydephp/framework/issues/382)
- Fix #375, Add config option to add og:properties [`#375`](https://github.com/hydephp/framework/issues/375)
- Extract metadata helpers to concern [`72b1356`](https://github.com/hydephp/framework/commit/72b1356298ae0537356a88630e144df07fc6adf8)
- Add test for, and improve Meta helper [`15ccd27`](https://github.com/hydephp/framework/commit/15ccd271706ddf38f8011287ed28f04a60cd4076)
- Refactor concern to not be dependent on Metadata model [`b247bb0`](https://github.com/hydephp/framework/commit/b247bb0627dc481c08bb8e47f7c38ec57816154a)

#### [v0.25.0-beta](https://github.com/hydephp/framework/compare/v0.24.0-beta...v0.25.0-beta)

> 17 May 2022

- Load asset service from the service container [`#373`](https://github.com/hydephp/framework/pull/373)
- Rename --pretty option to --run-prettier to distinguish it better in build command  [`#368`](https://github.com/hydephp/framework/pull/368)
- Allow site output directory to be customized [`#362`](https://github.com/hydephp/framework/pull/362)
- Configuration and autodiscovery improvements [`#340`](https://github.com/hydephp/framework/pull/340)
- Add configurable "pretty URLs" [`#354`](https://github.com/hydephp/framework/pull/354)
- Add sidebar config offset, fix #307 [`#348`](https://github.com/hydephp/framework/pull/348)
- Change BuildService to DiscoveryService [`#347`](https://github.com/hydephp/framework/pull/347)
- Fix #361 Rename --pretty option to --run-prettier [`#361`](https://github.com/hydephp/framework/issues/361)
- Fix #350, Use the model path properties [`#350`](https://github.com/hydephp/framework/issues/350)
- Add option for pretty urls fix #330 [`#330`](https://github.com/hydephp/framework/issues/330)
- Rewrite index docs path to pretty url, fix #353 [`#353`](https://github.com/hydephp/framework/issues/353)
- Fix #330, Create helper to make pretty URLs if enabled [`#330`](https://github.com/hydephp/framework/issues/330)
- Merge pull request #348 from hydephp/add-sidebar-priority-offset-for-config-defined-values [`#307`](https://github.com/hydephp/framework/issues/307)
- Add sidebar config offset, fix #307 [`#307`](https://github.com/hydephp/framework/issues/307)
- Fix #343 [`#343`](https://github.com/hydephp/framework/issues/343)
- Restructure the tests [`41bd056`](https://github.com/hydephp/framework/commit/41bd0560fb014e3a042909e3162e2a2da28c0b77)
- Add helpers to make it easier to refactor source paths [`10e145e`](https://github.com/hydephp/framework/commit/10e145ea345d2aca22c81ec15d7af073c5ee803c)
- Utalize the $sourceDirectory property in build services [`9d9cbff`](https://github.com/hydephp/framework/commit/9d9cbff800d1422461dfcee6f3983662c51c5606)

#### [v0.24.0-beta](https://github.com/hydephp/framework/compare/v0.23.5-beta...v0.24.0-beta)

> 11 May 2022

- Add documentation sidebar category labels, fixes #309 [`#326`](https://github.com/hydephp/framework/pull/326)
- Merge pull request #326 from hydephp/309-add-documentation-sidebar-category-labels [`#309`](https://github.com/hydephp/framework/issues/309)
- Sketch out the files for the category integration [`d6c81bb`](https://github.com/hydephp/framework/commit/d6c81bbcce78f0d72f131f49e1c61716e0cd26d6)
- Implement category creation [`70448b1`](https://github.com/hydephp/framework/commit/70448b14ac6d8be3c8162ec78d12901f7a5c7579)
- Set category of uncategorized items [`9f0feb3`](https://github.com/hydephp/framework/commit/9f0feb364a0fa8be9401a5453d8a1ded4b0ae40a)

#### [v0.23.5-beta](https://github.com/hydephp/framework/compare/v0.23.4-beta...v0.23.5-beta)

> 11 May 2022

- Add back skip to content button to Lagrafo docs layout, fix #300 [`#322`](https://github.com/hydephp/framework/pull/322)
- Change max prose width of markdown pages to match blog posts, fix #303 [`#321`](https://github.com/hydephp/framework/pull/321)
- Fix #153, bug where config option uses app name instead of Hyde name. [`#320`](https://github.com/hydephp/framework/pull/320)
- Add option to mark site as installed, fix #289 [`#289`](https://github.com/hydephp/framework/issues/289)
- Merge pull request #322 from hydephp/300-add-back-skip-to-content-button-to-lagrafo-docs-layout [`#300`](https://github.com/hydephp/framework/issues/300)
- Add skip to content button docs layout, fix #300 [`#300`](https://github.com/hydephp/framework/issues/300)
- Merge pull request #321 from hydephp/303-change-max-width-of-markdown-pages-to-match-blog-posts [`#303`](https://github.com/hydephp/framework/issues/303)
- Change max width to match blog posts, fix #303 [`#303`](https://github.com/hydephp/framework/issues/303)
- Merge pull request #320 from hydephp/294-fix-bug-where-config-option-uses-app-name-instead-of-hyde-name [`#153`](https://github.com/hydephp/framework/issues/153)
- #153 Fix bug where config option uses app name instead of Hyde name. [`c90977c`](https://github.com/hydephp/framework/commit/c90977cf942cad214b8ea8218be3d5773d1fc633)
- Update install command for new site name syntax [`0687351`](https://github.com/hydephp/framework/commit/06873511064dd2b5ed2faa6ff1ad87c3210185ea)

#### [v0.23.4-beta](https://github.com/hydephp/framework/compare/v0.23.3-beta...v0.23.4-beta)

> 11 May 2022

- Refactor post excerpt component to be less reliant on directly using front matter and add view test [`#318`](https://github.com/hydephp/framework/pull/318)
- Formatting: Add newline after console output when running build without API calls, fix #313 [`#316`](https://github.com/hydephp/framework/pull/316)
- Fix #314, add background color fallback to documentation page body [`#315`](https://github.com/hydephp/framework/pull/315)
- Restructure and format component, fix #306 [`#306`](https://github.com/hydephp/framework/issues/306)
- Merge pull request #316 from hydephp/313-formatting-add-newline-after-disabling-external-api-calls-in-build-command [`#313`](https://github.com/hydephp/framework/issues/313)
- Formatting: Add newline after --no-api info, fix #313 [`#313`](https://github.com/hydephp/framework/issues/313)
- Merge pull request #315 from hydephp/314-add-dark-mode-background-to-body-in-documentation-pages-to-prevent-fouc [`#314`](https://github.com/hydephp/framework/issues/314)
- Fix #314, add background color fallback to docs body [`#314`](https://github.com/hydephp/framework/issues/314)
- Implement hidden: true front matter to hide documentation pages from sidebar, fix #310 [`#310`](https://github.com/hydephp/framework/issues/310)
- Create ArticleExcerptViewTest.php [`4a3ecaa`](https://github.com/hydephp/framework/commit/4a3ecaa02134583c36d3b8685fa5005f586f4293)
- Add tests for the fluent date-author string [`30f7f67`](https://github.com/hydephp/framework/commit/30f7f6762c6481c148908c26a5930f6e2daf1d80)

#### [v0.23.3-beta](https://github.com/hydephp/framework/compare/v0.23.2-beta...v0.23.3-beta)

> 10 May 2022

- Fix #310, allow documentation pages to be hidden from sidebar using front matter [`#311`](https://github.com/hydephp/framework/pull/311)
- Merge pull request #311 from hydephp/310-implement-hidden-true-front-matter-to-hide-documentation-pages-from-sidebar [`#310`](https://github.com/hydephp/framework/issues/310)
- Fix #310, allow items to be hidden from sidebar with front matter [`#310`](https://github.com/hydephp/framework/issues/310)

#### [v0.23.2-beta](https://github.com/hydephp/framework/compare/v0.23.1-beta...v0.23.2-beta)

> 7 May 2022

- Refactor documentation sidebar internals [`#299`](https://github.com/hydephp/framework/pull/299)
- Create feature test for the new sidebar service [`0adf948`](https://github.com/hydephp/framework/commit/0adf94889c36e0b77fb63018221b16c7f1fc8374)
- Remove deprecated action [`063a85a`](https://github.com/hydephp/framework/commit/063a85aa8979fa5780ba5622c9d9f395c2c159b3)
- Create the sidebar models [`fbcae7c`](https://github.com/hydephp/framework/commit/fbcae7cacd100267440b362a97f97d7bbdee09a9)

#### [v0.23.1-beta](https://github.com/hydephp/framework/compare/v0.23.0-beta...v0.23.1-beta)

> 6 May 2022

- Add the test helper files [`3cd5a56`](https://github.com/hydephp/framework/commit/3cd5a56aec24fde17bc1a40c6760d6fc24db3113)
- Test description has warning for out of date config [`a90c0b1`](https://github.com/hydephp/framework/commit/a90c0b17663683737cea8fa75dd3d3d39e743f66)
- Delete .run directory [`8cd71fc`](https://github.com/hydephp/framework/commit/8cd71fc4f98efb514c9995a665e5f47f839fa940)

#### [v0.23.0-beta](https://github.com/hydephp/framework/compare/v0.22.0-beta...v0.23.0-beta)

> 6 May 2022

- Refactor docs layout to use Lagrafo instead of Laradocgen [`#292`](https://github.com/hydephp/framework/pull/292)
- Port lagrafo (wip) [`6ca2309`](https://github.com/hydephp/framework/commit/6ca230964211c79fe19df5954a65ad846500ba5e)
- Move all head tags into blade component [`3093ebf`](https://github.com/hydephp/framework/commit/3093ebf65556e185649a40fd8459caa3fa250d7d)
- Use the Hyde layout [`e09e301`](https://github.com/hydephp/framework/commit/e09e301dba196f6d3336a3f9cf8a265c8939af6c)

#### [v0.22.0-beta](https://github.com/hydephp/framework/compare/v0.21.6-beta...v0.22.0-beta)

> 5 May 2022

- Update HydeFront version to v1.5.x [`#287`](https://github.com/hydephp/framework/pull/287)
- Refactor script interactions [`#286`](https://github.com/hydephp/framework/pull/286)
- Hide the install command once it has been run, fix #280 [`#280`](https://github.com/hydephp/framework/issues/280)
- Hide the install command once it has been run, fix #280 [`#280`](https://github.com/hydephp/framework/issues/280)
- Replace onclick with element IDs [`e97d545`](https://github.com/hydephp/framework/commit/e97d5457117e4980425d12fea97bb0dc81eae904)
- Move dark mode switch [`9f6fdf8`](https://github.com/hydephp/framework/commit/9f6fdf83561f4f4e1f8d2e5d4b44e0a923963c94)

#### [v0.21.6-beta](https://github.com/hydephp/framework/compare/v0.21.5-beta...v0.21.6-beta)

> 4 May 2022

- Create installer command, fix #149 [`#279`](https://github.com/hydephp/framework/pull/279)
- Merge pull request #279 from hydephp/149-create-installer-command [`#149`](https://github.com/hydephp/framework/issues/149)
- Create Install command that can publish a homepage [`b890eb7`](https://github.com/hydephp/framework/commit/b890eb790fddc7ad8e23785b3677e304343b6616)
- Use installer to set the site name in config [`3f0c843`](https://github.com/hydephp/framework/commit/3f0c843955b8dbfa0cc14879771c50397670cae0)
- Use installer to set the site URL in config [`d5f56ac`](https://github.com/hydephp/framework/commit/d5f56ac20d82eb362363b382695c016157f66e42)

#### [v0.21.5-beta](https://github.com/hydephp/framework/compare/v0.21.4-beta...v0.21.5-beta)

> 3 May 2022

- Update the test to fix updated exception output and remove comments [`cd5a70d`](https://github.com/hydephp/framework/commit/cd5a70d3f8a7b9cf0d97e584191d35ebc642cf5a)

#### [v0.21.4-beta](https://github.com/hydephp/framework/compare/v0.21.3-beta...v0.21.4-beta)

> 3 May 2022

- Fix #231 [`#231`](https://github.com/hydephp/framework/issues/231)

#### [v0.21.3-beta](https://github.com/hydephp/framework/compare/v0.21.2-beta...v0.21.3-beta)

> 3 May 2022

- Allow documentation pages to be scaffolded using the make:page command [`#273`](https://github.com/hydephp/framework/pull/273)
- Allow documentation pages to be scaffolded using the command [`7bbe012`](https://github.com/hydephp/framework/commit/7bbe0123f0e7b609954ca8e52216d19453c96f1a)

#### [v0.21.2-beta](https://github.com/hydephp/framework/compare/v0.21.1-beta...v0.21.2-beta)

> 3 May 2022

- Send a non-intrusive warning when the config file is out of date [`#270`](https://github.com/hydephp/framework/pull/270)
- Create crude action to check if a config file is up to date [`e31210f`](https://github.com/hydephp/framework/commit/e31210f055dea4ca6d76750b9b2ad24c61c05850)
- Create FileCacheServiceTest [`d9141cc`](https://github.com/hydephp/framework/commit/d9141cca4125c055f927c53edf7bf2b7bde9c9d0)
- Add the test [`ee4a64d`](https://github.com/hydephp/framework/commit/ee4a64d9a22314339b002bbd856b2f79c08bffea)

#### [v0.21.1-beta](https://github.com/hydephp/framework/compare/v0.21.0-beta...v0.21.1-beta)

> 3 May 2022

- Create filecache at runtime instead of relying on a JSON file that needs to be up to date [`#265`](https://github.com/hydephp/framework/pull/265)
- Create the filecache at runtime, resolves #243, #246 [`#243`](https://github.com/hydephp/framework/issues/243)
- Remove deprecated filecache store and generator [`7a1eb32`](https://github.com/hydephp/framework/commit/7a1eb32aae22f749611ed95bc6b2fb1fce36bd20)
- Remove "Update Filecache" workflow [`81564c0`](https://github.com/hydephp/framework/commit/81564c0d19ca6d622a4949830e2007ed10731e99)
- Remove legacy try/catch [`34733dd`](https://github.com/hydephp/framework/commit/34733ddfb5a53463688ae20f1357f09b8aec33f2)

#### [v0.21.0-beta](https://github.com/hydephp/framework/compare/v0.20.0-beta...v0.21.0-beta)

> 3 May 2022

- Always empty the _site directory when running the static site build command [`#262`](https://github.com/hydephp/framework/pull/262)
- Always purge output directory when running builder [`a86ad7d`](https://github.com/hydephp/framework/commit/a86ad7d56cbe42bc4541224d951cdf349b5a84ed)

#### [v0.20.0-beta](https://github.com/hydephp/framework/compare/v0.19.0-beta...v0.20.0-beta)

> 2 May 2022

- Update Filecache [`#258`](https://github.com/hydephp/framework/pull/258)
- Remove HydeFront from being bundled as a subrepo [`#257`](https://github.com/hydephp/framework/pull/257)
- Change the action used to create pull requests [`#255`](https://github.com/hydephp/framework/pull/255)
- Exclude files starting with an  underscore from being compiled into pages, fix #220 [`#254`](https://github.com/hydephp/framework/pull/254)
- Create .gitattributes, fixes #223 [`#250`](https://github.com/hydephp/framework/pull/250)
- Deprecate filecache.json and related services [`#248`](https://github.com/hydephp/framework/pull/248)
- Allow documentation sidebar header name to be changed [`#245`](https://github.com/hydephp/framework/pull/245)
- Update Filecache [`#242`](https://github.com/hydephp/framework/pull/242)
- Fix bugs in article and excerpts not fluently constructing descriptions [`#241`](https://github.com/hydephp/framework/pull/241)
- Handle undefined array key title in article-excerpt.blade.php  [`#238`](https://github.com/hydephp/framework/pull/238)
- Fix test matrix not fetching proper branch on PRs [`#235`](https://github.com/hydephp/framework/pull/235)
- Fix sidebar ordering bug by using null coalescing operator instead of elvis operator [`#234`](https://github.com/hydephp/framework/pull/234)
- Add unit test for hasDarkmode, fix #259 [`#259`](https://github.com/hydephp/framework/issues/259)
- Add the test, resolves #259 [`#259`](https://github.com/hydephp/framework/issues/259)
- Merge pull request #254 from hydephp/220-exclude-files-starting-with-an-_underscore-from-being-compiled-into-pages [`#220`](https://github.com/hydephp/framework/issues/220)
- Merge pull request #250 from hydephp/add-gitattributes [`#223`](https://github.com/hydephp/framework/issues/223)
- Create .gitattributes, fixes #223 [`#223`](https://github.com/hydephp/framework/issues/223)
- Make category nullable, fixes #230 [`#230`](https://github.com/hydephp/framework/issues/230)
- Fix #240 [`#240`](https://github.com/hydephp/framework/issues/240)
- Handle undefined array key, fixes #229 [`#229`](https://github.com/hydephp/framework/issues/229)
- Remove the HydeFront subrepo [`d406202`](https://github.com/hydephp/framework/commit/d406202d5f24d0cb543ac02fd2b9dc980c86d966)
- Add test to ensure that post front matter can be omitted [`875c6d4`](https://github.com/hydephp/framework/commit/875c6d46b822a7e5d02b1f281ca00189a222d06b)
- Exclude files starting with an _underscore from being discovered [`0dcdcb6`](https://github.com/hydephp/framework/commit/0dcdcb6a35969094533429345a0108915db388f4)

#### [v0.19.0-beta](https://github.com/hydephp/framework/compare/v0.18.0-beta...v0.19.0-beta)

> 1 May 2022

- Update Filecache [`#226`](https://github.com/hydephp/framework/pull/226)
- Add config option to disable dark mode [`#225`](https://github.com/hydephp/framework/pull/225)
- Update Filecache [`#222`](https://github.com/hydephp/framework/pull/222)
- Refactor assets managing, allowing for Laravel Mix, removing CDN support for Tailwind [`#221`](https://github.com/hydephp/framework/pull/221)
- Fix #211 [`#211`](https://github.com/hydephp/framework/issues/211)
- Add test and clean up docs for HasMetadata [`976cb6c`](https://github.com/hydephp/framework/commit/976cb6c39c2bc7fffcbe160987fa8ba08146f9b0)
- Revert "Update update-filecache.yml" [`abc21e7`](https://github.com/hydephp/framework/commit/abc21e7fcf07d28dc09b99afdafd2764c131936c)
- Update update-filecache.yml [`c25196a`](https://github.com/hydephp/framework/commit/c25196aebb77e8f052a604681523b54f3fc978b7)

#### [v0.18.0-beta](https://github.com/hydephp/framework/compare/v0.17.0-beta...v0.18.0-beta)

> 29 April 2022

- Update Filecache [`#201`](https://github.com/hydephp/framework/pull/201)
- Update Filecache [`#199`](https://github.com/hydephp/framework/pull/199)
- Update Filecache [`#197`](https://github.com/hydephp/framework/pull/197)
- Change priority of stylesheets [`#195`](https://github.com/hydephp/framework/pull/195)
- Update Filecache [`#194`](https://github.com/hydephp/framework/pull/194)
- Switch jsDelivr source to NPM, fix #200 [`#200`](https://github.com/hydephp/framework/issues/200)
- Update dependencies [`b505726`](https://github.com/hydephp/framework/commit/b5057268abd0a9b0aa128cc169e606d1a7a4ebfb)
- Switch to using TypeScript [`6fa9e6c`](https://github.com/hydephp/framework/commit/6fa9e6c4a762f16eac328648d9ad15dc977e4097)
- Create service class to help with #182 [`fb0033c`](https://github.com/hydephp/framework/commit/fb0033c4a9da66e7ee6dcdd9b8a137fe37c82a2f)

#### [v0.17.0-beta](https://github.com/hydephp/framework/compare/v0.16.1-beta...v0.17.0-beta)

> 28 April 2022

- Add the code reports workflow [`#191`](https://github.com/hydephp/framework/pull/191)
- Move test suite actions to framework [`#190`](https://github.com/hydephp/framework/pull/190)
- Merge with master [`#189`](https://github.com/hydephp/framework/pull/189)
- Add matrix tests [`#188`](https://github.com/hydephp/framework/pull/188)
- Move part one of the test suite [`#187`](https://github.com/hydephp/framework/pull/187)
- Move Framework tests from Hyde/Hyde to the Hyde/Framework package [`#185`](https://github.com/hydephp/framework/pull/185)
- Move tests from Hyde to Framework [`22ca673`](https://github.com/hydephp/framework/commit/22ca6731a489b576f578186cd777df4bda9e52d0)
- Format YAML [`e6da9ad`](https://github.com/hydephp/framework/commit/e6da9ada1f83c3e2540dec9f719ce59f2169bcf0)
- Add the workflow [`b20cbd6`](https://github.com/hydephp/framework/commit/b20cbd6c9341c5f0666fdda25ebb472bc512654a)

#### [v0.16.1-beta](https://github.com/hydephp/framework/compare/v0.16.0-beta...v0.16.1-beta)

> 28 April 2022

- Manage asset logic in service class [`c72905f`](https://github.com/hydephp/framework/commit/c72905fcbe8bfd748ec84536e836e8fe154230ec)

#### [v0.16.0-beta](https://github.com/hydephp/framework/compare/v0.15.0-beta...v0.16.0-beta)

> 27 April 2022

- Refactor internal codebase by sorting traits into relevant namespaces [`#175`](https://github.com/hydephp/framework/pull/175)
- Refactor: Move Hyde facade methods to traits [`9b5e4ca`](https://github.com/hydephp/framework/commit/9b5e4ca31a21a858c26c712f73021504ab99b019)
- Refactor: Update namespaces [`96c73aa`](https://github.com/hydephp/framework/commit/96c73aa01946e5f6b862dbf66ffd974d65a3b97f)
- Docs: Remove PHPDocs [`ef2f446`](https://github.com/hydephp/framework/commit/ef2f44604e61e109dcf6d03e96a4ab20cbce8b81)

#### [v0.15.0-beta](https://github.com/hydephp/framework/compare/v0.14.0-beta...v0.15.0-beta)

> 27 April 2022

- Update Filecache [`#170`](https://github.com/hydephp/framework/pull/170)
- Merge HydeFront v1.3.1 [`727c8f3`](https://github.com/hydephp/framework/commit/727c8f3b96f595b6b8a13ba7427106765583ce4c)
- Remove asset publishing commands [`0f49d16`](https://github.com/hydephp/framework/commit/0f49d16105d211df7990ec6f75c042c4bf530071)
- Rework internals, loading styles from CDN [`c5283c0`](https://github.com/hydephp/framework/commit/c5283c011b078a28117477a201ac56a1179dcf1b)

#### [v0.14.0-beta](https://github.com/hydephp/framework/compare/v0.13.0-beta...v0.14.0-beta)

> 21 April 2022

- Update Filecache [`#154`](https://github.com/hydephp/framework/pull/154)
- Change update:resources command signature to update:assets [`#153`](https://github.com/hydephp/framework/pull/153)
- Update Filecache [`#152`](https://github.com/hydephp/framework/pull/152)
- Change resources/frontend to resources/assets [`#151`](https://github.com/hydephp/framework/pull/151)
- Update Filecache [`#148`](https://github.com/hydephp/framework/pull/148)
- Update Filecache [`#147`](https://github.com/hydephp/framework/pull/147)
- Overhaul the Markdown Converter Service to make it easier to customize and extend [`#146`](https://github.com/hydephp/framework/pull/146)
- Refactor to fix https://github.com/hydephp/framework/issues/161 [`#161`](https://github.com/hydephp/framework/issues/161)
- Fix https://github.com/hydephp/framework/issues/156 [`#156`](https://github.com/hydephp/framework/issues/156)
- Move frontend files to resources/assets [`e850367`](https://github.com/hydephp/framework/commit/e85036765df5ce1398da370c50b489bd72bef797)
- Add back asset files [`bd218df`](https://github.com/hydephp/framework/commit/bd218df813c8f1496edc09500016bb21be5164b5)
- Merge with Hydefront [`8b477de`](https://github.com/hydephp/framework/commit/8b477de5793194bb9e5c4c39dee762b0f7934930)

#### [v0.13.0-beta](https://github.com/hydephp/framework/compare/v0.12.0-beta...v0.13.0-beta)

> 20 April 2022

- Update Filecache [`#141`](https://github.com/hydephp/framework/pull/141)
- Add table of contents to the documentation page sidebar [`#140`](https://github.com/hydephp/framework/pull/140)
- Add the table of contents to the frontend [`f728810`](https://github.com/hydephp/framework/commit/f728810ff34cb6a5b9f88552f5ca58b27d61e0dc)
- Add the table of contents generation [`2c4c1b9`](https://github.com/hydephp/framework/commit/2c4c1b9a7a45d527a876474af4c692bdeec1b502)
- Allow table of contents to be disabled in config [`fc9cba1`](https://github.com/hydephp/framework/commit/fc9cba16e92baf584c360e0b6a230a7e99c605e9)

#### [v0.12.0-beta](https://github.com/hydephp/framework/compare/v0.11.0-beta...v0.12.0-beta)

> 19 April 2022

- Update Filecache [`#135`](https://github.com/hydephp/framework/pull/135)
- Update Filecache [`#134`](https://github.com/hydephp/framework/pull/134)
- Allow author array data to be added in front matter [`#133`](https://github.com/hydephp/framework/pull/133)
- Strip front matter from documentation pages [`#130`](https://github.com/hydephp/framework/pull/130)
- Add trait to handle Authors in the data layer [`62f3793`](https://github.com/hydephp/framework/commit/62f3793138a108478a72e8e8176c8ca0c680be20)
- Update the views to move logic to data layer [`2ebc62c`](https://github.com/hydephp/framework/commit/2ebc62c0927ee13e1a01395e59a2316b0f826427)
- Parse the documentation pages using the fileservice [`041bf98`](https://github.com/hydephp/framework/commit/041bf98d8b20b6874cfd8c2edc7fa43bb88d2844)

#### [v0.11.0-beta](https://github.com/hydephp/framework/compare/v0.10.0-beta...v0.11.0-beta)

> 17 April 2022

- Add command for the new realtime compiler [`9be80eb`](https://github.com/hydephp/framework/commit/9be80eb34ed1415654465d4cd1b485d17086f59d)
- Allow the host and port to be specified [`e54a394`](https://github.com/hydephp/framework/commit/e54a394665213d712a6ce30cec98a84045d42738)

#### [v0.10.0-beta](https://github.com/hydephp/framework/compare/v0.9.0-beta...v0.10.0-beta)

> 12 April 2022

- Update Filecache [`#124`](https://github.com/hydephp/framework/pull/124)
- Update Filecache [`#122`](https://github.com/hydephp/framework/pull/122)
- Update Filecache [`#120`](https://github.com/hydephp/framework/pull/120)
- Update Filecache [`#118`](https://github.com/hydephp/framework/pull/118)
- Update Filecache [`#117`](https://github.com/hydephp/framework/pull/117)
- Add darkmode support and refactor blade components [`#116`](https://github.com/hydephp/framework/pull/116)
- Add skip to content link [`#113`](https://github.com/hydephp/framework/pull/113)
- Update the welcome page to be more accessible [`#112`](https://github.com/hydephp/framework/pull/112)
- Remove the deprecated and unused service provider [`#108`](https://github.com/hydephp/framework/pull/108)
- Update Blade components, internal data handling, add a11y features [`#102`](https://github.com/hydephp/framework/pull/102)
- Refactor tests [`#98`](https://github.com/hydephp/framework/pull/98)
- Deprecate internal abstract class HydeBasePublishingCommand [`#97`](https://github.com/hydephp/framework/pull/97)
- Update and simplify the command and rename signature from publish:configs to update:configs, making overwriting files the default. [`#95`](https://github.com/hydephp/framework/pull/95)
- Change blade source directory to _pages [`#90`](https://github.com/hydephp/framework/pull/90)
- Fix line ending sequence issue in checksums [`#86`](https://github.com/hydephp/framework/pull/86)
- Refactor internal file handling logic to be more intelligent to provide a safer, more intuitive, user experience  [`#84`](https://github.com/hydephp/framework/pull/84)
- Fix improper article ID usage - remember to re-publish styles [`#81`](https://github.com/hydephp/framework/pull/81)
- Fix #63, update component to show formatted dates [`#80`](https://github.com/hydephp/framework/pull/80)
- Update Spatie YAML Front Matter Package to fix #36 [`#79`](https://github.com/hydephp/framework/pull/79)
- Add base styles to documentation layout [`#77`](https://github.com/hydephp/framework/pull/77)
- Refactor code to extend base classes and remove shared code [`#74`](https://github.com/hydephp/framework/pull/74)
- Refactor the backend structure of the static page builder command process [`#72`](https://github.com/hydephp/framework/pull/72)
- Supply `_media` as the path argument in the `hyde:rebuild` command to copy all media files. [`#71`](https://github.com/hydephp/framework/pull/71)
- Add more relevant targets for the skip to content link, fix #123 [`#123`](https://github.com/hydephp/framework/issues/123)
- Add the image model, fix #100 [`#100`](https://github.com/hydephp/framework/issues/100)
- Merge pull request #80 from hydephp/63-fix-up-the-post-date-component-to-show-the-readable-name [`#63`](https://github.com/hydephp/framework/issues/63)
- Fix #63, update component to show formatted dates [`#63`](https://github.com/hydephp/framework/issues/63)
- Merge pull request #79 from hydephp/36-spatie-yaml-front-matter-package-not-properly-handling-markdown-documents-with-markdown-inside [`#36`](https://github.com/hydephp/framework/issues/36)
- Compress CSS, 5.48 KB to 3.37 KB (38.56%) [`d7f2054`](https://github.com/hydephp/framework/commit/d7f2054420f6c8a6ac786a705e2a0fc472bc4b92)
- Update dependencies [`f851978`](https://github.com/hydephp/framework/commit/f851978e0e2bf733a933504880333aebfd052fb1)
- Remove the deprecated and now unused base command [`0f137c8`](https://github.com/hydephp/framework/commit/0f137c8303cc6041011b82f80a67906b2bccfc8a)

#### [v0.9.0-beta](https://github.com/hydephp/framework/compare/v0.8.1-beta...v0.9.0-beta)

> 7 April 2022

- Rework how frontend assets (stylesheets and main script) are handled [`#69`](https://github.com/hydephp/framework/pull/69)
- Move the resource files [`7c70467`](https://github.com/hydephp/framework/commit/7c70467499c429d99813e095f0e775bf74ff0c68)
- Add the update frontend resources command [`551df0a`](https://github.com/hydephp/framework/commit/551df0a3813963aaecad3b11e5d7c1f15248241a)
- Add the action to publish the frontend resources [`e2c82fb`](https://github.com/hydephp/framework/commit/e2c82fbc6dda89c6144c949d92f1d8b147f4ab69)

#### [v0.8.1-beta](https://github.com/hydephp/framework/compare/v0.8.0-beta...v0.8.1-beta)

> 3 April 2022

- Add --no-api option to disable Torchlight at runtime, fix #53 [`#53`](https://github.com/hydephp/framework/issues/53)
- Add Changelog.md [`fe2fdf8`](https://github.com/hydephp/framework/commit/fe2fdf8e4e3a43cfcde766ac84bbcbb2c55d4890)
- Create CODE_OF_CONDUCT.md [`9361d1d`](https://github.com/hydephp/framework/commit/9361d1df2615048f01448ab26ef09e5b2de75eb0)
- Create CONTRIBUTING.md [`a581146`](https://github.com/hydephp/framework/commit/a5811466c4ee67ea5ab4b819959ab80984da6770)

#### [v0.8.0-beta](https://github.com/hydephp/framework/compare/v0.7.5-alpha...v0.8.0-beta)

> 2 April 2022

- Rewrite main navigation menu [`#60`](https://github.com/hydephp/framework/pull/60)
- Fix #59, unify sidebar elements [`#59`](https://github.com/hydephp/framework/issues/59)
- Unify the navigation menu [`f0e6cfc`](https://github.com/hydephp/framework/commit/f0e6cfc28eae7c0325a89ab0cce4ab67329e3be5)
- Add the interaction [`c5b4f7e`](https://github.com/hydephp/framework/commit/c5b4f7eb71166bce556b19ddf84861798ea2bda4)

#### [v0.7.5-alpha](https://github.com/hydephp/framework/compare/v0.7.4-alpha...v0.7.5-alpha)

> 2 April 2022

- Fix broken meta url in schema prop [`b54cfe4`](https://github.com/hydephp/framework/commit/b54cfe4a1aa1441584cd0b209fcb89a99fa4ce7a)
- Fix broken meta url in schema prop [`80b5523`](https://github.com/hydephp/framework/commit/80b552305c3d5730a951ae2f5115bed21c9a4b84)

#### [v0.7.4-alpha](https://github.com/hydephp/framework/compare/v0.7.3-alpha...v0.7.4-alpha)

> 1 April 2022

- Fix bug #47 [`b7cdaf6`](https://github.com/hydephp/framework/commit/b7cdaf67e626855c3df7513dd0b58a563f9030be)

#### [v0.7.3-alpha](https://github.com/hydephp/framework/compare/v0.7.2-alpha...v0.7.3-alpha)

> 1 April 2022

- Fix #58 [`#58`](https://github.com/hydephp/framework/issues/58)

#### [v0.7.2-alpha](https://github.com/hydephp/framework/compare/v0.7.1-alpha...v0.7.2-alpha)

> 1 April 2022

- Create new command to scaffold pages [`#55`](https://github.com/hydephp/framework/pull/55)
- Create the action [`b788de2`](https://github.com/hydephp/framework/commit/b788de22a3175c3b09eadf15249d152026f0a160)
- Create the command [`eac5258`](https://github.com/hydephp/framework/commit/eac5258268a152496cf10bff05a23aa2977617eb)
- Clean up and format code [`dc5c5ee`](https://github.com/hydephp/framework/commit/dc5c5eef20df88b729bf749004001a0832d31302)

#### [v0.7.1-alpha](https://github.com/hydephp/framework/compare/v0.7.0-alpha...v0.7.1-alpha)

> 1 April 2022

- Add a favicon link automatically if the file exists [`#54`](https://github.com/hydephp/framework/pull/54)
- Create LICENSE.md [`57d4a1b`](https://github.com/hydephp/framework/commit/57d4a1b6122e7fcef021d84bff76a97b53424d0a)
- Use getPrettyVersion for composer version [`7569fb7`](https://github.com/hydephp/framework/commit/7569fb7616bcbaa22b30aad00bf559cb81578feb)
- Change version to the (pretty) framework version [`973cc74`](https://github.com/hydephp/framework/commit/973cc7414c8a398801e2cb52364f9eb44269cf3e)

#### [v0.7.0-alpha](https://github.com/hydephp/framework/compare/v0.6.2-alpha...v0.7.0-alpha)

> 1 April 2022

- Fix bug #47 StaticPageBuilder not able to create nested documentation directories [`#51`](https://github.com/hydephp/framework/pull/51)
- Remove _authors and _drafts directories #48 [`#49`](https://github.com/hydephp/framework/pull/49)
- Delete phpdoc.dist.xml [`b28afb7`](https://github.com/hydephp/framework/commit/b28afb712f7ea522e1fb9b2175223812d910b3a0)
- Remove _data directory [`a11ff92`](https://github.com/hydephp/framework/commit/a11ff9266ff3086c4e7a3ed17f7320e90cbd8788)
- Update author yml config path [`e0578bb`](https://github.com/hydephp/framework/commit/e0578bb8938c48b62540573fa88240932e629b4f)

#### [v0.6.2-alpha](https://github.com/hydephp/framework/compare/v0.6.1-alpha...v0.6.2-alpha)

> 30 March 2022

- Fix the documentation page header link [`#46`](https://github.com/hydephp/framework/pull/46)
- Use the indexpath basename for the doc header [`e188eb5`](https://github.com/hydephp/framework/commit/e188eb54f7d5c4fdc784fc16ffd7a60ad9ab458c)

#### [v0.6.1-alpha](https://github.com/hydephp/framework/compare/v0.6.0-alpha...v0.6.1-alpha)

> 30 March 2022

- Use relative path helper for links [`#45`](https://github.com/hydephp/framework/pull/45)
- Add support for nesting the documentation pages [`#42`](https://github.com/hydephp/framework/pull/42)

#### [v0.6.0-alpha](https://github.com/hydephp/framework/compare/v0.5.3-alpha...v0.6.0-alpha)

> 30 March 2022

- Fix the 404 route bug [`#41`](https://github.com/hydephp/framework/pull/41)
- #38 Add a rebuild command to the Hyde CLI to rebuild a specific file [`#39`](https://github.com/hydephp/framework/pull/39)
- Move scripts into app.js [`#35`](https://github.com/hydephp/framework/pull/35)
- #32 refactor command class names to be consistent [`#33`](https://github.com/hydephp/framework/pull/33)
- Add internal PHPDoc class descriptions [`#30`](https://github.com/hydephp/framework/pull/30)
- Require Torchlight [`#27`](https://github.com/hydephp/framework/pull/27)
- Restructure backend models [`#26`](https://github.com/hydephp/framework/pull/26)
- Rework how Markdown files are handled to improve maintainability and testing [`#25`](https://github.com/hydephp/framework/pull/25)
- 0.6.0 Remove support for Front Matter in Markdown Pages [`#24`](https://github.com/hydephp/framework/pull/24)
- Fix #21 by dynamically routing to the docs index [`#23`](https://github.com/hydephp/framework/pull/23)
- Merge pull request #23 from hydephp/21-bug-documentation-sidebar-header-should-link-to-readme-if-that-exists-but-an-index-does-not [`#21`](https://github.com/hydephp/framework/issues/21)
- Fix #21 by dynamically routing to the docs index [`#21`](https://github.com/hydephp/framework/issues/21)
- Add PHPUnit [`0d59ea0`](https://github.com/hydephp/framework/commit/0d59ea032a8b2be2f5c09db06563ab504e233d05)
- Create the HydeRebuildStaticSiteCommand [`92b1d20`](https://github.com/hydephp/framework/commit/92b1d20069482f851ee18629a0845a69e8f5a43a)
- Refactor to use the MarkdownFileService [`48a27a2`](https://github.com/hydephp/framework/commit/48a27a2799fd6a27e3bfa55417c2eb7fda3a4c43)

#### [v0.5.3-alpha](https://github.com/hydephp/framework/compare/v0.5.2-alpha...v0.5.3-alpha)

> 26 March 2022

- Remove deprecated methods [`#19`](https://github.com/hydephp/framework/pull/19)
- Make the command extend the base command [`eaba9da`](https://github.com/hydephp/framework/commit/eaba9dac5a9849804ccfdfc2798129fbe5cb0daf)
- Remove deprecated class [`24753c1`](https://github.com/hydephp/framework/commit/24753c1776c5f887baed82c93f02b632032ffde1)
- Format to PSR2 [`8307b65`](https://github.com/hydephp/framework/commit/8307b65087f73c3bbb40ecc7eb469db83c7777be)

#### [v0.5.2-alpha](https://github.com/hydephp/framework/compare/v0.5.1-alpha...v0.5.2-alpha)

> 25 March 2022

- Remove the Hyde installer [`#18`](https://github.com/hydephp/framework/pull/18)
- 0.6.x Remove deprecated command [`#17`](https://github.com/hydephp/framework/pull/17)
- Improve Docgen Feature by allowing the output directory to be dynamically changed [`#16`](https://github.com/hydephp/framework/pull/16)
- Rework installer prompts and fix wrong directory [`c15a4ac`](https://github.com/hydephp/framework/commit/c15a4acdf76e71221f3ba4c8d028ce2d0a7e3b0a)
- Allow the documentation output directory to be changed [`6cf07a3`](https://github.com/hydephp/framework/commit/6cf07a35aa3517d6691da3bb0ded266dea0e812a)
- Allow the homepage argument to be set from cli [`ab8dedd`](https://github.com/hydephp/framework/commit/ab8deddbebd73e458712cbde51a8c40a33fae38e)

#### [v0.5.1-alpha](https://github.com/hydephp/framework/compare/v0.5.0-alpha...v0.5.1-alpha)

> 24 March 2022

- Fix visual bug caused by setting max-width on body instead of article [`#15`](https://github.com/hydephp/framework/pull/15)
- Load commands in service provider instead of config/commands.php [`#13`](https://github.com/hydephp/framework/pull/13)
- Load commands in service provider instead of config [`46397fd`](https://github.com/hydephp/framework/commit/46397fd28e6cec25ec92ce44e047183b87346331)

#### [v0.5.0-alpha](https://github.com/hydephp/framework/compare/v0.4.3-alpha...v0.5.0-alpha)

> 24 March 2022

- Merge 0.5.0 into Master - Adds a multitude of new tests, code refactors and quality of life features [`#12`](https://github.com/hydephp/framework/pull/12)
- Sync branch with Master [`#11`](https://github.com/hydephp/framework/pull/11)
- Merge 0.5.x progress [`#10`](https://github.com/hydephp/framework/pull/10)
- Add _data directory and Authors object as well as stubs to aid in testing [`#9`](https://github.com/hydephp/framework/pull/9)
- Add required depedency to framework [`e5f0ec5`](https://github.com/hydephp/framework/commit/e5f0ec58df1163ef1de85a0b3233a347c45be136)
- Implement the Authors backend feature [`d7679f5`](https://github.com/hydephp/framework/commit/d7679f5b8d9ac900229a91d59099974cb82568e1)
- Add Commonmark as an explicit dependency [`bf915b1`](https://github.com/hydephp/framework/commit/bf915b130f418433ee2b47cc158229614883b090)

#### [v0.4.3-alpha](https://github.com/hydephp/framework/compare/v0.4.2-alpha...v0.4.3-alpha)

> 23 March 2022

- Add bindings for the package versions [`a9ce58d`](https://github.com/hydephp/framework/commit/a9ce58d2a9583866c05451ecf0da1dac4f84260b)
- Get version from facade [`465bafc`](https://github.com/hydephp/framework/commit/465bafc59fd0d20c5df91148d148d4c89a36e988)
- Replace Git version with Hyde version [`bcb7357`](https://github.com/hydephp/framework/commit/bcb7357f637138239bbee3ece007ff45564718bd)

#### [v0.4.2-alpha](https://github.com/hydephp/framework/compare/v0.4.1-alpha...v0.4.2-alpha)

> 23 March 2022

- v0.4.2-alpha Adds new meta tags and more data rich HTML [`#8`](https://github.com/hydephp/framework/pull/8)
- Add new meta tag options [`78a74c7`](https://github.com/hydephp/framework/commit/78a74c7c5342d6a8b528134022ba822e506cb12e)
- Add the Site URL feature, remember to update config! [`ee2f5c6`](https://github.com/hydephp/framework/commit/ee2f5c6b542ec3eb20412a8ef718b11cc1a9e23c)
- Add more rich HTML content [`8eb6778`](https://github.com/hydephp/framework/commit/8eb677849a655a30dffe5bfb3d48921ff4b24821)

#### [v0.4.1-alpha](https://github.com/hydephp/framework/compare/v0.4.0-alpha...v0.4.1-alpha)

> 22 March 2022

- Add the Hyde::getLatestPosts() shorthand to get the latest posts collection [`#4`](https://github.com/hydephp/framework/pull/4)
- Add new options to the build command to improve the user experience  [`#3`](https://github.com/hydephp/framework/pull/3)
- Remove progress bar from empty collections [`40d3203`](https://github.com/hydephp/framework/commit/40d3203d5494d37cea1b921f2a4447bc924d18d7)
- Add option to remove old files before building [`2650997`](https://github.com/hydephp/framework/commit/26509974c02a0c2d14f6fec490bdedc89a9b7725)
- Add options to automatically build frontend assets [`f789c2f`](https://github.com/hydephp/framework/commit/f789c2fc840e5bbffbf1df2b6a56576a846d48f5)

#### [v0.4.0-alpha](https://github.com/hydephp/framework/compare/v0.3.1-alpha...v0.4.0-alpha)

> 22 March 2022

- Add the console logo font [`2683a4b`](https://github.com/hydephp/framework/commit/2683a4b06d6ea646d2d3f6eaab32746df8a02da0)
- Add the config files [`47e9044`](https://github.com/hydephp/framework/commit/47e9044c3f63a02c8c5858d0a32861031126387c)
- Add the 404 page [`962cbe2`](https://github.com/hydephp/framework/commit/962cbe2886f2815a5c46de56b73e594cd3b12d1b)

#### [v0.3.1-alpha](https://github.com/hydephp/framework/compare/v0.3.0-alpha...v0.3.1-alpha)

> 22 March 2022

- Delete vendor directory [`4f96627`](https://github.com/hydephp/framework/commit/4f96627679a2e6de95520010a6f1bc98f30bca9f)
- 0.3.1 Move commands to framework [`70dd8df`](https://github.com/hydephp/framework/commit/70dd8df956e7fc1bc1c9b67a14e2b23a8fea4d76)
- Add php 8 require, and suggest hyde/hyde [`a8ff6ad`](https://github.com/hydephp/framework/commit/a8ff6ad9b3db7fe5bf69c638dd03b21309b85e42)

#### v0.3.0-alpha

> 21 March 2022

- Add the Core files (with temporary namespace) [`816ad3a`](https://github.com/hydephp/framework/commit/816ad3a24e5f95dff5aa1f1cfd581764fd1a1389)
- Initial Commit [`fa00787`](https://github.com/hydephp/framework/commit/fa007876e36ca6588147b05d44f927d7e8fbf997)
- Successfully move namespace Core to Framework [`0c9160f`](https://github.com/hydephp/framework/commit/0c9160f33124701e6ed21a1e5b2bd70f46aaa65a)<|MERGE_RESOLUTION|>--- conflicted
+++ resolved
@@ -25,11 +25,8 @@
 - Added Hyde::makeTitle() helper, an improved version of Hyde::titleFromSlug()
 
 ### Changed
-<<<<<<< HEAD
 - Update default HydeFront version to v1.12.x
-=======
 - Updates the codebase to use the new Hyde::makeTitle() helper
->>>>>>> 7e774982
 
 ### Deprecated
 - Deprecated Hyde::titleFromSlug(), use Hyde::makeTitle() instead
