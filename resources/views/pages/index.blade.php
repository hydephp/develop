--- conflicted
+++ resolved
@@ -1,4 +1,3 @@
-<<<<<<< HEAD
 @extends('hyde::layouts.app')
 @section('content')
 
@@ -33,70 +32,5 @@
 </section>
 
 <style> html, body { scroll-behavior: smooth; } </style>
-=======
-<!DOCTYPE html>
-<html lang="en">
 
-<head>
-    <meta charset="utf-8">
-    <meta name="viewport" content="width=device-width, initial-scale=1">
-
-    <title>HydePHP</title>
->>>>>>> 4423513b
-
-    <style>
-        /*! tailwindcss v3.0.23 | MIT License | https://tailwindcss.com*/
-        *,:after,:before{box-sizing:border-box;border:0 solid #e5e7eb}:after,:before{--tw-content:""}html{line-height:1.5;-webkit-text-size-adjust:100%;-moz-tab-size:4;-o-tab-size:4;tab-size:4;font-family:ui-sans-serif,system-ui,-apple-system,BlinkMacSystemFont,Segoe UI,Roboto,Helvetica Neue,Arial,Noto Sans,sans-serif,Apple Color Emoji,Segoe UI Emoji,Segoe UI Symbol,Noto Color Emoji}body{margin:0;line-height:inherit}h1,h2,h3,h4,h5,h6{font-size:inherit;font-weight:inherit}a{color:inherit;text-decoration:inherit}b{font-weight:bolder}code{font-family:ui-monospace,SFMono-Regular,Menlo,Monaco,Consolas,Liberation Mono,Courier New,monospace;font-size:1em}[type=button],[type=reset],[type=submit]{-webkit-appearance:button;background-color:initial;background-image:none}:-moz-focusring{outline:auto}:-moz-ui-invalid{box-shadow:none}::-webkit-inner-spin-button,::-webkit-outer-spin-button{height:auto}[type=search]{-webkit-appearance:textfield;outline-offset:-2px}::-webkit-search-decoration{-webkit-appearance:none}::-webkit-file-upload-button{-webkit-appearance:button;font:inherit}h1,h2,h3,h4,h5,h6,p{margin:0}[role=button]{cursor:pointer}:disabled{cursor:default}[hidden]{display:none}*,:after,:before{--tw-translate-x:0;--tw-translate-y:0;--tw-rotate:0;--tw-skew-x:0;--tw-skew-y:0;--tw-scale-x:1;--tw-scale-y:1;--tw-scroll-snap-strictness:proximity;--tw-ring-offset-width:0px;--tw-ring-offset-color:#fff;--tw-ring-color:#3b82f680;--tw-ring-offset-shadow:0 0 #0000;--tw-ring-shadow:0 0 #0000;--tw-shadow:0 0 #0000;--tw-shadow-colored:0 0 #0000}.container{width:100%}@media (min-width:640px){.container{max-width:640px}}@media (min-width:768px){.container{max-width:768px}}@media (min-width:1024px){.container{max-width:1024px}}@media (min-width:1280px){.container{max-width:1280px}}@media (min-width:1536px){.container{max-width:1536px}}.static{position:static}.relative{position:relative}.top-0{top:0}.left-0{left:0}.m-2{margin:.5rem}.my-auto{margin-top:auto;margin-bottom:auto}.mx-auto{margin-left:auto;margin-right:auto}.mx-3{margin-left:.75rem;margin-right:.75rem}.mb-4{margin-bottom:1rem}.mt-2{margin-top:.5rem}.mt-8{margin-top:2rem}.mt-4{margin-top:1rem}.mt-auto{margin-top:auto}.block{display:block}.flex{display:flex}.hidden{display:none}.h-16{height:4rem}.h-screen{height:100vh}.min-h-screen{min-height:100vh}.w-screen{width:100vw}.w-64{width:16rem}.max-w-7xl{max-width:80rem}.max-w-lg{max-width:32rem}.max-w-3xl{max-width:48rem}.flex-col{flex-direction:column}.flex-wrap{flex-wrap:wrap}.justify-center{justify-content:center}.overflow-hidden{overflow:hidden}.overflow-x-hidden{overflow-x:hidden}.bg-white{--tw-bg-opacity:1;background-color:rgb(255 255 255/var(--tw-bg-opacity))}.bg-gradient-to-br{background-image:linear-gradient(to bottom right,var(--tw-gradient-stops))}.bg-clip-text{-webkit-background-clip:text;background-clip:text}.p-4{padding:1rem}.px-6{padding-left:1.5rem;padding-right:1.5rem}.px-4{padding-left:1rem;padding-right:1rem}.py-32{padding-top:8rem;padding-bottom:8rem}.py-2{padding-top:.5rem;padding-bottom:.5rem}.py-16{padding-top:4rem;padding-bottom:4rem}.px-8{padding-left:2rem;padding-right:2rem}.pb-12{padding-bottom:3rem}.text-left{text-align:left}.text-center{text-align:center}.text-5xl{font-size:3rem;line-height:1}.text-4xl{font-size:2.25rem;line-height:2.5rem}.text-sm{font-size:.875rem;line-height:1.25rem}.font-extrabold{font-weight:800}.font-bold{font-weight:700}.uppercase{text-transform:uppercase}.leading-10{line-height:2.5rem}.tracking-tight{letter-spacing:-.025em}.tracking-normal{letter-spacing:0}.text-gray-100{--tw-text-opacity:1;color:rgb(243 244 246/var(--tw-text-opacity))}.text-transparent{color:#0000}.text-gray-200{--tw-text-opacity:1;color:rgb(229 231 235/var(--tw-text-opacity))}.text-white{--tw-text-opacity:1;color:rgb(255 255 255/var(--tw-text-opacity))}.antialiased{-webkit-font-smoothing:antialiased;-moz-osx-font-smoothing:grayscale}.shadow-lg{--tw-shadow:0 10px 15px -3px #0000001a,0 4px 6px -4px #0000001a;--tw-shadow-colored:0 10px 15px -3px var(--tw-shadow-color),0 4px 6px -4px var(--tw-shadow-color)}.shadow-lg,.shadow-md{box-shadow:var(--tw-ring-offset-shadow,0 0 #0000),var(--tw-ring-shadow,0 0 #0000),var(--tw-shadow)}.shadow-md{--tw-shadow:0 4px 6px -1px #0000001a,0 2px 4px -2px #0000001a;--tw-shadow-colored:0 4px 6px -1px var(--tw-shadow-color),0 2px 4px -2px var(--tw-shadow-color)}.drop-shadow-2xl{--tw-drop-shadow:drop-shadow(0 25px 25px #00000026);filter:var(--tw-blur) var(--tw-brightness) var(--tw-contrast) var(--tw-grayscale) var(--tw-hue-rotate) var(--tw-invert) var(--tw-saturate) var(--tw-sepia) var(--tw-drop-shadow)}@media (min-width:640px){.sm\:mb-0{margin-bottom:0}.sm\:mt-4{margin-top:1rem}.sm\:leading-none{line-height:1}.sm\:shadow-xl{--tw-shadow:0 20px 25px -5px #0000001a,0 8px 10px -6px #0000001a;--tw-shadow-colored:0 20px 25px -5px var(--tw-shadow-color),0 8px 10px -6px var(--tw-shadow-color);box-shadow:var(--tw-ring-offset-shadow,0 0 #0000),var(--tw-ring-shadow,0 0 #0000),var(--tw-shadow)}}@media (min-width:768px){.md\:absolute{position:absolute}.md\:left-72{left:18rem}.md\:mt-8{margin-top:2rem}.md\:mt-0{margin-top:0}.md\:inline-block{display:inline-block}.md\:flex{display:flex}.md\:hidden{display:none}.md\:max-w-none{max-width:none}.md\:max-w-2xl{max-width:42rem}.md\:text-center{text-align:center}.md\:text-6xl{font-size:3.75rem;line-height:1}.md\:text-5xl{font-size:3rem;line-height:1}}@media (min-width:1024px){.lg\:text-7xl{font-size:4.5rem;line-height:1}.lg\:text-lg{font-size:1.125rem;line-height:1.75rem}}@media (min-width:1280px){.xl\:left-80{left:20rem}}
-    </style>
-
-    <style>
-        /* Gradients by https://uigradients.com/ */
-        .app-gradient {
-            /* Royal */
-            background: #141E30; /* fallback for old browsers */
-            background: -webkit-linear-gradient(to left bottom, #243B55, #141E30); /* Chrome 10-25, Safari 5.1-6 */
-            background: linear-gradient(to left bottom, #243B55, #141E30); /* W3C, IE 10+/ Edge, Firefox 16+, Chrome 26+, Opera 12+, Safari 7+ */
-        }
-        .logo-gradient {
-            /* Crimson Tide */
-            background-image: linear-gradient(to bottom right, #642B73, #C6426E);
-            padding-top: .5rem;
-            padding-bottom: 1rem;
-        }
-    </style>
-</head>
-
-<body class="antialiased overflow-x-hidden min-w-screen min-h-screen flex flex-col app-gradient">
-    <main class="my-auto px-6 pb-12 antialiased app-gradient-dark">
-        <div class="mx-auto max-w-7xl">
-            <!-- Main Hero Content -->
-            <div class="container max-w-lg px-4 py-32 mx-auto text-left md:max-w-none md:text-center">
-                <h1
-                    class="text-5xl font-extrabold leading-10 tracking-tight text-left text-gray-100 md:text-center sm:leading-none md:text-6xl lg:text-7xl">
-                    <span class="block text-4xl md:text-5xl mb-4 sm:mb-0">You're running on</span> <span
-                        class="relative mt-2 text-transparent bg-clip-text bg-gradient-to-br logo-gradient md:inline-block drop-shadow-2xl tracking-normal">HydePHP</span>
-                </h1>
-                <div class="mx-auto mt-8 sm:mt-4 text-gray-200 md:mt-8 md:max-w-2xl md:text-center lg:text-lg">
-                    <p aria-label="About Hyde">
-                        Leap into the future of static HTML blogs and documentation with the tools you already know and
-                        love. Made with Tailwind, Laravel, and Coffee.
-                    </p>
-                    <p aria-label="Getting Started" class="mt-4 text-white flex flex-wrap justify-center">
-                        <a href="https://hydephp.github.io/docs/docs" class="uppercase font-bold text-sm flex text-center m-2 mx-3">
-                            Documentation
-                        </a>
-                        <a href="https://hydephp.github.io/docs/docs/getting-started.html" class="uppercase font-bold text-sm flex text-center m-2 mx-3">
-                            Getting Started
-                        </a>
-                        <a href="https://github.com/hydephp/hyde" class="uppercase font-bold text-sm flex text-center m-2 mx-3">
-                            GitHub Source Code
-                        </a>
-                    </p>
-                </div>
-            </div>
-            <!-- End Main Hero Content -->
-        </div>
-    </main>
-</body>
-
-</html>+@endsection