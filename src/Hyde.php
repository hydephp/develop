<?php

namespace Hyde\Framework;

use Composer\InstalledVersions;
use Hyde\Framework\Concerns\Internal\AssetManager;
use Hyde\Framework\Concerns\Internal\FileHelpers;
use Hyde\Framework\Concerns\Internal\FluentPathHelpers;
use Hyde\Framework\Helpers\Features;
use Hyde\Framework\Helpers\HydeHelperFacade;
use Hyde\Framework\Models\Parsers\MarkdownPostParser;
use Hyde\Framework\Services\CollectionService;
use Illuminate\Support\Collection;
use Illuminate\Support\Str;

/**
 * General facade for Hyde services.
 *
 * @author  Caen De Silva <caen@desilva.se>
 * @copyright 2022 Caen De Silva
 * @license MIT License
 *
 * @link https://hydephp.com/
 */
class Hyde
{
    use FileHelpers;
    use AssetManager;
    use FluentPathHelpers;
    use HydeHelperFacade;

    protected static string $basePath;

    public static function version(): string
    {
        return InstalledVersions::getPrettyVersion('hyde/framework') ?: 'unreleased';
    }

    public static function getBasePath(): string
    {
        if (! isset(static::$basePath)) {
            static::$basePath = getcwd();
        }

        return static::$basePath;
    }

    public static function setBasePath(string $path): void
    {
        static::$basePath = $path;
    }

    public static function titleFromSlug(string $slug): string
    {
        return Str::title(str_replace('-', ' ', ($slug)));
    }

    /**
     * @deprecated v0.34.x Use MarkdownPost::getLatestPosts() instead.
     */
    public static function getLatestPosts(): Collection
    {
        $collection = new Collection();

        foreach (CollectionService::getMarkdownPostList() as $filepath) {
            $collection->push((new MarkdownPostParser(basename($filepath, '.md')))->get());
        }

        return $collection->sortByDesc('matter.date');
    }

<<<<<<< HEAD
    public static function hasFeature(string $feature): bool
=======
    /**
     * @deprecated v0.34.x Use Hyde::hasFeature() instead.
     */
    public static function features(string $feature): bool
>>>>>>> 0c649e12
    {
        return static::hasFeature($feature);
    }

    public static function hasFeature(string $feature): bool
    {
        return Features::enabled($feature);
    }
}<|MERGE_RESOLUTION|>--- conflicted
+++ resolved
@@ -68,21 +68,4 @@
 
         return $collection->sortByDesc('matter.date');
     }
-
-<<<<<<< HEAD
-    public static function hasFeature(string $feature): bool
-=======
-    /**
-     * @deprecated v0.34.x Use Hyde::hasFeature() instead.
-     */
-    public static function features(string $feature): bool
->>>>>>> 0c649e12
-    {
-        return static::hasFeature($feature);
-    }
-
-    public static function hasFeature(string $feature): bool
-    {
-        return Features::enabled($feature);
-    }
 }