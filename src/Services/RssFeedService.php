--- conflicted
+++ resolved
@@ -79,11 +79,7 @@
         $this->feed->channel->addChild('description', $this->getDescription());
 
         $atomLink = $this->feed->channel->addChild('atom:link', namespace: 'http://www.w3.org/2005/Atom');
-<<<<<<< HEAD
         $atomLink->addAttribute('href', $this->getLink() . '/' . static::getDefaultOutputFilename());
-=======
-        $atomLink->addAttribute('href', $this->getLink().'/rss.xml');
->>>>>>> 96156e93
         $atomLink->addAttribute('rel', 'self');
         $atomLink->addAttribute('type', 'application/rss+xml');
 
@@ -123,13 +119,9 @@
     {
         return htmlspecialchars($string, ENT_XML1 | ENT_COMPAT, 'UTF-8');
     }
-<<<<<<< HEAD
 
     public static function getDefaultOutputFilename(): string
     {
         return config('hyde.rssFilename', 'feed.rss');
     }
-}
-=======
-}
->>>>>>> 96156e93
+}