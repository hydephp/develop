<?php

namespace Hyde\Framework\Services;

use Hyde\Framework\Helpers\Features;
use Hyde\Framework\Hyde;
use Hyde\Framework\Models\BladePage;
use Hyde\Framework\Models\DocumentationPage;
use Hyde\Framework\Models\MarkdownPage;
use Hyde\Framework\Models\MarkdownPost;
use SimpleXMLElement;

/**
 * @see \Tests\Feature\Services\SitemapServiceTest
 * @see https://www.sitemaps.org/protocol.html
 */
class SitemapService
{
    public SimpleXMLElement $xmlElement;

    public function __construct()
    {
        $this->time_start = microtime(true);

        $this->xmlElement = new SimpleXMLElement('<?xml version="1.0" encoding="UTF-8"?><urlset xmlns="https://www.sitemaps.org/schemas/sitemap/0.9"></urlset>');
        $this->xmlElement->addAttribute('generator', 'HydePHP '.Hyde::version());
    }

    public function generate(): self
    {
        if (Features::hasBladePages()) {
            $this->addPageModelUrls(
                BladePage::class
            );
        }

        if (Features::hasMarkdownPages()) {
            $this->addPageModelUrls(
                MarkdownPage::class
            );
        }

        if (Features::hasBlogPosts()) {
            $this->addPageModelUrls(
                MarkdownPost::class,
                'posts/'
            );
        }

        if (Features::hasDocumentationPages()) {
            $this->addPageModelUrls(
                DocumentationPage::class,
                Hyde::docsDirectory().'/'
            );
        }

        return $this;
    }

    public function getXML(): string
    {
        $this->xmlElement->addAttribute('processing_time_ms', (string) round((microtime(true) - $this->time_start) * 1000, 2));

        return $this->xmlElement->asXML();
    }

    public function addPageModelUrls(string $pageClass, string $routePrefix = ''): void
    {
        $collection = CollectionService::getSourceFileListForModel($pageClass);

        foreach ($collection as $slug) {
            $urlItem = $this->xmlElement->addChild('url');
            $urlItem->addChild('loc', htmlentities(Hyde::uriPath(Hyde::pageLink($routePrefix.$slug.'.html'))));
            $urlItem->addChild('lastmod', htmlentities($this->getLastModDate($pageClass, $slug)));
            $urlItem->addChild('changefreq', 'daily');
        }
    }

    protected function getLastModDate(string $pageClass, string $slug): string
    {
        return date('c', filemtime(
            Hyde::path($pageClass::$sourceDirectory.DIRECTORY_SEPARATOR.$slug.$pageClass::$fileExtension)
        ));
    }

    public static function generateSitemap(): string
    {
        return (new static)->generate()->getXML();
    }

    public static function canGenerateSitemap(): bool
    {
<<<<<<< HEAD
        return (Hyde::uriPath() !== false) && config('hyde.generateSitemap', true);
=======
        return Hyde::uriPath() !== false;
>>>>>>> 0ce34f4e
    }
}<|MERGE_RESOLUTION|>--- conflicted
+++ resolved
@@ -90,10 +90,6 @@
 
     public static function canGenerateSitemap(): bool
     {
-<<<<<<< HEAD
         return (Hyde::uriPath() !== false) && config('hyde.generateSitemap', true);
-=======
-        return Hyde::uriPath() !== false;
->>>>>>> 0ce34f4e
     }
 }