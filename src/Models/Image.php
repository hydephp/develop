--- conflicted
+++ resolved
@@ -114,11 +114,7 @@
 
         $getLicenseString = $this->getLicenseString();
         if ($getLicenseString !== null) {
-<<<<<<< HEAD
             $attribution[] = 'License ' . $getLicenseString;
-=======
-            $attribution[] = 'License by '.$getLicenseString;
->>>>>>> 69134049
         }
 
         return implode('. ', $attribution);
