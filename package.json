{
    "private": true,
    "scripts": {
        "dev": "vite",
        "build": "vite build"
    },
    "devDependencies": {
        "@tailwindcss/typography": "^0.5.15",
        "autoprefixer": "^10.4.20",
<<<<<<< HEAD
        "hydefront": "^3.4.0",
        "laravel-mix": "^6.0.49",
=======
        "hydefront": "^3.3.0",
>>>>>>> e6667aa1
        "postcss": "^8.4.47",
        "prettier": "3.3.3",
        "tailwindcss": "^3.4.14",
        "vite": "^5.0.0"
    }
}<|MERGE_RESOLUTION|>--- conflicted
+++ resolved
@@ -7,12 +7,7 @@
     "devDependencies": {
         "@tailwindcss/typography": "^0.5.15",
         "autoprefixer": "^10.4.20",
-<<<<<<< HEAD
-        "hydefront": "^3.4.0",
-        "laravel-mix": "^6.0.49",
-=======
         "hydefront": "^3.3.0",
->>>>>>> e6667aa1
         "postcss": "^8.4.47",
         "prettier": "3.3.3",
         "tailwindcss": "^3.4.14",
